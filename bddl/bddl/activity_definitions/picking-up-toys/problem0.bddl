--- conflicted
+++ resolved
@@ -4,13 +4,8 @@
     (:objects
         wicker_basket.n.01_1 - wicker_basket.n.01
         floor.n.01_1 - floor.n.01
-<<<<<<< HEAD
         board_game.n.01_1 board_game.n.01_2 board_game.n.01_3 - board_game.n.01
-        puzzle.n.02_1 puzzle.n.02_2 - puzzle.n.02
-=======
-        game.n.01_1 game.n.01_2 game.n.01_3 - game.n.01
         jigsaw_puzzle.n.01_1 jigsaw_puzzle.n.01_2 - jigsaw_puzzle.n.01
->>>>>>> b42b6578
         tennis_ball.n.01_1 - tennis_ball.n.01
         shelf.n.01_1 - shelf.n.01
         window.n.01_1 - window.n.01
@@ -21,19 +16,11 @@
     
     (:init 
         (ontop wicker_basket.n.01_1 floor.n.01_1) 
-<<<<<<< HEAD
         (ontop board_game.n.01_1 floor.n.01_1) 
         (ontop board_game.n.01_2 floor.n.01_1) 
         (ontop board_game.n.01_3 floor.n.01_1) 
-        (ontop puzzle.n.02_1 floor.n.01_1) 
-        (ontop puzzle.n.02_2 floor.n.01_1) 
-=======
-        (ontop game.n.01_1 floor.n.01_1) 
-        (ontop game.n.01_2 floor.n.01_1) 
-        (ontop game.n.01_3 floor.n.01_1) 
         (ontop jigsaw_puzzle.n.01_1 floor.n.01_1) 
         (ontop jigsaw_puzzle.n.01_2 floor.n.01_1) 
->>>>>>> b42b6578
         (ontop tennis_ball.n.01_1 shelf.n.01_1) 
         (inroom floor.n.01_1 childs_room) 
         (inroom window.n.01_1 childs_room) 
