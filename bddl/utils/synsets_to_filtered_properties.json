{
<<<<<<< HEAD
    "water.n.06": {
        "freezable": {},
        "liquid": {}
    },
    "newspaper.n.03": {
        "breakable": {},
        "burnable": {
            "burn_temperature": 451.0
        },
        "dustyable": {},
        "soakable": {}
    },
    "towel.n.01": {
        "burnable": {},
        "stainable": {}
    },
    "light.n.02": {
        "breakable": {},
        "dustyable": {},
        "screwable": {},
        "toggleable": {}
    },
    "cup.n.01": {
        "breakable": {},
        "dustyable": {},
        "stainable": {}
    },
    "bag.n.04": {
        "burnable": {
            "burn_temperature": 212.0
        },
        "dustyable": {},
        "stainable": {}
    },
    "bag.n.06": {
        "burnable": {
            "burn_temperature": 407.0
        },
        "dustyable": {},
        "stainable": {}
    },
    "bag.n.01": {
        "burnable": {},
        "dustyable": {},
        "openable": {},
        "stainable": {}
    },
    "box.n.01": {
        "breakable": {},
        "burnable": {},
        "dustyable": {},
        "stainable": {}
    },
    "case.n.19": {
        "burnable": {
            "burn_temperature": 410.0
        },
        "dustyable": {},
        "stainable": {},
        "soakable": {}
    },
    "case.n.05": {
        "burnable": {},
        "dustyable": {},
        "openable": {},
        "stainable": {},
        "soakable": {}
    },
    "door.n.01": {
        "burnable": {
            "burn_temperature": 572.0
        },
        "dustyable": {},
        "openable": {},
        "stainable": {}
    },
    "container.n.01": {
        "dustyable": {},
        "openable": {},
        "stainable": {}
    },
    "fabric.n.01": {
        "burnable": {},
        "dustyable": {},
        "stainable": {},
        "soakable": {}
    },
    "soap.n.01": {
        "liquid": {}
    },
    "bottle.n.01": {
        "breakable": {},
        "dustyable": {},
        "openable": {},
        "stainable": {}
    },
    "dish.n.01": {
        "breakable": {},
        "dustyable": {},
        "stainable": {}
    },
    "glass.n.02": {
        "breakable": {},
        "dustyable": {},
        "stainable": {}
    },
    "table.n.02": {
        "burnable": {},
        "dustyable": {},
        "stainable": {}
    },
    "sheet.n.03": {
        "burnable": {
            "burn_temperature": 410.0
        },
        "stainable": {}
    },
    "cleansing_agent.n.01": {
        "burnable": {},
        "freezable": {},
        "liquid": {}
    },
    "bowl.n.01": {
        "breakable": {},
        "dustyable": {},
        "stainable": {}
    },
    "brush.n.02": {
        "burnable": {},
        "stainable": {}
    },
    "vegetable_oil.n.01": {
        "burnable": {},
        "freezable": {},
        "liquid": {},
        "perishable": {}
    },
    "atomizer.n.01": {
        "liquid": {},
        "stainable": {},
        "toggleable": {}
    },
    "window.n.01": {
        "breakable": {},
        "dustyable": {},
        "openable": {},
        "stainable": {}
    },
    "tape.n.01": {
        "breakable": {},
        "burnable": {
            "burn_temperature": 250.0
        }
    },
    "vinegar.n.01": {
        "freezable": {},
        "liquid": {},
        "perishable": {}
    },
    "handle.n.01": {
        "burnable": {},
        "dustyable": {},
        "stainable": {}
    },
    "rag.n.01": {
        "breakable": {},
        "burnable": {
            "burn_temperature": 250.0
        },
        "stainable": {},
        "soakable": {}
    },
    "apparel.n.01": {
        "burnable": {},
        "dustyable": {},
        "stainable": {},
        "soakable": {}
    },
    "lid.n.02": {
        "breakable": {},
        "dustyable": {},
        "openable": {},
        "screwable": {},
        "stainable": {}
    },
    "knife.n.01": {
        "dustyable": {},
        "stainable": {},
        "slicer": {}
    },
    "detergent.n.02": {
        "freezable": {},
        "liquid": {}
    },
    "laundry.n.01": {
        "burnable": {
            "burn_temperature": 250.0
        },
        "dustyable": {},
        "stainable": {}
    },
    "car.n.01": {
        "dustyable": {},
        "openable": {},
        "stainable": {}
    },
    "pop.n.02": {
        "freezable": {},
        "liquid": {},
        "perishable": {}
    },
    "vacuum.n.04": {
        "cleaningTool": {},
        "dustyable": {},
        "stainable": {},
        "toggleable": {}
    },
    "clothing.n.01": {
        "burnable": {},
        "stainable": {}
    },
    "plate.n.04": {
        "breakable": {},
        "dustyable": {},
        "stainable": {}
    },
    "salt.n.02": {
        "soakable": {}
    },
    "tablespoon.n.02": {
        "dustyable": {},
        "stainable": {}
    },
    "pad.n.01": {
        "burnable": {
            "burn_temperature": 451.0
        },
        "soakable": {}
    },
    "pad.n.04": {
        "burnable": {},
        "dustyable": {},
        "stainable": {},
        "soakable": {}
    },
    "coat.n.01": {
        "burnable": {},
        "stainable": {}
    },
    "sink.n.01": {
        "toggleable": {},
        "dustyable": {},
        "stainable": {},
        "waterSource": {}
    },
    "furniture.n.01": {
        "burnable": {},
        "dustyable": {},
        "stainable": {}
    },
    "rack.n.01": {
        "dustyable": {},
        "stainable": {}
    },
    "screw.n.02": {
        "dustyable": {},
        "screwable": {},
        "stainable": {}
    },
    "bubble.n.01": {
        "liquid": {}
    },
    "shoe.n.01": {
        "burnable": {},
        "dustyable": {},
        "stainable": {}
    },
    "bucket.n.01": {
        "dustyable": {},
        "stainable": {}
    },
    "juice.n.01": {
        "freezable": {},
        "liquid": {},
        "perishable": {}
    },
    "wire.n.02": {
        "burnable": {},
        "dustyable": {},
        "stainable": {}
    },
    "pencil.n.01": {
        "breakable": {},
        "burnable": {
            "burn_temperature": 300.0
        },
        "dustyable": {},
        "stainable": {}
    },
    "push_button.n.01": {
        "dustyable": {},
        "stainable": {},
        "toggleable": {}
    },
    "shelf.n.01": {
        "burnable": {},
        "dustyable": {},
        "stainable": {}
    },
    "screwdriver.n.01": {
        "dustyable": {},
        "stainable": {}
    },
    "nail.n.02": {
        "dustyable": {},
        "stainable": {}
    },
    "board.n.03": {
        "burnable": {},
        "dustyable": {},
        "stainable": {}
    },
    "lemon.n.01": {
        "burnable": {
            "burn_temperature": 2012
        },
        "cookable": {
            "cook_temperature": 78.0
        },
        "dustyable": {},
        "freezable": {},
        "perishable": {},
        "stainable": {},
        "sliceable": {}
    },
    "paint.n.01": {
        "freezable": {},
        "liquid": {},
        "perishable": {}
    },
    "fan.n.01": {
        "breakable": {},
        "burnable": {
            "burn_temperature": 491.0
        },
        "coldSource": {},
        "dustyable": {},
        "stainable": {}
    },
    "package.n.02": {
        "breakable": {},
        "burnable": {},
        "dustyable": {},
        "openable": {}
    },
    "frame.n.10": {
        "breakable": {},
        "burnable": {
            "burn_temperature": 300.0
        },
        "dustyable": {},
        "openable": {},
        "stainable": {}
    },
    "hose.n.03": {
        "burnable": {
            "burn_temperature": 451.0
        },
        "dustyable": {},
        "screwable": {},
        "stainable": {}
    },
    "cotton.n.04": {
        "burnable": {
            "burn_temperature": 205.0
        },
        "sliceable": {},
        "soakable": {}
    },
    "wrapping.n.01": {
        "breakable": {},
        "burnable": {},
        "openable": {},
        "sliceable": {},
        "soakable": {}
    },
    "buffet.n.01": {
        "burnable": {},
        "dustyable": {},
        "openable": {},
        "stainable": {}
    },
    "pot.n.01": {
        "dustyable": {},
        "openable": {},
        "stainable": {}
    },
    "refrigerator.n.01": {
        "coldSource": {},
        "dustyable": {},
        "openable": {},
        "stainable": {}
    },
    "book.n.02": {
        "burnable": {},
        "dustyable": {},
        "openable": {},
        "soakable": {}
    },
    "drawer.n.01": {
        "breakable": {},
        "burnable": {
            "burn_temperature": 300.0
        },
        "dustyable": {},
        "openable": {},
        "stainable": {}
    },
    "ball.n.01": {
        "burnable": {},
        "dustyable": {},
        "stainable": {}
    },
    "ice.n.02": {
        "breakable": {},
        "coldSource": {},
        "freezable": {},
        "perishable": {},
        "stainable": {}
    },
    "foil.n.01": {
        "breakable": {},
        "dustyable": {},
        "stainable": {}
    },
    "pan.n.01": {
        "dustyable": {},
        "stainable": {}
    },
    "toothbrush.n.01": {
        "burnable": {
            "burn_temperature": 500.0
        },
        "dustyable": {},
        "stainable": {}
    },
    "sock.n.01": {
        "burnable": {
            "burn_temperature": 205.0
        },
        "dustyable": {},
        "stainable": {},
        "soakable": {}
    },
    "date.n.08": {
        "breakable": {},
        "burnable": {
            "burn_temperature": 500
        },
        "cookable": {
            "cook_temperature": 425.0
        },
        "freezable": {},
        "perishable": {},
        "sliceable": {},
        "soakable": {}
    },
    "lint.n.02": {
        "breakable": {},
        "burnable": {
            "burn_temperature": 205.0
        },
        "sliceable": {},
        "soakable": {}
    },
    "powder.n.03": {
        "burnable": {}
    },
    "trouser.n.01": {
        "burnable": {},
        "dustyable": {},
        "stainable": {},
        "soakable": {}
    },
    "cream.n.02": {
        "burnable": {
            "burn_temperature": 450
        },
        "cookable": {
            "cook_temperature": 180.0
        },
        "freezable": {},
        "liquid": {},
        "perishable": {}
    },
    "drain.n.03": {
        "dustyable": {},
        "stainable": {}
    },
    "string.n.01": {
        "breakable": {},
        "burnable": {
            "burn_temperature": 205.0
        },
        "dustyable": {},
        "stainable": {},
        "soakable": {}
    },
    "cap.n.02": {
        "screwable": {}
    },
    "hook.n.04": {
        "dustyable": {},
        "stainable": {}
    },
    "hook.n.05": {
        "dustyable": {},
        "stainable": {}
    },
    "coffee.n.01": {
        "burnable": {},
        "cookable": {},
        "freezable": {},
        "liquid": {},
        "perishable": {}
    },
    "sleeve.n.01": {
        "burnable": {
            "burn_temperature": 205.0
        },
        "dustyable": {},
        "stainable": {},
        "soakable": {}
    },
    "stick.n.01": {
        "breakable": {},
        "burnable": {},
        "stainable": {}
    },
    "vegetable.n.01": {
        "breakable": {},
        "burnable": {},
        "cookable": {},
        "dustyable": {},
        "freezable": {},
        "perishable": {},
        "stainable": {}
    },
    "tea.n.01": {
        "freezable": {},
        "liquid": {},
        "perishable": {}
    },
    "basket.n.01": {
        "breakable": {},
        "burnable": {},
        "dustyable": {},
        "stainable": {}
    },
    "shirt.n.01": {
        "burnable": {},
        "dustyable": {},
        "stainable": {},
        "soakable": {}
    },
    "bed.n.01": {
        "burnable": {
            "burn_temperature": 205.0
        },
        "dustyable": {},
        "stainable": {}
    },
    "block.n.01": {
        "stainable": {}
    },
    "oven.n.01": {
        "dustyable": {},
        "heatSource": {
            "temperature": 250,
            "heating_rate": 0.01,
            "distance_threshold": 0.4,
            "requires_toggled_on": true,
            "requires_closed": true,
            "requires_inside": true
        },
        "openable": {},
        "stainable": {},
        "toggleable": {}
    },
    "teaspoon.n.02": {
        "dustyable": {},
        "stainable": {}
    },
    "rock.n.01": {
        "dustyable": {},
        "stainable": {}
    },
    "nut.n.03": {
        "breakable": {},
        "burnable": {
            "burn_temperature": 2012
        },
        "cookable": {
            "cook_temperature": 350.0
        },
        "perishable": {},
        "stainable": {},
        "sliceable": {}
    },
    "tray.n.01": {
        "breakable": {},
        "burnable": {},
        "dustyable": {},
        "stainable": {}
    },
    "band.n.07": {
        "burnable": {},
        "stainable": {}
    },
    "pen.n.01": {
        "breakable": {},
        "burnable": {},
        "dustyable": {},
        "screwable": {},
        "stainable": {}
    },
    "fire.n.04": {
        "heatSource": {}
    },
    "washer.n.03": {
        "dustyable": {},
        "openable": {},
        "stainable": {}
    },
    "spread.n.05": {
        "burnable": {},
        "freezable": {},
        "liquid": {},
        "perishable": {},
        "sliceable": {}
    },
    "stove.n.01": {
        "dustyable": {},
        "heatSource": {
            "temperature": 500,
            "heating_rate": 0.02,
            "distance_threshold": 0.2,
            "requires_toggled_on": true,
            "requires_closed": false,
            "requires_inside": false
        },
        "openable": {},
        "stainable": {},
        "toggleable": {}
    },
    "spoon.n.01": {
        "dustyable": {},
        "stainable": {}
    },
    "bathtub.n.01": {
        "dustyable": {},
        "stainable": {}
    },
    "cube.n.05": {
        "dustyable": {},
        "stainable": {}
    },
    "clip.n.03": {
        "dustyable": {},
        "openable": {},
        "stainable": {}
    },
    "wool.n.01": {
        "breakable": {},
        "burnable": {
            "burn_temperature": 600.0
        },
        "stainable": {},
        "soakable": {}
    },
    "jersey.n.03": {
        "burnable": {
            "burn_temperature": 205.0
        },
        "dustyable": {},
        "stainable": {},
        "soakable": {}
    },
    "blanket.n.01": {
        "burnable": {
            "burn_temperature": 205.0
        },
        "dustyable": {},
        "stainable": {},
        "soakable": {}
    },
    "garbage.n.03": {
        "breakable": {},
        "burnable": {
            "burn_temperature": 491.0
        },
        "dustyable": {},
        "perishable": {},
        "stainable": {}
    },
    "wheel.n.01": {
        "burnable": {
            "burn_temperature": 260.0
        },
        "dustyable": {},
        "screwable": {},
        "stainable": {}
    },
    "kit.n.02": {
        "burnable": {
            "burn_temperature": 205.0
        },
        "dustyable": {},
        "openable": {},
        "stainable": {}
    },
    "nozzle.n.01": {
        "burnable": {
            "burn_temperature": 491.0
        },
        "dustyable": {},
        "openable": {},
        "screwable": {},
        "stainable": {}
    },
    "bath.n.01": {
        "dustyable": {},
        "stainable": {}
    },
    "pack.n.03": {
        "breakable": {},
        "burnable": {
            "burn_temperature": 250.0
        },
        "dustyable": {},
        "openable": {},
        "soakable": {}
    },
    "packaging.n.03": {
        "breakable": {},
        "burnable": {
            "burn_temperature": 400.0
        },
        "dustyable": {},
        "openable": {},
        "stainable": {}
    },
    "blade.n.09": {
        "dustyable": {},
        "stainable": {}
    },
    "electric_refrigerator.n.01": {
        "coldSource": {},
        "dustyable": {},
        "openable": {},
        "stainable": {}
    },
    "iron.n.04": {
        "breakable": {},
        "dustyable": {},
        "heatSource": {},
        "stainable": {}
    },
    "can.n.01": {
        "dustyable": {},
        "openable": {},
        "stainable": {}
    },
    "net.n.06": {
        "burnable": {},
        "dustyable": {},
        "stainable": {}
    },
    "spring.n.02": {
        "dustyable": {},
        "stainable": {}
    },
    "rug.n.01": {
        "burnable": {
            "burn_temperature": 400.0
        },
        "dustyable": {},
        "stainable": {},
        "soakable": {}
    },
    "foam.n.01": {
        "breakable": {},
        "burnable": {},
        "freezable": {}
    },
    "butter.n.01": {
        "breakable": {},
        "burnable": {
            "burn_temperature": 302
        },
        "cookable": {
            "cook_temperature": 95.0
        },
        "freezable": {},
        "perishable": {},
        "sliceable": {}
    },
    "bristle.n.01": {
        "burnable": {
            "burn_temperature": 491.0
        }
    },
    "dishwasher.n.01": {
        "dustyable": {},
        "heatSource": {},
        "openable": {},
        "stainable": {},
        "toggleable": {}
    },
    "orange.n.01": {
        "breakable": {},
        "burnable": {
            "burn_temperature": 2012
        },
        "cookable": {
            "cook_temperature": 212.0
        },
        "dustyable": {},
        "freezable": {},
        "perishable": {},
        "stainable": {}
    },
    "citrus.n.01": {
        "burnable": {},
        "cookable": {},
        "freezable": {},
        "liquid": {},
        "perishable": {},
        "sliceable": {}
    },
    "egg.n.02": {
        "breakable": {},
        "burnable": {
            "burn_temperature": 2012
        },
        "cookable": {
            "cook_temperature": 212.0
        },
        "freezable": {},
        "liquid": {},
        "openable": {},
        "perishable": {},
        "sliceable": {}
    },
    "milk.n.01": {
        "cookable": {},
        "freezable": {},
        "liquid": {},
        "perishable": {}
    },
    "meat.n.01": {
        "burnable": {},
        "cookable": {},
        "freezable": {},
        "perishable": {},
        "sliceable": {}
    },
    "wine.n.01": {
        "burnable": {},
        "cookable": {},
        "freezable": {},
        "liquid": {},
        "perishable": {}
    },
    "dryer.n.01": {
        "dustyable": {},
        "heatSource": {},
        "openable": {},
        "stainable": {},
        "toggleable": {}
    },
    "seal.n.08": {
        "dustyable": {}
    },
    "hanger.n.02": {
        "breakable": {},
        "burnable": {
            "burn_temperature": 491.0
        },
        "dustyable": {},
        "stainable": {}
    },
    "grain.n.01": {
        "burnable": {},
        "cookable": {},
        "perishable": {},
        "soakable": {}
    },
    "chair.n.01": {
        "breakable": {},
        "burnable": {},
        "dustyable": {},
        "stainable": {}
    },
    "apple.n.01": {
        "breakable": {},
        "burnable": {
            "burn_temperature": 2012
        },
        "cookable": {
            "cook_temperature": 212.0
        },
        "dustyable": {},
        "freezable": {},
        "perishable": {},
        "stainable": {}
    },
    "shade.n.03": {
        "burnable": {},
        "dustyable": {},
        "stainable": {}
    },
    "cord.n.04": {
        "burnable": {
            "burn_temperature": 482.0
        },
        "dustyable": {},
        "stainable": {},
        "soakable": {}
    },
    "cord.n.01": {
        "burnable": {},
        "dustyable": {},
        "stainable": {}
    },
    "sauce.n.01": {
        "burnable": {},
        "cookable": {},
        "freezable": {},
        "liquid": {},
        "perishable": {},
        "soakable": {}
    },
    "plug.n.01": {
        "burnable": {},
        "dustyable": {},
        "stainable": {}
    },
    "plaything.n.01": {
        "breakable": {},
        "burnable": {},
        "dustyable": {},
        "stainable": {}
    },
    "sugar.n.01": {
        "cookable": {},
        "perishable": {},
        "soakable": {}
    },
    "wardrobe.n.01": {
        "burnable": {},
        "dustyable": {},
        "openable": {},
        "stainable": {}
    },
    "microwave.n.02": {
        "breakable": {},
        "dustyable": {},
        "heatSource": {
            "temperature": 1000,
            "heating_rate": 0.04,
            "distance_threshold": 0.4,
            "requires_toggled_on": true,
            "requires_closed": true,
            "requires_inside": true
        },
        "openable": {},
        "stainable": {},
        "toggleable": {}
    },
    "acid.n.02": {
        "freezable": {},
        "liquid": {}
    },
    "pin.n.09": {
        "dustyable": {},
        "stainable": {}
    },
    "fork.n.01": {
        "dustyable": {},
        "stainable": {}
    },
    "pillow.n.01": {
        "burnable": {
            "burn_temperature": 205.0
        },
        "stainable": {},
        "soakable": {}
    },
    "greens.n.01": {
        "breakable": {},
        "burnable": {},
        "cookable": {},
        "freezable": {},
        "perishable": {},
        "sliceable": {}
    },
    "holder.n.01": {
        "dustyable": {},
        "stainable": {}
    },
    "mask.n.04": {
        "breakable": {},
        "burnable": {
            "burn_temperature": 205.0
        },
        "dustyable": {},
        "stainable": {}
    },
    "vehicle.n.01": {
        "burnable": {},
        "dustyable": {},
        "openable": {},
        "stainable": {},
        "toggleable": {}
    },
    "photograph.n.01": {
        "breakable": {},
        "burnable": {
            "burn_temperature": 491.0
        },
        "dustyable": {}
    },
    "panel.n.01": {
        "dustyable": {},
        "stainable": {}
    },
    "alcohol.n.01": {
        "burnable": {},
        "cookable": {},
        "freezable": {},
        "liquid": {},
        "perishable": {}
    },
    "mold.n.06": {
        "burnable": {
            "burn_temperature": 491.0
        }
    },
    "lining.n.01": {
        "stainable": {}
    },
    "tube.n.01": {
        "burnable": {},
        "dustyable": {},
        "stainable": {}
    },
    "card.n.01": {
        "breakable": {},
        "burnable": {
            "burn_temperature": 480.0
        }
    },
    "marker.n.03": {
        "breakable": {},
        "burnable": {},
        "dustyable": {},
        "openable": {},
        "perishable": {},
        "stainable": {}
    },
    "seat.n.03": {
        "burnable": {},
        "dustyable": {},
        "stainable": {}
    },
    "underwear.n.01": {
        "burnable": {},
        "stainable": {},
        "soakable": {}
    },
    "dress.n.01": {
        "burnable": {
            "burn_temperature": 205.0
        },
        "dustyable": {},
        "stainable": {}
    },
    "deep-freeze.n.01": {
        "coldSource": {},
        "dustyable": {},
        "openable": {},
        "stainable": {}
    },
    "necktie.n.01": {
        "burnable": {
            "burn_temperature": 205.0
        },
        "dustyable": {},
        "stainable": {}
    },
    "jacket.n.01": {
        "burnable": {},
        "dustyable": {},
        "stainable": {},
        "soakable": {}
    },
    "wall_socket.n.01": {
        "burnable": {
            "burn_temperature": 491.0
        },
        "dustyable": {},
        "toggleable": {}
    },
    "washcloth.n.01": {
        "burnable": {
            "burn_temperature": 205.0
        },
        "dustyable": {},
        "stainable": {},
        "soakable": {}
    },
    "shower.n.01": {
        "stainable": {}
    },
    "tank.n.02": {
        "dustyable": {},
        "openable": {},
        "stainable": {}
    },
    "switch.n.01": {
        "dustyable": {},
        "stainable": {},
        "toggleable": {}
    },
    "coating.n.01": {
        "burnable": {},
        "dustyable": {},
        "liquid": {},
        "stainable": {}
    },
    "mat.n.01": {
        "burnable": {},
        "dustyable": {},
        "stainable": {},
        "soakable": {}
    },
    "mat.n.07": {
        "burnable": {
            "burn_temperature": 300.0
        },
        "dustyable": {},
        "stainable": {},
        "soakable": {}
    },
    "toilet.n.02": {
        "dustyable": {},
        "openable": {},
        "stainable": {}
    },
    "candy.n.01": {
        "breakable": {},
        "burnable": {},
        "perishable": {},
        "sliceable": {}
    },
    "crumb.n.03": {
        "burnable": {},
        "cookable": {},
        "perishable": {},
        "soakable": {}
    },
    "picture.n.01": {
        "breakable": {},
        "burnable": {},
        "dustyable": {}
    },
    "jar.n.01": {
        "breakable": {},
        "dustyable": {},
        "openable": {},
        "screwable": {},
        "stainable": {}
    },
    "telephone.n.01": {
        "breakable": {},
        "burnable": {},
        "dustyable": {},
        "stainable": {},
        "timeSetable": {},
        "toggleable": {}
    },
    "sweater.n.01": {
        "burnable": {},
        "dustyable": {},
        "stainable": {},
        "soakable": {}
    },
    "faucet.n.01": {
        "dustyable": {},
        "openable": {},
        "stainable": {}
    },
    "skirt.n.02": {
        "burnable": {
            "burn_temperature": 205.0
        },
        "dustyable": {},
        "stainable": {}
    },
    "cheese.n.01": {
        "breakable": {},
        "burnable": {},
        "cookable": {},
        "freezable": {},
        "perishable": {},
        "sliceable": {}
    },
    "bread.n.01": {
        "breakable": {},
        "burnable": {},
        "cookable": {},
        "freezable": {},
        "perishable": {},
        "sliceable": {},
        "soakable": {}
    },
    "pasta.n.02": {
        "breakable": {},
        "burnable": {},
        "cookable": {},
        "perishable": {},
        "soakable": {}
    },
    "file.n.03": {
        "burnable": {
            "burn_temperature": 2750.0
        },
        "dustyable": {},
        "openable": {},
        "soakable": {}
    },
    "roller.n.04": {
        "burnable": {},
        "dustyable": {},
        "stainable": {}
    },
    "vent.n.01": {
        "dustyable": {},
        "openable": {},
        "stainable": {}
    },
    "curtain.n.01": {
        "burnable": {
            "burn_temperature": 394.0
        },
        "dustyable": {},
        "stainable": {},
        "soakable": {}
    },
    "filter.n.01": {
        "breakable": {},
        "burnable": {},
        "dustyable": {},
        "stainable": {}
    },
    "drill.n.01": {
        "breakable": {},
        "dustyable": {},
        "screwable": {},
        "stainable": {},
        "toggleable": {}
    },
    "brim.n.01": {
        "dustyable": {},
        "stainable": {}
    },
    "ribbon.n.01": {
        "burnable": {
            "burn_temperature": 4000.0
        },
        "dustyable": {},
        "stainable": {}
    },
    "linen.n.01": {
        "burnable": {
            "burn_temperature": 445.0
        },
        "stainable": {}
    },
    "jean.n.01": {
        "burnable": {
            "burn_temperature": 482.0
        },
        "dustyable": {},
        "stainable": {},
        "soakable": {}
    },
    "broom.n.01": {
        "burnable": {
            "burn_temperature": 200.0
        },
        "cleaningTool": {},
        "dustyable": {}
    },
    "bin.n.01": {
        "breakable": {},
        "burnable": {},
        "dustyable": {},
        "openable": {},
        "stainable": {}
    },
    "bolt.n.06": {
        "dustyable": {},
        "screwable": {}
    },
    "scissors.n.01": {
        "breakable": {},
        "dustyable": {},
        "stainable": {}
    },
    "silk.n.01": {
        "burnable": {
            "burn_temperature": 225.0
        },
        "dustyable": {},
        "stainable": {}
    },
    "countertop.n.01": {
        "dustyable": {},
        "stainable": {}
    },
    "tile.n.01": {
        "breakable": {},
        "dustyable": {},
        "stainable": {}
    },
    "spatula.n.01": {
        "burnable": {
            "burn_temperature": 500.0
        },
        "dustyable": {},
        "stainable": {}
    },
    "spatula.n.02": {
        "burnable": {
            "burn_temperature": 500.0
        },
        "dustyable": {},
        "stainable": {}
    },
    "salad.n.01": {
        "burnable": {},
        "cookable": {},
        "freezable": {},
        "perishable": {}
    },
    "chocolate.n.02": {
        "breakable": {},
        "burnable": {
            "burn_temperature": 2012
        },
        "cookable": {
            "cook_temperature": 115.0
        },
        "freezable": {},
        "perishable": {},
        "sliceable": {}
    },
    "jewelry.n.01": {
        "breakable": {},
        "dustyable": {},
        "stainable": {}
    },
    "backpack.n.01": {
        "burnable": {
            "burn_temperature": 100.0
        },
        "dustyable": {},
        "openable": {},
        "stainable": {}
    },
    "mallet.n.03": {
        "burnable": {
            "burn_temperature": 320.0
        },
        "dustyable": {},
        "stainable": {}
    },
    "mallet.n.02": {
        "dustyable": {},
        "stainable": {}
    },
    "boot.n.01": {
        "burnable": {
            "burn_temperature": 225.0
        },
        "dustyable": {},
        "stainable": {}
    },
    "strap.n.01": {
        "breakable": {},
        "burnable": {
            "burn_temperature": 500.0
        },
        "stainable": {}
    },
    "eraser.n.01": {
        "breakable": {},
        "burnable": {
            "burn_temperature": 50.0
        },
        "cleaningTool": {},
        "dustyable": {}
    },
    "cable.n.02": {
        "dustyable": {}
    },
    "olive.n.04": {
        "burnable": {
            "burn_temperature": 500
        },
        "cookable": {
            "cook_temperature": 450.0
        },
        "freezable": {},
        "perishable": {},
        "sliceable": {}
    },
    "timer.n.01": {
        "breakable": {},
        "burnable": {},
        "dustyable": {},
        "screwable": {},
        "stainable": {},
        "timeSetable": {},
        "toggleable": {}
    },
    "cutter.n.06": {
        "dustyable": {},
        "stainable": {}
    },
    "knob.n.01": {
        "dustyable": {},
        "screwable": {},
        "stainable": {}
    },
    "eatage.n.01": {
        "burnable": {
            "burn_temperature": 1100.0
        },
        "freezable": {},
        "perishable": {}
    },
    "hat.n.01": {
        "burnable": {},
        "dustyable": {},
        "stainable": {}
    },
    "rod.n.01": {
        "breakable": {},
        "dustyable": {},
        "stainable": {}
    },
    "swab.n.02": {
        "breakable": {},
        "burnable": {
            "burn_temperature": 50.0
        },
        "dustyable": {},
        "stainable": {},
        "soakable": {}
    },
    "swab.n.01": {
        "breakable": {},
        "burnable": {
            "burn_temperature": 75.0
        },
        "soakable": {}
    },
    "computer.n.01": {
        "breakable": {},
        "burnable": {},
        "dustyable": {},
        "openable": {},
        "timeSetable": {},
        "toggleable": {}
    },
    "scum.n.02": {
        "stainable": {}
    },
    "pool.n.06": {
        "freezable": {},
        "liquid": {}
    },
    "pool.n.01": {
        "freezable": {},
        "liquid": {},
        "stainable": {}
    },
    "burner.n.01": {
        "dustyable": {},
        "stainable": {}
    },
    "burner.n.02": {
        "dustyable": {},
        "heatSource": {},
        "toggleable": {}
    },
    "candle.n.01": {
        "breakable": {},
        "burnable": {
            "burn_temperature": 1830.0
        },
        "dustyable": {},
        "heatSource": {}
    },
    "baseboard.n.01": {
        "breakable": {},
        "burnable": {
            "burn_temperature": 150.0
        },
        "dustyable": {},
        "stainable": {}
    },
    "ventilation.n.02": {
        "dustyable": {},
        "openable": {},
        "toggleable": {}
    },
    "disinfectant.n.01": {
        "burnable": {
            "burn_temperature": 320.0
        },
        "liquid": {}
    },
    "scrub_brush.n.01": {
        "burnable": {
            "burn_temperature": 518.0
        },
        "cleaningTool": {},
        "dustyable": {},
        "stainable": {},
        "soakable": {}
    },
    "stool.n.01": {
        "burnable": {},
        "dustyable": {},
        "stainable": {}
    },
    "gelatin.n.02": {
        "burnable": {
            "burn_temperature": 2012
        },
        "cookable": {
            "cook_temperature": 185.0
        },
        "freezable": {},
        "liquid": {},
        "perishable": {}
    },
    "gelatin.n.03": {
        "burnable": {
            "burn_temperature": 392.0
        },
        "freezable": {},
        "liquid": {},
        "perishable": {}
    },
    "formula.n.06": {
        "liquid": {},
        "perishable": {}
    },
    "lock.n.01": {
        "dustyable": {},
        "openable": {},
        "stainable": {}
    },
    "staple.n.04": {
        "dustyable": {}
    },
    "cake.n.03": {
        "breakable": {},
        "burnable": {},
        "cookable": {},
        "freezable": {},
        "perishable": {},
        "sliceable": {}
    },
    "garment.n.01": {
        "burnable": {},
        "dustyable": {},
        "stainable": {},
        "soakable": {}
    },
    "thermometer.n.01": {
        "breakable": {},
        "dustyable": {}
    },
    "shampoo.n.01": {
        "freezable": {},
        "liquid": {},
        "perishable": {}
    },
    "fish.n.02": {
        "burnable": {},
        "cookable": {},
        "freezable": {},
        "perishable": {},
        "sliceable": {}
    },
    "battery.n.02": {
        "burnable": {
            "burn_temperature": 3632.0
        },
        "dustyable": {}
    },
    "cupboard.n.01": {
        "burnable": {
            "burn_temperature": 572.0
        },
        "dustyable": {},
        "openable": {},
        "stainable": {}
    },
    "chip.n.04": {
        "breakable": {},
        "burnable": {
            "burn_temperature": 450
        },
        "cookable": {
            "cook_temperature": 400.0
        },
        "perishable": {}
    },
    "mirror.n.01": {
        "breakable": {},
        "dustyable": {},
        "stainable": {}
    },
    "stand.n.04": {
        "breakable": {},
        "burnable": {
            "burn_temperature": 572.0
        },
        "dustyable": {},
        "stainable": {}
    },
    "conditioner.n.03": {
        "freezable": {},
        "liquid": {},
        "perishable": {}
    },
    "cookie.n.01": {
        "breakable": {},
        "burnable": {},
        "cookable": {},
        "freezable": {},
        "perishable": {},
        "sliceable": {}
    },
    "berry.n.01": {
        "burnable": {},
        "cookable": {},
        "dustyable": {},
        "freezable": {},
        "perishable": {},
        "stainable": {}
    },
    "glove.n.02": {
        "burnable": {},
        "stainable": {}
    },
    "screen.n.01": {
        "breakable": {},
        "burnable": {
            "burn_temperature": 200.0
        },
        "dustyable": {},
        "openable": {},
        "stainable": {}
    },
    "kettle.n.01": {
        "dustyable": {},
        "openable": {},
        "stainable": {}
    },
    "toothpaste.n.01": {
        "freezable": {},
        "perishable": {}
    },
    "toiletry.n.01": {
        "breakable": {},
        "burnable": {},
        "dustyable": {},
        "freezable": {},
        "liquid": {},
        "openable": {},
        "perishable": {},
        "screwable": {},
        "stainable": {}
    },
    "sandwich.n.01": {
        "breakable": {},
        "burnable": {},
        "cookable": {},
        "freezable": {},
        "perishable": {},
        "sliceable": {},
        "soakable": {}
    },
    "carrot.n.03": {
        "breakable": {},
        "burnable": {
            "burn_temperature": 1472
        },
        "cookable": {
            "cook_temperature": 425.0
        },
        "dustyable": {},
        "freezable": {},
        "perishable": {},
        "stainable": {},
        "sliceable": {}
    },
    "rule.n.12": {
        "breakable": {},
        "burnable": {},
        "dustyable": {}
    },
    "honey.n.01": {
        "burnable": {
            "burn_temperature": 2012
        },
        "cookable": {
            "cook_temperature": 78.0
        },
        "freezable": {},
        "liquid": {},
        "perishable": {}
    },
    "dishrag.n.01": {
        "burnable": {
            "burn_temperature": 205.0
        },
        "stainable": {},
        "soakable": {}
    },
    "disposal.n.04": {
        "stainable": {},
        "toggleable": {}
    },
    "rice.n.01": {
        "burnable": {
            "burn_temperature": 2012
        },
        "cookable": {
            "cook_temperature": 212.0
        },
        "freezable": {},
        "perishable": {},
        "soakable": {}
    },
    "peanut.n.04": {
        "breakable": {},
        "burnable": {
            "burn_temperature": 2012
        },
        "cookable": {
            "cook_temperature": 350.0
        },
        "perishable": {},
        "sliceable": {}
    },
    "land.n.02": {
        "soakable": {}
    },
    "dial.n.01": {
        "dustyable": {},
        "screwable": {},
        "stainable": {},
        "toggleable": {}
    },
    "knot.n.02": {
        "burnable": {
            "burn_temperature": 500.0
        },
        "dustyable": {},
        "openable": {},
        "soakable": {}
    },
    "tire.n.01": {
        "burnable": {
            "burn_temperature": 750.0
        },
        "dustyable": {},
        "stainable": {}
    },
    "socket.n.02": {
        "dustyable": {},
        "screwable": {},
        "stainable": {}
    },
    "porcelain.n.01": {
        "dustyable": {},
        "stainable": {}
    },
    "onion.n.03": {
        "burnable": {},
        "cookable": {},
        "dustyable": {},
        "freezable": {},
        "perishable": {},
        "stainable": {},
        "sliceable": {}
    },
    "scraper.n.01": {
        "cleaningTool": {},
        "stainable": {}
    },
    "thread.n.01": {
        "breakable": {},
        "burnable": {},
        "dustyable": {},
        "stainable": {},
        "soakable": {}
    },
    "belt.n.02": {
        "burnable": {
            "burn_temperature": 200.0
        },
        "dustyable": {},
        "openable": {},
        "stainable": {}
    },
    "desk.n.01": {
        "burnable": {
            "burn_temperature": 1180.0
        },
        "dustyable": {},
        "stainable": {}
    },
    "pipe.n.02": {
        "dustyable": {},
        "stainable": {}
    },
    "bell.n.01": {
        "dustyable": {},
        "stainable": {},
        "toggleable": {}
    },
    "pill.n.02": {
        "breakable": {},
        "burnable": {},
        "dustyable": {},
        "openable": {},
        "perishable": {}
    },
    "pill.n.01": {
        "breakable": {},
        "burnable": {
            "burn_temperature": 100.0
        },
        "dustyable": {},
        "openable": {},
        "perishable": {}
    },
    "dustcloth.n.01": {
        "breakable": {},
        "burnable": {
            "burn_temperature": 200.0
        },
        "stainable": {},
        "soakable": {}
    },
    "magazine.n.02": {
        "breakable": {},
        "burnable": {
            "burn_temperature": 100.0
        },
        "coldSource": {},
        "dustyable": {},
        "openable": {},
        "soakable": {}
    },
    "needle.n.03": {
        "breakable": {}
    },
    "grill.n.02": {
        "dustyable": {},
        "heatSource": {},
        "openable": {},
        "stainable": {}
    },
    "pole.n.01": {
        "dustyable": {},
        "stainable": {}
    },
    "bead.n.01": {
        "breakable": {},
        "burnable": {
            "burn_temperature": 200.0
        },
        "dustyable": {},
        "stainable": {}
    },
    "rail.n.04": {
        "dustyable": {},
        "stainable": {}
    },
    "collar.n.01": {
        "burnable": {
            "burn_temperature": 300.0
        },
        "dustyable": {},
        "openable": {},
        "stainable": {}
    },
    "banana.n.02": {
        "breakable": {},
        "burnable": {
            "burn_temperature": 2012
        },
        "cookable": {
            "cook_temperature": 212.0
        },
        "dustyable": {},
        "freezable": {},
        "openable": {},
        "perishable": {},
        "stainable": {},
        "sliceable": {}
    },
    "cherry.n.03": {
        "burnable": {
            "burn_temperature": 2012
        },
        "cookable": {
            "cook_temperature": 212.0
        },
        "dustyable": {},
        "freezable": {},
        "perishable": {},
        "stainable": {},
        "sliceable": {}
    },
    "scoop.n.06": {
        "stainable": {}
    },
    "fastener.n.02": {
        "dustyable": {},
        "screwable": {}
    },
    "skewer.n.01": {
        "breakable": {},
        "burnable": {
            "burn_temperature": 200.0
        },
        "dustyable": {},
        "stainable": {}
    },
    "trap.n.02": {
        "burnable": {
            "burn_temperature": 110.0
        },
        "dustyable": {},
        "openable": {},
        "toggleable": {}
    },
    "light_bulb.n.01": {
        "breakable": {},
        "burnable": {
            "burn_temperature": 4600.0
        },
        "dustyable": {},
        "heatSource": {},
        "screwable": {},
        "toggleable": {}
    },
    "saucepan.n.01": {
        "dustyable": {},
        "stainable": {}
    },
    "lace.n.01": {
        "burnable": {},
        "stainable": {}
    },
    "bean.n.01": {
        "burnable": {},
        "cookable": {},
        "freezable": {},
        "perishable": {},
        "soakable": {}
    },
    "chest_of_drawers.n.01": {
        "burnable": {
            "burn_temperature": 100.0
        },
        "dustyable": {},
        "openable": {},
        "stainable": {}
    },
    "chicken.n.01": {
        "burnable": {
            "burn_temperature": 2012
        },
        "cookable": {
            "cook_temperature": 165.0
        },
        "freezable": {},
        "perishable": {},
        "sliceable": {},
        "soakable": {}
    },
    "soup.n.01": {
        "burnable": {},
        "cookable": {},
        "freezable": {},
        "liquid": {},
        "perishable": {}
    },
    "pump.n.01": {
        "dustyable": {},
        "toggleable": {}
    },
    "razor.n.01": {
        "dustyable": {},
        "stainable": {}
    },
    "ladder.n.01": {
        "dustyable": {},
        "openable": {}
    },
    "popcorn.n.02": {
        "breakable": {},
        "burnable": {
            "burn_temperature": 2012
        },
        "cookable": {
            "cook_temperature": 356.0
        },
        "perishable": {}
    },
    "peach.n.03": {
        "burnable": {
            "burn_temperature": 2012
        },
        "cookable": {
            "cook_temperature": 212.0
        },
        "dustyable": {},
        "freezable": {},
        "perishable": {},
        "stainable": {},
        "sliceable": {}
    },
    "straw.n.04": {
        "breakable": {},
        "burnable": {
            "burn_temperature": 130.0
        }
    },
    "spice.n.02": {
        "burnable": {},
        "cookable": {},
        "perishable": {}
    },
    "grate.n.01": {
        "dustyable": {},
        "stainable": {}
    },
    "television_receiver.n.01": {
        "breakable": {},
        "burnable": {
            "burn_temperature": 104.0
        },
        "dustyable": {},
        "stainable": {},
        "toggleable": {}
    },
    "slide_fastener.n.01": {
        "breakable": {},
        "dustyable": {},
        "openable": {},
        "stainable": {}
    },
    "lotion.n.02": {
        "liquid": {}
    },
    "lotion.n.01": {
        "liquid": {}
    },
    "gauge.n.01": {
        "dustyable": {},
        "stainable": {},
        "toggleable": {}
    },
    "syrup.n.01": {
        "cookable": {
            "cook_temperature": 219.0
        },
        "freezable": {},
        "liquid": {},
        "perishable": {},
        "burnable": {
            "burn_temperature": 235
        }
    },
    "circuit_breaker.n.01": {
        "dustyable": {},
        "toggleable": {}
    },
    "lime.n.06": {
        "burnable": {
            "burn_temperature": 2012
        },
        "cookable": {
            "cook_temperature": 212.0
        },
        "freezable": {},
        "perishable": {},
        "stainable": {},
        "sliceable": {}
    },
    "avocado.n.01": {
        "burnable": {
            "burn_temperature": 2012
        },
        "cookable": {
            "cook_temperature": 212.0
        },
        "freezable": {},
        "perishable": {},
        "sliceable": {}
    },
    "crayon.n.01": {
        "breakable": {},
        "burnable": {
            "burn_temperature": 147.0
        },
        "dustyable": {}
    },
    "mint.n.05": {
        "breakable": {},
        "burnable": {},
        "cookable": {},
        "freezable": {},
        "perishable": {},
        "sliceable": {}
    },
    "bookshelf.n.01": {
        "burnable": {
            "burn_temperature": 2012.0
        },
        "dustyable": {},
        "stainable": {}
    },
    "bedclothes.n.01": {
        "burnable": {},
        "stainable": {}
    },
    "wiring.n.01": {
        "dustyable": {}
    },
    "hinge.n.01": {
        "breakable": {},
        "dustyable": {},
        "openable": {},
        "stainable": {}
    },
    "blush_wine.n.01": {
        "burnable": {
            "burn_temperature": 212
        },
        "cookable": {
            "cook_temperature": 57.0
        },
        "freezable": {},
        "liquid": {},
        "perishable": {}
    },
    "drawing.n.02": {
        "burnable": {},
        "dustyable": {}
    },
    "flour.n.01": {
        "perishable": {},
        "soakable": {}
    },
    "anchor.n.01": {
        "dustyable": {},
        "stainable": {}
    },
    "strainer.n.01": {
        "dustyable": {},
        "stainable": {}
    },
    "vanilla.n.02": {
        "burnable": {
            "burn_temperature": 200.0
        },
        "freezable": {},
        "perishable": {}
    },
    "gym_shoe.n.01": {
        "burnable": {
            "burn_temperature": 500.0
        },
        "dustyable": {},
        "stainable": {}
    },
    "bow.n.08": {
        "breakable": {},
        "burnable": {
            "burn_temperature": 100.0
        },
        "dustyable": {},
        "openable": {},
        "sliceable": {}
    },
    "bracket.n.04": {
        "dustyable": {},
        "stainable": {}
    },
    "suit.n.01": {
        "burnable": {
            "burn_temperature": 100.0
        },
        "dustyable": {},
        "stainable": {}
    },
    "baggage.n.01": {
        "burnable": {},
        "dustyable": {},
        "openable": {},
        "stainable": {}
    },
    "heel.n.01": {
        "stainable": {}
    },
    "pajama.n.02": {
        "burnable": {
            "burn_temperature": 394.0
        },
        "stainable": {},
        "soakable": {}
    },
    "mug.n.04": {
        "breakable": {},
        "burnable": {
            "burn_temperature": 140.0
        },
        "dustyable": {},
        "stainable": {}
    },
    "wallboard.n.01": {
        "burnable": {
            "burn_temperature": 451.0
        },
        "dustyable": {},
        "stainable": {}
    },
    "ceramic.n.01": {
        "breakable": {},
        "dustyable": {},
        "stainable": {}
    },
    "funnel.n.02": {
        "burnable": {
            "burn_temperature": 200.0
        },
        "dustyable": {},
        "stainable": {}
    },
    "cushion.n.03": {
        "burnable": {},
        "dustyable": {},
        "stainable": {}
    },
    "lever.n.01": {
        "dustyable": {},
        "stainable": {}
    },
    "dustpan.n.02": {
        "burnable": {
            "burn_temperature": 200.0
        },
        "dustyable": {},
        "stainable": {}
    },
    "tin.n.02": {
        "dustyable": {},
        "openable": {},
        "stainable": {}
    },
    "cinnamon.n.03": {
        "breakable": {},
        "burnable": {
            "burn_temperature": 450.0
        },
        "perishable": {},
        "soakable": {}
    },
    "notch.n.03": {
        "dustyable": {},
        "stainable": {}
    },
    "sofa.n.01": {
        "burnable": {
            "burn_temperature": 300.0
        },
        "dustyable": {},
        "stainable": {},
        "soakable": {}
    },
    "slack.n.06": {
        "burnable": {
            "burn_temperature": 100.0
        },
        "stainable": {}
    },
    "steamer.n.02": {
        "dustyable": {},
        "heatSource": {},
        "stainable": {}
    },
    "watch.n.01": {
        "breakable": {},
        "burnable": {
            "burn_temperature": 200.0
        },
        "dustyable": {},
        "screwable": {},
        "stainable": {},
        "timeSetable": {},
        "toggleable": {}
    },
    "dip.n.04": {
        "cookable": {},
        "freezable": {},
        "liquid": {},
        "perishable": {}
    },
    "pear.n.01": {
        "breakable": {},
        "burnable": {
            "burn_temperature": 2012
        },
        "cookable": {
            "cook_temperature": 212.0
        },
        "freezable": {},
        "perishable": {},
        "sliceable": {}
    },
    "packet.n.03": {
        "breakable": {},
        "burnable": {
            "burn_temperature": 475.0
        },
        "dustyable": {},
        "openable": {}
    },
    "perfume.n.02": {
        "burnable": {},
        "liquid": {}
    },
    "chest.n.02": {
        "burnable": {},
        "dustyable": {},
        "openable": {},
        "stainable": {}
    },
    "basin.n.01": {
        "dustyable": {},
        "stainable": {}
    },
    "breast.n.03": {
        "burnable": {
            "burn_temperature": 2012
        },
        "cookable": {
            "cook_temperature": 165.0
        },
        "freezable": {},
        "perishable": {},
        "sliceable": {}
    },
    "corn.n.03": {
        "breakable": {},
        "burnable": {},
        "cookable": {},
        "freezable": {},
        "perishable": {},
        "sliceable": {},
        "soakable": {}
    },
    "cider.n.01": {
        "freezable": {},
        "liquid": {},
        "perishable": {}
    },
    "parsley.n.02": {
        "burnable": {
            "burn_temperature": 1472
        },
        "cookable": {
            "cook_temperature": 212.0
        },
        "freezable": {},
        "perishable": {},
        "sliceable": {}
    },
    "pouch.n.01": {
        "burnable": {
            "burn_temperature": 100.0
        },
        "dustyable": {},
        "openable": {},
        "stainable": {}
    },
    "chewing_gum.n.01": {
        "burnable": {
            "burn_temperature": 100.0
        },
        "perishable": {}
    },
    "jug.n.01": {
        "breakable": {},
        "dustyable": {},
        "openable": {},
        "stainable": {}
    },
    "tarpaulin.n.01": {
        "burnable": {
            "burn_temperature": 392.0
        },
        "dustyable": {},
        "stainable": {}
    },
    "quilt.n.01": {
        "burnable": {},
        "stainable": {}
    },
    "cutlery.n.02": {
        "dustyable": {},
        "stainable": {}
    },
    "decoration.n.01": {
        "breakable": {},
        "burnable": {},
        "dustyable": {},
        "stainable": {}
    },
    "lettuce.n.03": {
        "burnable": {},
        "freezable": {},
        "perishable": {},
        "sliceable": {}
    },
    "deodorant.n.01": {
        "burnable": {
            "burn_temperature": 100.0
        },
        "perishable": {},
        "screwable": {}
    },
    "pepper.n.03": {
        "burnable": {
            "burn_temperature": 266
        },
        "cookable": {
            "cook_temperature": 200.0
        },
        "freezable": {},
        "perishable": {},
        "sliceable": {}
    },
    "wrench.n.03": {
        "dustyable": {},
        "screwable": {},
        "stainable": {}
    },
    "lamp.n.02": {
        "breakable": {},
        "burnable": {},
        "dustyable": {},
        "stainable": {},
        "toggleable": {}
    },
    "whisk.n.01": {
        "dustyable": {},
        "stainable": {}
    },
    "spinach.n.02": {
        "burnable": {
            "burn_temperature": 1472
        },
        "cookable": {
            "cook_temperature": 212.0
        },
        "freezable": {},
        "perishable": {},
        "sliceable": {}
    },
    "coil.n.01": {
        "stainable": {}
    },
    "mayonnaise.n.01": {
        "cookable": {
            "cook_temperature": 212.0
        },
        "freezable": {},
        "perishable": {},
        "burnable": {
            "burn_temperature": 450
        }
    },
    "potato.n.01": {
        "burnable": {
            "burn_temperature": 2012
        },
        "cookable": {
            "cook_temperature": 450.0
        },
        "dustyable": {},
        "freezable": {},
        "perishable": {},
        "stainable": {},
        "sliceable": {}
    },
    "truck.n.01": {
        "burnable": {},
        "dustyable": {},
        "stainable": {}
    },
    "golf_club.n.02": {
        "dustyable": {},
        "stainable": {}
    },
    "folder.n.02": {
        "breakable": {},
        "burnable": {
            "burn_temperature": 100.0
        },
        "dustyable": {},
        "openable": {}
    },
    "enamel.n.04": {
        "breakable": {},
        "dustyable": {},
        "stainable": {}
    },
    "coconut.n.01": {
        "breakable": {},
        "burnable": {
            "burn_temperature": 450
        },
        "cookable": {
            "cook_temperature": 350.0
        },
        "freezable": {},
        "perishable": {},
        "sliceable": {}
    },
    "notebook.n.01": {
        "burnable": {
            "burn_temperature": 100.0
        },
        "openable": {},
        "dustyable": {}
    },
    "tomato.n.01": {
        "burnable": {
            "burn_temperature": 2012
        },
        "cookable": {
            "cook_temperature": 450.0
        },
        "dustyable": {},
        "freezable": {},
        "perishable": {},
        "stainable": {},
        "sliceable": {}
    },
    "broccoli.n.02": {
        "burnable": {
            "burn_temperature": 2012
        },
        "cookable": {
            "cook_temperature": 400.0
        },
        "freezable": {},
        "perishable": {},
        "sliceable": {}
    },
    "mattress.n.01": {
        "burnable": {
            "burn_temperature": 200.0
        },
        "dustyable": {},
        "stainable": {}
    },
    "binder.n.03": {
        "burnable": {
            "burn_temperature": 480.0
        },
        "dustyable": {},
        "openable": {},
        "stainable": {}
    },
    "blender.n.01": {
        "breakable": {},
        "burnable": {
            "burn_temperature": 300.0
        },
        "dustyable": {},
        "stainable": {},
        "toggleable": {}
    },
    "painting.n.01": {
        "burnable": {},
        "dustyable": {}
    },
    "brick.n.01": {
        "breakable": {},
        "dustyable": {},
        "stainable": {}
    },
    "beef.n.02": {
        "burnable": {
            "burn_temperature": 2012
        },
        "cookable": {
            "cook_temperature": 160.0
        },
        "freezable": {},
        "perishable": {},
        "sliceable": {},
        "soakable": {}
    },
    "rope.n.01": {
        "burnable": {
            "burn_temperature": 100.0
        },
        "dustyable": {},
        "stainable": {}
    },
    "raspberry.n.02": {
        "cookable": {
            "cook_temperature": 212.0
        },
        "freezable": {},
        "perishable": {},
        "sliceable": {},
        "burnable": {
            "burn_temperature": 2012
        }
    },
    "crust.n.02": {
        "breakable": {},
        "burnable": {
            "burn_temperature": 450
        },
        "cookable": {
            "cook_temperature": 375.0
        },
        "freezable": {},
        "perishable": {},
        "sliceable": {}
    },
    "step_ladder.n.01": {
        "dustyable": {},
        "stainable": {}
    },
    "laminate.n.01": {
        "dustyable": {},
        "stainable": {}
    },
    "frying_pan.n.01": {
        "dustyable": {},
        "stainable": {}
    },
    "throw.n.04": {
        "burnable": {
            "burn_temperature": 475.0
        },
        "stainable": {}
    },
    "yogurt.n.01": {
        "cookable": {
            "cook_temperature": 73.0
        },
        "freezable": {},
        "perishable": {},
        "burnable": {
            "burn_temperature": 212
        }
    },
    "bookcase.n.01": {
        "burnable": {
            "burn_temperature": 400.0
        },
        "dustyable": {},
        "stainable": {}
    },
    "comb.n.01": {
        "breakable": {},
        "burnable": {
            "burn_temperature": 200.0
        },
        "dustyable": {},
        "stainable": {}
    },
    "blower.n.01": {
        "dustyable": {},
        "stainable": {}
    },
    "undergarment.n.01": {
        "burnable": {},
        "stainable": {},
        "soakable": {}
    },
    "casserole.n.02": {
        "breakable": {},
        "burnable": {
            "burn_temperature": 200
        },
        "cookable": {
            "cook_temperature": 150.0
        },
        "freezable": {},
        "perishable": {},
        "stainable": {},
        "sliceable": {}
    },
    "radio_receiver.n.01": {
        "breakable": {},
        "dustyable": {},
        "timeSetable": {},
        "toggleable": {}
    },
    "document.n.02": {
        "burnable": {
            "burn_temperature": 100.0
        },
        "dustyable": {}
    },
    "blockage.n.02": {
        "dustyable": {},
        "openable": {},
        "stainable": {}
    },
    "legging.n.01": {
        "burnable": {
            "burn_temperature": 200.0
        },
        "stainable": {}
    },
    "dressing.n.01": {
        "burnable": {},
        "cookable": {},
        "freezable": {},
        "liquid": {},
        "perishable": {}
    },
    "cocoa.n.02": {
        "freezable": {},
        "perishable": {}
    },
    "wreath.n.01": {
        "breakable": {},
        "burnable": {
            "burn_temperature": 100.0
        },
        "dustyable": {}
    },
    "garlic.n.02": {
        "breakable": {},
        "burnable": {},
        "cookable": {},
        "freezable": {},
        "perishable": {},
        "stainable": {},
        "sliceable": {}
    },
    "scantling.n.01": {
        "dustyable": {},
        "stainable": {}
    },
    "cranberry.n.02": {
        "burnable": {
            "burn_temperature": 2012
        },
        "cookable": {
            "cook_temperature": 212.0
        },
        "freezable": {},
        "perishable": {},
        "stainable": {}
    },
    "printer.n.03": {
        "breakable": {},
        "dustyable": {},
        "openable": {},
        "toggleable": {}
    },
    "shell.n.05": {
        "breakable": {},
        "burnable": {
            "burn_temperature": 200.0
        },
        "dustyable": {},
        "stainable": {}
    },
    "ginger.n.02": {
        "breakable": {},
        "burnable": {
            "burn_temperature": 2012
        },
        "cookable": {
            "cook_temperature": 212.0
        },
        "dustyable": {},
        "freezable": {},
        "perishable": {},
        "stainable": {},
        "sliceable": {}
    },
    "sunglass.n.01": {
        "breakable": {},
        "dustyable": {},
        "stainable": {}
    },
    "plunger.n.03": {
        "dustyable": {},
        "stainable": {}
    },
    "cucumber.n.02": {
        "breakable": {},
        "burnable": {
            "burn_temperature": 2012
        },
        "cookable": {
            "cook_temperature": 212.0
        },
        "freezable": {},
        "perishable": {},
        "stainable": {},
        "sliceable": {}
    },
    "mustard.n.02": {
        "cookable": {
            "cook_temperature": 73.0
        },
        "freezable": {},
        "liquid": {},
        "perishable": {},
        "burnable": {
            "burn_temperature": 450
        }
    },
    "pineapple.n.02": {
        "burnable": {
            "burn_temperature": 2012
        },
        "cookable": {
            "cook_temperature": 350.0
        },
        "dustyable": {},
        "freezable": {},
        "perishable": {},
        "stainable": {},
        "sliceable": {}
    },
    "cracker.n.01": {
        "breakable": {},
        "burnable": {},
        "cookable": {},
        "perishable": {}
    },
    "toothpick.n.01": {
        "breakable": {},
        "burnable": {
            "burn_temperature": 100.0
        },
        "dustyable": {},
        "stainable": {}
    },
    "chili.n.02": {
        "burnable": {},
        "cookable": {},
        "freezable": {},
        "perishable": {},
        "sliceable": {}
    },
    "chili.n.01": {
        "burnable": {
            "burn_temperature": 300
        },
        "cookable": {
            "cook_temperature": 140.0
        },
        "freezable": {},
        "liquid": {},
        "perishable": {}
    },
    "paintbrush.n.01": {
        "burnable": {
            "burn_temperature": 200.0
        },
        "dustyable": {},
        "stainable": {}
    },
    "blind.n.03": {
        "breakable": {},
        "burnable": {},
        "dustyable": {},
        "openable": {},
        "stainable": {}
    },
    "soapsuds.n.01": {
        "liquid": {}
    },
    "napkin.n.01": {
        "breakable": {},
        "burnable": {},
        "soakable": {}
    },
    "float.n.05": {
        "stainable": {}
    },
    "flashlight.n.01": {
        "breakable": {},
        "burnable": {
            "burn_temperature": 200.0
        },
        "dustyable": {},
        "stainable": {},
        "toggleable": {}
    },
    "jack.n.10": {
        "stainable": {}
    },
    "marble.n.02": {
        "stainable": {}
    },
    "pie.n.01": {
        "burnable": {},
        "cookable": {},
        "freezable": {},
        "perishable": {},
        "sliceable": {}
    },
    "compact_disk.n.01": {
        "breakable": {},
        "dustyable": {},
        "stainable": {}
    },
    "stew.n.02": {
        "cookable": {
            "cook_temperature": 212.0
        },
        "freezable": {},
        "liquid": {},
        "perishable": {},
        "burnable": {
            "burn_temperature": 212
        }
    },
    "applicator.n.01": {
        "stainable": {}
    },
    "muffin.n.01": {
        "breakable": {},
        "burnable": {
            "burn_temperature": 2012
        },
        "cookable": {
            "cook_temperature": 350.0
        },
        "freezable": {},
        "perishable": {},
        "sliceable": {},
        "soakable": {}
    },
    "mill.n.04": {
        "breakable": {},
        "dustyable": {},
        "openable": {},
        "screwable": {},
        "stainable": {}
    },
    "flight.n.03": {
        "dustyable": {},
        "stainable": {}
    },
    "grape.n.01": {
        "burnable": {
            "burn_temperature": 2012
        },
        "cookable": {
            "cook_temperature": 212.0
        },
        "freezable": {},
        "perishable": {},
        "sliceable": {}
    },
    "drive.n.10": {
        "dustyable": {},
        "openable": {},
        "toggleable": {}
    },
    "gravy.n.01": {
        "cookable": {
            "cook_temperature": 212.0
        },
        "freezable": {},
        "liquid": {},
        "perishable": {},
        "burnable": {
            "burn_temperature": 212
        }
    },
    "pork.n.01": {
        "burnable": {
            "burn_temperature": 2012
        },
        "cookable": {
            "cook_temperature": 145.0
        },
        "freezable": {},
        "perishable": {},
        "sliceable": {},
        "soakable": {}
    },
    "cauliflower.n.02": {
        "breakable": {},
        "burnable": {
            "burn_temperature": 2012
        },
        "cookable": {
            "cook_temperature": 450.0
        },
        "freezable": {},
        "perishable": {},
        "sliceable": {}
    },
    "heater.n.01": {
        "dustyable": {},
        "heatSource": {},
        "toggleable": {}
    },
    "umbrella.n.01": {
        "breakable": {},
        "burnable": {
            "burn_temperature": 392.0
        },
        "dustyable": {},
        "openable": {},
        "stainable": {}
    },
    "hairbrush.n.01": {
        "burnable": {
            "burn_temperature": 200.0
        },
        "dustyable": {},
        "stainable": {}
    },
    "alarm.n.02": {
        "breakable": {},
        "dustyable": {},
        "stainable": {},
        "timeSetable": {},
        "toggleable": {}
    },
    "journal.n.04": {
        "burnable": {},
        "dustyable": {},
        "openable": {},
        "soakable": {}
    },
    "backing.n.02": {
        "dustyable": {},
        "stainable": {}
    },
    "dishtowel.n.01": {
        "burnable": {
            "burn_temperature": 200.0
        },
        "cleaningTool": {},
        "stainable": {},
        "soakable": {}
    },
    "beer.n.01": {
        "freezable": {},
        "liquid": {},
        "perishable": {}
    },
    "disk.n.02": {
        "breakable": {},
        "dustyable": {}
    },
    "chopstick.n.01": {
        "breakable": {},
        "burnable": {
            "burn_temperature": 100.0
        },
        "dustyable": {},
        "stainable": {}
    },
    "tablecloth.n.01": {
        "burnable": {
            "burn_temperature": 125.0
        },
        "stainable": {}
    },
    "library.n.01": {
        "burnable": {
            "burn_temperature": 451.0
        },
        "dustyable": {}
    },
    "camera.n.01": {
        "breakable": {},
        "dustyable": {},
        "timeSetable": {},
        "toggleable": {}
    },
    "jam.n.01": {
        "cookable": {
            "cook_temperature": 220.0
        },
        "freezable": {},
        "perishable": {},
        "burnable": {
            "burn_temperature": 450
        }
    },
    "tuna.n.02": {
        "burnable": {
            "burn_temperature": 2012
        },
        "cookable": {
            "cook_temperature": 145.0
        },
        "freezable": {},
        "perishable": {},
        "sliceable": {}
    },
    "partition.n.01": {
        "dustyable": {},
        "stainable": {}
    },
    "caddy.n.01": {
        "dustyable": {},
        "openable": {},
        "stainable": {}
    },
    "carton.n.02": {
        "breakable": {},
        "burnable": {
            "burn_temperature": 100.0
        },
        "dustyable": {},
        "openable": {}
    },
    "steak.n.01": {
        "burnable": {},
        "cookable": {},
        "freezable": {},
        "perishable": {},
        "sliceable": {}
    },
    "plywood.n.01": {
        "burnable": {
            "burn_temperature": 300.0
        },
        "dustyable": {},
        "stainable": {}
    },
    "peppermint.n.03": {
        "cookable": {
            "cook_temperature": 350.0
        },
        "burnable": {
            "burn_temperature": 450
        },
        "freezable": {},
        "perishable": {},
        "sliceable": {}
    },
    "clove.n.03": {
        "breakable": {},
        "burnable": {
            "burn_temperature": 400
        },
        "cookable": {
            "cook_temperature": 325.0
        },
        "freezable": {},
        "perishable": {},
        "stainable": {},
        "sliceable": {}
    },
    "celery.n.02": {
        "breakable": {},
        "burnable": {
            "burn_temperature": 2012
        },
        "cookable": {
            "cook_temperature": 212.0
        },
        "freezable": {},
        "perishable": {},
        "stainable": {},
        "sliceable": {}
    },
    "almond.n.02": {
        "breakable": {},
        "burnable": {
            "burn_temperature": 400
        },
        "cookable": {
            "cook_temperature": 325.0
        },
        "perishable": {},
        "sliceable": {}
    },
    "step.n.04": {
        "dustyable": {},
        "stainable": {}
    },
    "squeegee.n.01": {
        "dustyable": {},
        "stainable": {}
    },
    "clothespin.n.01": {
        "breakable": {},
        "burnable": {
            "burn_temperature": 100.0
        },
        "dustyable": {},
        "openable": {},
        "stainable": {}
    },
    "brassiere.n.01": {
        "burnable": {
            "burn_temperature": 125.0
        },
        "openable": {},
        "stainable": {},
        "soakable": {}
    },
    "scarf.n.01": {
        "burnable": {
            "burn_temperature": 120.0
        },
        "stainable": {},
        "soakable": {}
    },
    "canvas.n.01": {
        "burnable": {},
        "dustyable": {}
    },
    "basil.n.03": {
        "burnable": {
            "burn_temperature": 2012
        },
        "cookable": {
            "cook_temperature": 212.0
        },
        "dustyable": {},
        "freezable": {},
        "perishable": {},
        "sliceable": {}
    },
    "toaster.n.02": {
        "burnable": {
            "burn_temperature": 200.0
        },
        "dustyable": {},
        "heatSource": {},
        "toggleable": {}
    },
    "plum.n.02": {
        "breakable": {},
        "cookable": {
            "cook_temperature": 400.0
        },
        "freezable": {},
        "perishable": {},
        "sliceable": {},
        "burnable": {
            "burn_temperature": 450
        }
    },
    "colander.n.01": {
        "dustyable": {},
        "stainable": {}
    },
    "girdle.n.02": {
        "burnable": {
            "burn_temperature": 125.0
        },
        "stainable": {}
    },
    "frosting.n.01": {
        "cookable": {
            "cook_temperature": 73.0
        },
        "freezable": {},
        "perishable": {},
        "burnable": {
            "burn_temperature": 220
        }
    },
    "charger.n.02": {
        "dustyable": {},
        "toggleable": {}
    },
    "canister.n.02": {
        "dustyable": {},
        "openable": {},
        "stainable": {}
    },
    "pizza.n.01": {
        "breakable": {},
        "burnable": {
            "burn_temperature": 2012
        },
        "cookable": {
            "cook_temperature": 475.0
        },
        "freezable": {},
        "perishable": {},
        "sliceable": {},
        "soakable": {}
    },
    "turkey.n.04": {
        "breakable": {},
        "burnable": {
            "burn_temperature": 2012
        },
        "cookable": {
            "cook_temperature": 165.0
        },
        "freezable": {},
        "perishable": {},
        "sliceable": {}
    },
    "planner.n.02": {
        "burnable": {
            "burn_temperature": 100.0
        },
        "dustyable": {},
        "openable": {}
    },
    "beater.n.02": {
        "stainable": {}
    },
    "blazer.n.01": {
        "burnable": {
            "burn_temperature": 100.0
        },
        "dustyable": {},
        "stainable": {}
    },
    "pickle.n.01": {
        "breakable": {},
        "burnable": {},
        "cookable": {},
        "freezable": {},
        "perishable": {},
        "sliceable": {}
    },
    "windowsill.n.01": {
        "burnable": {
            "burn_temperature": 200.0
        },
        "dustyable": {},
        "stainable": {}
    },
    "satin.n.01": {
        "burnable": {
            "burn_temperature": 125.0
        },
        "stainable": {}
    },
    "mail.n.03": {
        "breakable": {},
        "burnable": {
            "burn_temperature": 451.0
        },
        "dustyable": {},
        "openable": {},
        "soakable": {}
    },
    "pedal.n.02": {
        "dustyable": {},
        "stainable": {}
    },
    "guard.n.03": {
        "dustyable": {},
        "stainable": {}
    },
    "tack.n.02": {
        "dustyable": {}
    },
    "windshield.n.01": {
        "dustyable": {},
        "stainable": {}
    },
    "cocktail.n.01": {
        "freezable": {},
        "liquid": {},
        "perishable": {}
    },
    "catsup.n.01": {
        "burnable": {
            "burn_temperature": 250
        },
        "cookable": {
            "cook_temperature": 190.0
        },
        "freezable": {},
        "liquid": {},
        "perishable": {}
    },
    "laptop.n.01": {
        "breakable": {},
        "burnable": {
            "burn_temperature": 300.0
        },
        "dustyable": {},
        "openable": {},
        "stainable": {},
        "timeSetable": {},
        "toggleable": {}
    },
    "necklace.n.01": {
        "breakable": {},
        "dustyable": {},
        "stainable": {}
    },
    "fiber.n.05": {
        "breakable": {},
        "burnable": {
            "burn_temperature": 330.0
        },
        "stainable": {}
    },
    "clamp.n.01": {
        "dustyable": {},
        "openable": {},
        "screwable": {}
    },
    "barrel.n.02": {
        "burnable": {
            "burn_temperature": 320.0
        },
        "dustyable": {},
        "openable": {},
        "stainable": {}
    },
    "latch.n.01": {
        "breakable": {},
        "dustyable": {},
        "openable": {},
        "stainable": {}
    },
    "bedspread.n.01": {
        "burnable": {
            "burn_temperature": 100.0
        },
        "stainable": {}
    },
    "pitcher.n.02": {
        "breakable": {},
        "dustyable": {},
        "stainable": {}
    },
    "platter.n.01": {
        "breakable": {},
        "dustyable": {},
        "stainable": {}
    },
    "crate.n.01": {
        "burnable": {
            "burn_temperature": 200.0
        },
        "dustyable": {},
        "openable": {},
        "stainable": {}
    },
    "palette.n.02": {
        "breakable": {},
        "burnable": {
            "burn_temperature": 540.0
        },
        "dustyable": {},
        "stainable": {}
    },
    "lemonade.n.01": {
        "freezable": {},
        "liquid": {},
        "perishable": {}
    },
    "cereal.n.03": {
        "breakable": {},
        "burnable": {},
        "perishable": {},
        "soakable": {}
    },
    "dispenser.n.01": {
        "breakable": {},
        "dustyable": {},
        "openable": {},
        "stainable": {}
    },
    "nectarine.n.02": {
        "burnable": {
            "burn_temperature": 450
        },
        "cookable": {
            "cook_temperature": 400.0
        },
        "freezable": {},
        "perishable": {},
        "stainable": {},
        "sliceable": {}
    },
    "dental_floss.n.01": {
        "breakable": {},
        "burnable": {
            "burn_temperature": 410.0
        }
    },
    "pretzel.n.01": {
        "breakable": {},
        "burnable": {
            "burn_temperature": 2012
        },
        "cookable": {
            "cook_temperature": 500.0
        },
        "freezable": {},
        "perishable": {},
        "sliceable": {},
        "soakable": {}
    },
    "bagel.n.01": {
        "breakable": {},
        "burnable": {
            "burn_temperature": 2012
        },
        "cookable": {
            "cook_temperature": 500.0
        },
        "freezable": {},
        "perishable": {},
        "sliceable": {},
        "soakable": {}
    },
    "covering.n.02": {
        "dustyable": {},
        "openable": {},
        "stainable": {}
    },
    "receptacle.n.01": {
        "dustyable": {},
        "openable": {},
        "stainable": {}
    },
    "lens.n.01": {
        "breakable": {},
        "dustyable": {},
        "stainable": {}
    },
    "trowel.n.01": {
        "stainable": {}
    },
    "clock.n.01": {
        "breakable": {},
        "dustyable": {},
        "timeSetable": {}
    },
    "stocking.n.01": {
        "burnable": {
            "burn_temperature": 424.0
        },
        "stainable": {}
    },
    "chalk.n.04": {
        "breakable": {}
    },
    "blouse.n.01": {
        "burnable": {
            "burn_temperature": 410.0
        },
        "stainable": {}
    },
    "bean_curd.n.01": {
        "breakable": {},
        "burnable": {
            "burn_temperature": 450
        },
        "cookable": {
            "cook_temperature": 375.0
        },
        "freezable": {},
        "perishable": {},
        "sliceable": {},
        "soakable": {}
    },
    "soy_sauce.n.01": {
        "breakable": {},
        "burnable": {
            "burn_temperature": 2012
        },
        "cookable": {
            "cook_temperature": 212.0
        },
        "freezable": {},
        "perishable": {},
        "sliceable": {}
    },
    "earphone.n.01": {
        "breakable": {},
        "burnable": {},
        "dustyable": {},
        "toggleable": {}
    },
    "dough.n.01": {
        "burnable": {
            "burn_temperature": 2012
        },
        "cookable": {
            "cook_temperature": 896.0
        },
        "freezable": {},
        "perishable": {},
        "sliceable": {}
    },
    "strawberry.n.01": {
        "burnable": {
            "burn_temperature": 2012
        },
        "cookable": {
            "cook_temperature": 212.0
        },
        "freezable": {},
        "perishable": {},
        "sliceable": {}
    },
    "wicker.n.02": {
        "burnable": {
            "burn_temperature": 392.0
        },
        "dustyable": {},
        "openable": {},
        "stainable": {},
        "soakable": {}
    },
    "prawn.n.01": {
        "breakable": {},
        "burnable": {
            "burn_temperature": 2012
        },
        "cookable": {
            "cook_temperature": 120.0
        },
        "freezable": {},
        "perishable": {},
        "sliceable": {}
    },
    "personal_computer.n.01": {
        "breakable": {},
        "dustyable": {},
        "timeSetable": {},
        "toggleable": {}
    },
    "peg.n.01": {
        "burnable": {
            "burn_temperature": 392.0
        },
        "dustyable": {},
        "stainable": {}
    },
    "egg_yolk.n.01": {
        "breakable": {},
        "burnable": {
            "burn_temperature": 2012
        },
        "cookable": {
            "cook_temperature": 212.0
        },
        "freezable": {},
        "liquid": {},
        "perishable": {}
    },
    "noodle.n.01": {
        "breakable": {},
        "burnable": {
            "burn_temperature": 450
        },
        "cookable": {
            "cook_temperature": 212.0
        },
        "freezable": {},
        "perishable": {},
        "sliceable": {},
        "soakable": {}
    },
    "fireplace.n.01": {
        "dustyable": {},
        "heatSource": {},
        "stainable": {}
    },
    "sandal.n.01": {
        "dustyable": {},
        "stainable": {}
    },
    "swimsuit.n.01": {
        "burnable": {},
        "stainable": {}
    },
    "hamper.n.02": {
        "dustyable": {},
        "openable": {},
        "stainable": {}
    },
    "peeler.n.03": {
        "stainable": {}
    },
    "gasket.n.01": {
        "burnable": {
            "burn_temperature": 1220.0
        },
        "stainable": {}
    },
    "bird_feeder.n.01": {
        "dustyable": {},
        "openable": {},
        "stainable": {}
    },
    "clothesline.n.01": {
        "burnable": {
            "burn_temperature": 410.0
        },
        "dustyable": {},
        "stainable": {}
    },
    "wheat.n.02": {
        "burnable": {
            "burn_temperature": 350
        },
        "cookable": {
            "cook_temperature": 200.0
        },
        "freezable": {},
        "perishable": {},
        "soakable": {}
    },
    "plush.n.01": {
        "burnable": {
            "burn_temperature": 410.0
        },
        "stainable": {},
        "soakable": {}
    },
    "bandage.n.01": {
        "breakable": {},
        "burnable": {
            "burn_temperature": 410.0
        },
        "stainable": {},
        "soakable": {}
    },
    "brine.n.02": {
        "cookable": {
            "cook_temperature": 212.0
        },
        "freezable": {},
        "liquid": {},
        "perishable": {},
        "burnable": {
            "burn_temperature": 212
        }
    },
    "papaya.n.02": {
        "breakable": {},
        "burnable": {
            "burn_temperature": 1472
        },
        "cookable": {
            "cook_temperature": 350.0
        },
        "freezable": {},
        "perishable": {},
        "sliceable": {}
    },
    "apricot.n.02": {
        "breakable": {},
        "burnable": {
            "burn_temperature": 2012
        },
        "cookable": {
            "cook_temperature": 212.0
        },
        "freezable": {},
        "perishable": {},
        "sliceable": {}
    },
    "highlighter.n.02": {
        "breakable": {},
        "dustyable": {},
        "openable": {},
        "stainable": {}
    },
    "foliation.n.03": {
        "burnable": {
            "burn_temperature": 1100.0
        },
        "perishable": {}
    },
    "lipstick.n.01": {
        "breakable": {},
        "openable": {},
        "perishable": {}
    },
    "blueberry.n.02": {
        "breakable": {},
        "burnable": {
            "burn_temperature": 2012
        },
        "cookable": {
            "cook_temperature": 212.0
        },
        "freezable": {},
        "perishable": {},
        "sliceable": {}
    },
    "salsa.n.01": {
        "burnable": {
            "burn_temperature": 500
        },
        "cookable": {
            "cook_temperature": 400.0
        },
        "freezable": {},
        "liquid": {},
        "perishable": {}
    },
    "sill.n.01": {
        "freezable": {},
        "stainable": {}
    },
    "globe.n.03": {
        "breakable": {},
        "dustyable": {},
        "stainable": {}
    },
    "paprika.n.02": {
        "freezable": {},
        "perishable": {}
    },
    "tart.n.03": {
        "breakable": {},
        "burnable": {
            "burn_temperature": 450
        },
        "cookable": {
            "cook_temperature": 350.0
        },
        "freezable": {},
        "perishable": {},
        "sliceable": {}
    },
    "khaki.n.01": {
        "burnable": {
            "burn_temperature": 410.0
        },
        "stainable": {}
    },
    "ointment.n.01": {
        "burnable": {
            "burn_temperature": 290.0
        },
        "freezable": {},
        "perishable": {}
    },
    "bacon.n.01": {
        "breakable": {},
        "burnable": {
            "burn_temperature": 450
        },
        "cookable": {
            "cook_temperature": 400.0
        },
        "freezable": {},
        "perishable": {},
        "sliceable": {}
    },
    "sunscreen.n.01": {
        "freezable": {},
        "liquid": {},
        "perishable": {}
    },
    "carryall.n.01": {
        "breakable": {},
        "burnable": {
            "burn_temperature": 410.0
        },
        "dustyable": {},
        "openable": {},
        "stainable": {}
    },
    "turnbuckle.n.01": {
        "dustyable": {},
        "openable": {},
        "screwable": {},
        "stainable": {}
    },
    "bicycle.n.01": {
        "dustyable": {},
        "stainable": {}
    },
    "pumpkin.n.02": {
        "breakable": {},
        "burnable": {
            "burn_temperature": 500
        },
        "cookable": {
            "cook_temperature": 400.0
        },
        "freezable": {},
        "perishable": {},
        "sliceable": {}
    },
    "salmon.n.03": {
        "burnable": {},
        "cookable": {},
        "freezable": {},
        "perishable": {},
        "sliceable": {}
    },
    "earring.n.01": {
        "breakable": {},
        "dustyable": {},
        "stainable": {}
    },
    "pantyhose.n.01": {
        "burnable": {
            "burn_temperature": 424.0
        },
        "stainable": {},
        "soakable": {}
    },
    "railing.n.01": {
        "dustyable": {},
        "stainable": {}
    },
    "calculator.n.02": {
        "breakable": {},
        "dustyable": {},
        "toggleable": {}
    },
    "vase.n.01": {
        "breakable": {},
        "dustyable": {},
        "openable": {},
        "stainable": {}
    },
    "headboard.n.01": {
        "burnable": {
            "burn_temperature": 392.0
        },
        "dustyable": {},
        "stainable": {}
    },
    "granule.n.01": {},
    "sequin.n.01": {
        "breakable": {},
        "burnable": {
            "burn_temperature": 1058.0
        },
        "dustyable": {}
    },
    "shovel.n.01": {
        "breakable": {},
        "stainable": {}
    },
    "punch.n.02": {
        "freezable": {},
        "liquid": {},
        "perishable": {}
    },
    "nylon.n.02": {
        "breakable": {},
        "burnable": {
            "burn_temperature": 795.0
        },
        "stainable": {}
    },
    "rayon.n.01": {
        "burnable": {},
        "stainable": {}
    },
    "baseball.n.02": {
        "burnable": {
            "burn_temperature": 413.0
        },
        "dustyable": {},
        "stainable": {}
    },
    "sketch.n.01": {
        "breakable": {},
        "burnable": {
            "burn_temperature": 451.0
        }
    },
    "stapler.n.01": {
        "breakable": {},
        "dustyable": {},
        "openable": {},
        "stainable": {}
    },
    "deck.n.01": {
        "dustyable": {},
        "stainable": {}
    },
    "cupcake.n.01": {
        "breakable": {},
        "burnable": {
            "burn_temperature": 450
        },
        "cookable": {
            "cook_temperature": 350.0
        },
        "freezable": {},
        "perishable": {},
        "sliceable": {},
        "soakable": {}
    },
    "keyboard.n.01": {
        "breakable": {},
        "dustyable": {}
    },
    "mitten.n.01": {
        "burnable": {
            "burn_temperature": 410.0
        },
        "stainable": {},
        "soakable": {}
    },
    "burlap.n.01": {
        "burnable": {
            "burn_temperature": 410.0
        },
        "stainable": {}
    },
    "uniform.n.01": {
        "burnable": {
            "burn_temperature": 410.0
        },
        "dustyable": {},
        "stainable": {},
        "soakable": {}
    },
    "zucchini.n.02": {
        "burnable": {
            "burn_temperature": 550
        },
        "cookable": {
            "cook_temperature": 425.0
        },
        "freezable": {},
        "perishable": {},
        "stainable": {},
        "sliceable": {}
    },
    "rosemary.n.02": {
        "breakable": {},
        "burnable": {
            "burn_temperature": 425
        },
        "cookable": {
            "cook_temperature": 375.0
        },
        "freezable": {},
        "perishable": {},
        "sliceable": {}
    },
    "raisin.n.01": {
        "burnable": {},
        "cookable": {},
        "freezable": {},
        "perishable": {},
        "sliceable": {},
        "soakable": {}
    },
    "watermelon.n.02": {
        "breakable": {},
        "burnable": {
            "burn_temperature": 400
        },
        "cookable": {
            "cook_temperature": 350.0
        },
        "freezable": {},
        "perishable": {},
        "sliceable": {}
    },
    "kosher.n.01": {},
    "saw.n.02": {
        "dustyable": {},
        "stainable": {}
    },
    "fur.n.03": {
        "burnable": {
            "burn_temperature": 410.0
        },
        "dustyable": {},
        "stainable": {},
        "soakable": {}
    },
    "batter.n.02": {
        "cookable": {
            "cook_temperature": 212.0
        },
        "freezable": {},
        "liquid": {},
        "perishable": {},
        "burnable": {
            "burn_temperature": 212
        }
    },
    "mixer.n.04": {
        "dustyable": {},
        "openable": {},
        "stainable": {}
    },
    "fuse.n.01": {
        "burnable": {},
        "toggleable": {}
    },
    "suede_cloth.n.01": {
        "burnable": {
            "burn_temperature": 410.0
        },
        "dustyable": {},
        "stainable": {}
    },
    "duffel_bag.n.01": {
        "burnable": {
            "burn_temperature": 410.0
        },
        "dustyable": {},
        "openable": {},
        "stainable": {},
        "soakable": {}
    },
    "tinsel.n.02": {
        "burnable": {
            "burn_temperature": 734.0
        },
        "dustyable": {}
    },
    "dolly.n.02": {
        "dustyable": {},
        "stainable": {}
    },
    "scanner.n.02": {
        "breakable": {},
        "dustyable": {},
        "openable": {},
        "toggleable": {}
    },
    "cellophane.n.01": {
        "breakable": {},
        "burnable": {
            "burn_temperature": 662.0
        },
        "dustyable": {}
    },
    "sweetening.n.01": {
        "freezable": {},
        "perishable": {}
    },
    "pita.n.01": {
        "breakable": {},
        "burnable": {
            "burn_temperature": 575
        },
        "cookable": {
            "cook_temperature": 475.0
        },
        "freezable": {},
        "perishable": {},
        "sliceable": {},
        "soakable": {}
    },
    "chickpea.n.03": {
        "breakable": {},
        "burnable": {
            "burn_temperature": 500
        },
        "cookable": {
            "cook_temperature": 400.0
        },
        "freezable": {},
        "perishable": {},
        "sliceable": {}
    },
    "dill.n.02": {
        "breakable": {},
        "burnable": {
            "burn_temperature": 350
        },
        "cookable": {
            "cook_temperature": 225.0
        },
        "freezable": {},
        "perishable": {},
        "sliceable": {}
    },
    "velcro.n.01": {
        "burnable": {
            "burn_temperature": 280.0
        },
        "dustyable": {},
        "openable": {},
        "stainable": {}
    },
    "clog.n.02": {
        "breakable": {},
        "burnable": {
            "burn_temperature": 392.0
        },
        "freezable": {},
        "openable": {},
        "stainable": {}
    },
    "drum_sander.n.01": {
        "dustyable": {},
        "stainable": {},
        "toggleable": {}
    },
    "flat_coat.n.01": {
        "freezable": {},
        "liquid": {},
        "perishable": {}
    },
    "hummus.n.01": {
        "burnable": {
            "burn_temperature": 450
        },
        "cookable": {
            "cook_temperature": 350.0
        },
        "freezable": {},
        "perishable": {}
    },
    "router.n.02": {
        "breakable": {},
        "dustyable": {},
        "toggleable": {}
    },
    "dressing_table.n.01": {
        "burnable": {
            "burn_temperature": 392.0
        },
        "dustyable": {},
        "stainable": {}
    },
    "tripod.n.01": {
        "dustyable": {},
        "stainable": {}
    },
    "marshmallow.n.01": {
        "breakable": {},
        "burnable": {
            "burn_temperature": 105
        },
        "cookable": {
            "cook_temperature": 98.6
        },
        "freezable": {},
        "perishable": {},
        "sliceable": {}
    },
    "fillet.n.02": {
        "breakable": {},
        "burnable": {
            "burn_temperature": 500
        },
        "cookable": {
            "cook_temperature": 425.0
        },
        "freezable": {},
        "perishable": {},
        "sliceable": {},
        "soakable": {}
    },
    "parmesan.n.01": {
        "breakable": {},
        "burnable": {
            "burn_temperature": 200
        },
        "cookable": {
            "cook_temperature": 90.0
        },
        "freezable": {},
        "perishable": {},
        "sliceable": {}
    },
    "kale.n.03": {
        "breakable": {},
        "burnable": {
            "burn_temperature": 475
        },
        "cookable": {
            "cook_temperature": 375.0
        },
        "freezable": {},
        "perishable": {},
        "sliceable": {}
    },
    "cheddar.n.02": {
        "breakable": {},
        "burnable": {
            "burn_temperature": 200
        },
        "cookable": {
            "cook_temperature": 90.0
        },
        "freezable": {},
        "perishable": {},
        "sliceable": {}
    },
    "cone.n.01": {
        "breakable": {},
        "burnable": {
            "burn_temperature": 3000
        },
        "cookable": {
            "cook_temperature": 1800.0
        },
        "dustyable": {},
        "perishable": {},
        "stainable": {}
    },
    "respirator.n.01": {
        "breakable": {},
        "burnable": {
            "burn_temperature": 1058.0
        },
        "dustyable": {},
        "stainable": {}
    },
    "gauze.n.02": {
        "burnable": {},
        "dustyable": {},
        "stainable": {},
        "soakable": {}
    },
    "gauze.n.01": {
        "burnable": {
            "burn_temperature": 410.0
        },
        "dustyable": {},
        "stainable": {},
        "soakable": {},
        "sliceable": {}
    },
    "runner.n.09": {
        "dustyable": {},
        "stainable": {}
    },
    "granola.n.01": {
        "breakable": {},
        "burnable": {
            "burn_temperature": 425
        },
        "cookable": {
            "cook_temperature": 325.0
        },
        "perishable": {}
    },
    "margarine.n.01": {
        "cookable": {
            "cook_temperature": 95.0
        },
        "freezable": {},
        "perishable": {},
        "sliceable": {},
        "burnable": {
            "burn_temperature": 450
        }
    },
    "mantel.n.01": {
        "burnable": {
            "burn_temperature": 392.0
        },
        "dustyable": {},
        "stainable": {},
        "soakable": {}
    },
    "pendulum.n.01": {
        "dustyable": {},
        "stainable": {},
        "timeSetable": {},
        "toggleable": {}
    },
    "drawstring.n.01": {
        "burnable": {
            "burn_temperature": 410.0
        },
        "openable": {},
        "stainable": {},
        "soakable": {}
    },
    "pulp.n.01": {
        "breakable": {},
        "burnable": {
            "burn_temperature": 451.0
        },
        "freezable": {},
        "perishable": {}
    },
    "pegboard.n.01": {
        "burnable": {
            "burn_temperature": 451.0
        },
        "dustyable": {},
        "stainable": {}
    },
    "barley.n.01": {
        "breakable": {},
        "burnable": {
            "burn_temperature": 475
        },
        "cookable": {
            "cook_temperature": 375.0
        },
        "freezable": {},
        "perishable": {},
        "soakable": {}
    },
    "compressor.n.01": {
        "dustyable": {},
        "stainable": {}
    },
    "caramel.n.02": {
        "burnable": {
            "burn_temperature": 350
        },
        "cookable": {
            "cook_temperature": 250.0
        },
        "freezable": {},
        "liquid": {},
        "perishable": {}
    },
    "french_dressing.n.01": {
        "cookable": {
            "cook_temperature": 73.0
        },
        "freezable": {},
        "liquid": {},
        "perishable": {},
        "burnable": {
            "burn_temperature": 212
        }
    },
    "padding.n.01": {
        "burnable": {},
        "dustyable": {},
        "stainable": {},
        "soakable": {}
    },
    "videodisk.n.01": {
        "breakable": {},
        "burnable": {
            "burn_temperature": 1076.0
        },
        "dustyable": {}
    },
    "tortilla.n.01": {
        "breakable": {},
        "burnable": {
            "burn_temperature": 475
        },
        "cookable": {
            "cook_temperature": 375.0
        },
        "freezable": {},
        "perishable": {},
        "sliceable": {},
        "soakable": {}
    },
    "nutcracker.n.01": {
        "breakable": {},
        "dustyable": {},
        "openable": {},
        "stainable": {}
    },
    "caliper.n.01": {
        "dustyable": {},
        "stainable": {}
    },
    "doorknob.n.01": {
        "dustyable": {},
        "screwable": {},
        "stainable": {},
        "toggleable": {}
    },
    "ham.n.01": {
        "burnable": {},
        "cookable": {},
        "freezable": {},
        "perishable": {},
        "stainable": {}
    },
    "wallet.n.01": {
        "burnable": {
            "burn_temperature": 413.0
        },
        "dustyable": {},
        "openable": {}
    },
    "pea.n.01": {
        "breakable": {},
        "burnable": {
            "burn_temperature": 550
        },
        "cookable": {
            "cook_temperature": 450.0
        },
        "freezable": {},
        "perishable": {},
        "sliceable": {}
    },
    "tartan.n.01": {
        "burnable": {
            "burn_temperature": 410.0
        },
        "stainable": {},
        "soakable": {}
    },
    "diaper.n.01": {
        "openable": {},
        "soakable": {}
    },
    "mouse.n.04": {
        "breakable": {},
        "burnable": {
            "burn_temperature": 780.0
        },
        "dustyable": {},
        "stainable": {},
        "toggleable": {}
    },
    "mango.n.02": {
        "breakable": {},
        "burnable": {
            "burn_temperature": 250
        },
        "cookable": {
            "cook_temperature": 185.0
        },
        "freezable": {},
        "perishable": {},
        "sliceable": {}
    },
    "sack.n.01": {
        "burnable": {
            "burn_temperature": 410.0
        },
        "openable": {},
        "stainable": {}
    },
    "crank.n.04": {
        "breakable": {},
        "dustyable": {},
        "screwable": {},
        "stainable": {}
    },
    "rum.n.01": {
        "burnable": {
            "burn_temperature": 275
        },
        "cookable": {
            "cook_temperature": 173.0
        },
        "freezable": {},
        "liquid": {},
        "perishable": {}
    },
    "crock.n.03": {
        "breakable": {},
        "dustyable": {},
        "openable": {},
        "stainable": {}
    },
    "cooler.n.01": {
        "dustyable": {},
        "openable": {},
        "stainable": {}
    },
    "drum.n.04": {
        "breakable": {},
        "burnable": {
            "burn_temperature": 392.0
        },
        "dustyable": {},
        "stainable": {}
    },
    "watchband.n.01": {
        "breakable": {},
        "dustyable": {},
        "openable": {},
        "stainable": {}
    },
    "cheesecloth.n.01": {
        "burnable": {
            "burn_temperature": 410.0
        },
        "stainable": {},
        "soakable": {}
    },
    "beam.n.02": {
        "burnable": {},
        "dustyable": {}
    },
    "firewall.n.03": {
        "toggleable": {}
    },
    "sieve.n.01": {
        "stainable": {}
    },
    "detector.n.01": {
        "toggleable": {}
    },
    "cart.n.01": {
        "stainable": {}
    },
    "hoop.n.02": {
        "dustyable": {},
        "openable": {},
        "stainable": {}
    },
    "jigsaw.n.02": {
        "breakable": {},
        "dustyable": {},
        "stainable": {},
        "toggleable": {}
    },
    "hamburger.n.01": {
        "burnable": {
            "burn_temperature": 500
        },
        "cookable": {
            "cook_temperature": 350.0
        },
        "freezable": {},
        "perishable": {},
        "sliceable": {},
        "soakable": {}
    },
    "yardstick.n.02": {
        "breakable": {},
        "burnable": {
            "burn_temperature": 392.0
        },
        "dustyable": {},
        "stainable": {}
    },
    "upholstery.n.01": {
        "breakable": {},
        "burnable": {
            "burn_temperature": 410.0
        },
        "dustyable": {},
        "stainable": {}
    },
    "cashmere.n.01": {
        "burnable": {
            "burn_temperature": 600.0
        },
        "dustyable": {},
        "stainable": {},
        "soakable": {}
    },
    "lego.n.01": {
        "burnable": {
            "burn_temperature": 780.0
        },
        "dustyable": {},
        "stainable": {}
    },
    "puree.n.01": {
        "burnable": {
            "burn_temperature": 350
        },
        "cookable": {
            "cook_temperature": 235.0
        },
        "freezable": {},
        "liquid": {},
        "perishable": {}
    },
    "chutney.n.01": {
        "burnable": {
            "burn_temperature": 350
        },
        "cookable": {
            "cook_temperature": 250.0
        },
        "freezable": {},
        "liquid": {},
        "perishable": {}
    },
    "terry.n.02": {
        "burnable": {
            "burn_temperature": 410.0
        },
        "dustyable": {},
        "stainable": {},
        "soakable": {}
    },
    "tumbler.n.02": {
        "breakable": {},
        "dustyable": {},
        "stainable": {}
    },
    "rake.n.03": {
        "burnable": {
            "burn_temperature": 392.0
        },
        "stainable": {}
    },
    "trophy.n.02": {
        "breakable": {},
        "dustyable": {},
        "stainable": {}
    },
    "stamp.n.08": {
        "breakable": {},
        "burnable": {
            "burn_temperature": 451.0
        }
    },
    "opener.n.03": {
        "dustyable": {},
        "openable": {},
        "stainable": {}
    },
    "pincer.n.01": {
        "dustyable": {},
        "openable": {},
        "stainable": {}
    },
    "thumbtack.n.01": {
        "dustyable": {},
        "screwable": {}
    },
    "applesauce.n.01": {
        "burnable": {
            "burn_temperature": 450
        },
        "cookable": {
            "cook_temperature": 350.0
        },
        "freezable": {},
        "liquid": {},
        "perishable": {}
    },
    "monitor.n.04": {
        "breakable": {},
        "dustyable": {},
        "timeSetable": {},
        "toggleable": {}
    },
    "nipple.n.02": {
        "burnable": {
            "burn_temperature": 842.0
        },
        "stainable": {}
    },
    "boiler.n.01": {
        "burnable": {
            "burn_temperature": 2012.0
        },
        "dustyable": {},
        "heatSource": {},
        "stainable": {},
        "toggleable": {}
    },
    "glaze.n.01": {
        "burnable": {
            "burn_temperature": 500
        },
        "cookable": {
            "cook_temperature": 300.0
        },
        "freezable": {},
        "liquid": {},
        "perishable": {}
    },
    "shellac.n.02": {
        "breakable": {},
        "burnable": {
            "burn_temperature": 167.0
        },
        "liquid": {}
    },
    "varnish.n.01": {
        "burnable": {},
        "freezable": {},
        "liquid": {}
    },
    "spine.n.04": {
        "breakable": {}
    },
    "slat.n.01": {
        "breakable": {},
        "burnable": {},
        "dustyable": {},
        "stainable": {}
    },
    "jaw.n.03": {
        "dustyable": {},
        "openable": {},
        "stainable": {}
    },
    "football.n.02": {
        "burnable": {
            "burn_temperature": 413.0
        },
        "dustyable": {},
        "stainable": {}
    },
    "headband.n.01": {
        "burnable": {
            "burn_temperature": 410.0
        },
        "dustyable": {},
        "soakable": {}
    },
    "walnut.n.01": {
        "breakable": {},
        "burnable": {
            "burn_temperature": 450
        },
        "cookable": {
            "cook_temperature": 350.0
        },
        "openable": {},
        "perishable": {},
        "sliceable": {}
    },
    "asparagus.n.02": {
        "burnable": {
            "burn_temperature": 525
        },
        "cookable": {
            "cook_temperature": 425.0
        },
        "freezable": {},
        "perishable": {},
        "sliceable": {}
    },
    "flannel.n.01": {
        "burnable": {
            "burn_temperature": 879.0
        },
        "stainable": {}
    },
    "ice_lolly.n.01": {
        "breakable": {},
        "coldSource": {},
        "freezable": {},
        "perishable": {},
        "sliceable": {}
    },
    "knickknack.n.01": {
        "breakable": {},
        "burnable": {
            "burn_temperature": 572.0
        },
        "dustyable": {}
    },
    "paper_clip.n.01": {
        "breakable": {}
    },
    "sprout.n.02": {
        "breakable": {},
        "burnable": {
            "burn_temperature": 500
        },
        "cookable": {
            "cook_temperature": 400.0
        },
        "freezable": {},
        "perishable": {}
    },
    "lasagna.n.01": {
        "burnable": {
            "burn_temperature": 475
        },
        "cookable": {
            "cook_temperature": 375.0
        },
        "freezable": {},
        "perishable": {},
        "sliceable": {}
    },
    "melon.n.01": {
        "burnable": {},
        "freezable": {},
        "perishable": {},
        "stainable": {},
        "sliceable": {}
    },
    "nightgown.n.01": {
        "burnable": {
            "burn_temperature": 764.0
        },
        "stainable": {}
    },
    "novel.n.02": {
        "burnable": {
            "burn_temperature": 451.0
        },
        "dustyable": {},
        "openable": {}
    },
    "frill.n.03": {
        "burnable": {
            "burn_temperature": 764.0
        },
        "dustyable": {},
        "stainable": {},
        "soakable": {}
    },
    "shoebox.n.02": {
        "breakable": {},
        "burnable": {
            "burn_temperature": 451.0
        },
        "dustyable": {},
        "openable": {},
        "soakable": {}
    },
    "liquid_crystal_display.n.01": {
        "breakable": {},
        "dustyable": {},
        "stainable": {},
        "toggleable": {}
    },
    "magnet.n.01": {
        "dustyable": {},
        "stainable": {}
    },
    "remote_control.n.01": {
        "breakable": {},
        "dustyable": {},
        "stainable": {},
        "toggleable": {}
    },
    "fleece.n.03": {
        "burnable": {
            "burn_temperature": 764.0
        },
        "stainable": {}
    },
    "raincoat.n.01": {
        "burnable": {
            "burn_temperature": 465.0
        },
        "stainable": {}
    },
    "slipper.n.01": {
        "burnable": {
            "burn_temperature": 764.0
        },
        "dustyable": {},
        "stainable": {}
    },
    "tenderloin.n.02": {
        "burnable": {
            "burn_temperature": 340
        },
        "cookable": {
            "cook_temperature": 140.0
        },
        "freezable": {},
        "perishable": {},
        "sliceable": {},
        "soakable": {}
    },
    "robe.n.01": {
        "burnable": {
            "burn_temperature": 764.0
        },
        "stainable": {},
        "soakable": {}
    },
    "bench.n.01": {
        "burnable": {
            "burn_temperature": 392.0
        },
        "dustyable": {},
        "stainable": {}
    },
    "insole.n.01": {
        "burnable": {
            "burn_temperature": 413.0
        },
        "stainable": {}
    },
    "brew.n.01": {
        "burnable": {},
        "cookable": {},
        "freezable": {},
        "liquid": {},
        "perishable": {}
    },
    "axle.n.01": {
        "screwable": {},
        "stainable": {}
    },
    "teacup.n.02": {
        "breakable": {},
        "dustyable": {},
        "stainable": {}
    },
    "espresso.n.01": {
        "burnable": {
            "burn_temperature": 305
        },
        "cookable": {
            "cook_temperature": 205.0
        },
        "freezable": {},
        "liquid": {},
        "perishable": {}
    },
    "marjoram.n.02": {
        "breakable": {},
        "burnable": {
            "burn_temperature": 280
        },
        "cookable": {
            "cook_temperature": 180.0
        },
        "freezable": {},
        "perishable": {},
        "sliceable": {}
    },
    "beet.n.02": {
        "breakable": {},
        "burnable": {
            "burn_temperature": 500
        },
        "cookable": {
            "cook_temperature": 400.0
        },
        "freezable": {},
        "perishable": {},
        "stainable": {}
    },
    "macaroni.n.02": {
        "breakable": {},
        "burnable": {
            "burn_temperature": 450
        },
        "cookable": {
            "cook_temperature": 350.0
        },
        "freezable": {},
        "perishable": {},
        "soakable": {}
    },
    "topper.n.05": {
        "breakable": {},
        "burnable": {
            "burn_temperature": 780.0
        },
        "dustyable": {},
        "stainable": {}
    },
    "saucer.n.02": {
        "breakable": {},
        "dustyable": {},
        "stainable": {}
    },
    "portrait.n.02": {
        "breakable": {},
        "burnable": {
            "burn_temperature": 451.0
        },
        "dustyable": {}
    },
    "cabbage.n.01": {
        "breakable": {},
        "burnable": {},
        "cookable": {},
        "freezable": {},
        "perishable": {},
        "stainable": {},
        "sliceable": {}
    },
    "sweatshirt.n.01": {
        "burnable": {
            "burn_temperature": 764.0
        },
        "stainable": {}
    },
    "background.n.07": {
        "dustyable": {},
        "stainable": {},
        "toggleable": {}
    },
    "mozzarella.n.01": {
        "breakable": {},
        "burnable": {
            "burn_temperature": 500
        },
        "cookable": {
            "cook_temperature": 400.0
        },
        "freezable": {},
        "perishable": {},
        "sliceable": {}
    },
    "tampon.n.01": {
        "breakable": {},
        "burnable": {
            "burn_temperature": 764.0
        },
        "soakable": {}
    },
    "facsimile.n.02": {
        "burnable": {
            "burn_temperature": 451.0
        },
        "dustyable": {},
        "openable": {},
        "stainable": {},
        "toggleable": {}
    },
    "shoelace.n.01": {
        "burnable": {
            "burn_temperature": 764.0
        },
        "stainable": {},
        "soakable": {}
    },
    "hubcap.n.01": {
        "dustyable": {},
        "stainable": {}
    },
    "hay.n.01": {
        "burnable": {
            "burn_temperature": 130.0
        },
        "soakable": {}
    },
    "windshield_wiper.n.01": {
        "breakable": {},
        "stainable": {}
    },
    "stake.n.05": {
        "burnable": {
            "burn_temperature": 392.0
        },
        "dustyable": {}
    },
    "muslin.n.01": {
        "burnable": {
            "burn_temperature": 764.0
        },
        "stainable": {},
        "soakable": {}
    },
    "fountain.n.03": {
        "dustyable": {},
        "stainable": {}
    },
    "lamb.n.05": {
        "burnable": {
            "burn_temperature": 425
        },
        "cookable": {
            "cook_temperature": 325.0
        },
        "freezable": {},
        "perishable": {},
        "sliceable": {}
    },
    "ratchet.n.01": {
        "dustyable": {},
        "screwable": {},
        "stainable": {}
    },
    "antenna.n.01": {
        "breakable": {},
        "dustyable": {},
        "stainable": {},
        "toggleable": {}
    },
    "cornmeal.n.01": {
        "burnable": {
            "burn_temperature": 450
        },
        "cookable": {
            "cook_temperature": 350.0
        },
        "perishable": {},
        "soakable": {}
    },
    "ramp.n.01": {
        "stainable": {}
    },
    "snake.n.05": {
        "burnable": {},
        "cookable": {},
        "freezable": {},
        "perishable": {}
    },
    "carafe.n.01": {
        "breakable": {},
        "dustyable": {},
        "stainable": {}
    },
    "shaver.n.03": {
        "dustyable": {},
        "slicer": {},
        "stainable": {}
    },
    "pane.n.01": {
        "breakable": {},
        "dustyable": {},
        "stainable": {}
    },
    "piano.n.01": {
        "breakable": {},
        "burnable": {
            "burn_temperature": 392.0
        },
        "dustyable": {}
    },
    "doll.n.01": {
        "breakable": {},
        "burnable": {},
        "dustyable": {},
        "stainable": {}
    },
    "cos.n.02": {
        "breakable": {},
        "burnable": {
            "burn_temperature": 500
        },
        "cookable": {
            "cook_temperature": 400.0
        },
        "freezable": {},
        "perishable": {},
        "sliceable": {}
    },
    "ranch.n.01": {
        "freezable": {},
        "liquid": {},
        "perishable": {}
    },
    "freshener.n.01": {
        "burnable": {
            "burn_temperature": 458.0
        },
        "liquid": {}
    },
    "aerosol.n.02": {
        "burnable": {
            "burn_temperature": 458.0
        }
    },
    "adapter.n.02": {
        "dustyable": {},
        "toggleable": {}
    },
    "beading.n.01": {
        "breakable": {}
    },
    "embroidery.n.02": {
        "breakable": {},
        "burnable": {
            "burn_temperature": 764.0
        },
        "dustyable": {},
        "stainable": {}
    },
    "caper.n.02": {
        "burnable": {
            "burn_temperature": 525
        },
        "cookable": {
            "cook_temperature": 425.0
        },
        "freezable": {},
        "perishable": {}
    },
    "thyme.n.02": {
        "burnable": {
            "burn_temperature": 425
        },
        "cookable": {
            "cook_temperature": 375.0
        },
        "perishable": {},
        "sliceable": {}
    },
    "coriander.n.03": {
        "burnable": {
            "burn_temperature": 375
        },
        "cookable": {
            "cook_temperature": 275.0
        },
        "freezable": {},
        "perishable": {},
        "sliceable": {}
    },
    "radish.n.01": {
        "burnable": {
            "burn_temperature": 550
        },
        "cookable": {
            "cook_temperature": 450.0
        },
        "freezable": {},
        "perishable": {},
        "stainable": {},
        "sliceable": {}
    },
    "oat.n.02": {
        "burnable": {
            "burn_temperature": 425
        },
        "cookable": {
            "cook_temperature": 325.0
        },
        "perishable": {},
        "soakable": {}
    },
    "hub.n.01": {
        "dustyable": {},
        "stainable": {},
        "toggleable": {}
    },
    "chop.n.02": {
        "burnable": {
            "burn_temperature": 475
        },
        "cookable": {
            "cook_temperature": 375.0
        },
        "freezable": {},
        "perishable": {},
        "stainable": {}
    },
    "apron.n.01": {
        "burnable": {
            "burn_temperature": 764.0
        },
        "dustyable": {},
        "stainable": {},
        "soakable": {}
    },
    "liquor.n.01": {
        "burnable": {},
        "liquid": {},
        "perishable": {}
    },
    "briefcase.n.01": {
        "burnable": {
            "burn_temperature": 413.0
        },
        "dustyable": {},
        "openable": {},
        "stainable": {}
    },
    "cobweb.n.03": {
        "breakable": {},
        "burnable": {
            "burn_temperature": 82.0
        }
    },
    "cleaver.n.01": {
        "dustyable": {},
        "slicer": {},
        "stainable": {}
    },
    "envelope.n.01": {
        "breakable": {},
        "burnable": {
            "burn_temperature": 451.0
        },
        "openable": {},
        "soakable": {}
    },
    "coca_cola.n.01": {
        "freezable": {},
        "liquid": {},
        "perishable": {}
    },
    "cringle.n.01": {
        "dustyable": {},
        "screwable": {},
        "stainable": {}
    },
    "sorter.n.02": {
        "dustyable": {},
        "stainable": {},
        "toggleable": {}
    },
    "mural.n.01": {
        "dustyable": {},
        "stainable": {}
    },
    "biscuit.n.01": {
        "breakable": {},
        "burnable": {
            "burn_temperature": 550
        },
        "cookable": {
            "cook_temperature": 450.0
        },
        "freezable": {},
        "perishable": {},
        "sliceable": {},
        "soakable": {}
    },
    "thermostat.n.01": {
        "breakable": {},
        "dustyable": {},
        "toggleable": {}
    },
    "cornice.n.01": {
        "burnable": {
            "burn_temperature": 392.0
        },
        "dustyable": {},
        "stainable": {},
        "sliceable": {},
        "soakable": {}
    },
    "lingerie.n.01": {
        "burnable": {},
        "stainable": {},
        "soakable": {}
    },
    "blackberry.n.01": {
        "burnable": {
            "burn_temperature": 525
        },
        "cookable": {
            "cook_temperature": 425.0
        },
        "freezable": {},
        "perishable": {},
        "sliceable": {}
    },
    "toggle_switch.n.01": {
        "toggleable": {}
    },
    "slate.n.01": {
        "breakable": {},
        "dustyable": {},
        "stainable": {}
    },
    "shim.n.01": {
        "breakable": {},
        "burnable": {
            "burn_temperature": 392.0
        },
        "dustyable": {},
        "stainable": {}
    },
    "carpet_pad.n.01": {
        "burnable": {
            "burn_temperature": 780.0
        },
        "dustyable": {},
        "stainable": {},
        "soakable": {}
    },
    "sawhorse.n.01": {
        "burnable": {
            "burn_temperature": 392.0
        },
        "dustyable": {},
        "stainable": {}
    },
    "straightener.n.01": {
        "dustyable": {},
        "heatSource": {},
        "toggleable": {}
    },
    "gown.n.05": {
        "burnable": {
            "burn_temperature": 764.0
        },
        "dustyable": {},
        "stainable": {},
        "soakable": {}
    },
    "griddle.n.01": {
        "dustyable": {},
        "stainable": {},
        "toggleable": {}
    },
    "shaker.n.03": {
        "dustyable": {},
        "openable": {},
        "screwable": {},
        "stainable": {}
    },
    "shield.n.01": {
        "dustyable": {},
        "stainable": {}
    },
    "light-emitting_diode.n.01": {
        "breakable": {},
        "dustyable": {},
        "toggleable": {}
    },
    "sash.n.01": {
        "burnable": {},
        "dustyable": {},
        "stainable": {},
        "soakable": {}
    },
    "footboard.n.02": {
        "burnable": {
            "burn_temperature": 392.0
        },
        "dustyable": {},
        "stainable": {}
    },
    "confetti.n.01": {
        "burnable": {
            "burn_temperature": 451.0
        }
    },
    "sirloin.n.01": {
        "burnable": {
            "burn_temperature": 375
        },
        "cookable": {
            "cook_temperature": 275.0
        },
        "freezable": {},
        "perishable": {},
        "sliceable": {}
    },
    "relish.n.02": {
        "freezable": {},
        "perishable": {}
    },
    "coaster.n.03": {
        "breakable": {},
        "burnable": {
            "burn_temperature": 572.0
        },
        "dustyable": {},
        "stainable": {}
    },
    "seltzer.n.01": {
        "freezable": {},
        "liquid": {},
        "perishable": {}
    },
    "buttermilk.n.01": {
        "cookable": {
            "cook_temperature": 212.0
        },
        "freezable": {},
        "liquid": {},
        "perishable": {},
        "burnable": {
            "burn_temperature": 212
        }
    },
    "ski.n.01": {
        "burnable": {
            "burn_temperature": 1000.0
        },
        "dustyable": {},
        "stainable": {}
    },
    "doorjamb.n.01": {
        "burnable": {
            "burn_temperature": 392.0
        },
        "dustyable": {}
    },
    "plumbing.n.01": {
        "breakable": {},
        "dustyable": {},
        "stainable": {}
    },
    "eiderdown.n.01": {
        "burnable": {
            "burn_temperature": 764.0
        },
        "dustyable": {},
        "stainable": {}
    },
    "lampshade.n.01": {
        "breakable": {},
        "burnable": {
            "burn_temperature": 764.0
        },
        "dustyable": {},
        "screwable": {},
        "stainable": {}
    },
    "guitar.n.01": {
        "breakable": {},
        "burnable": {
            "burn_temperature": 392.0
        },
        "dustyable": {},
        "stainable": {}
    },
    "computer_keyboard.n.01": {
        "dustyable": {},
        "stainable": {}
    },
    "denture.n.01": {
        "breakable": {},
        "stainable": {}
    },
    "loaf_of_bread.n.01": {
        "breakable": {},
        "burnable": {},
        "cookable": {},
        "freezable": {},
        "perishable": {},
        "sliceable": {},
        "soakable": {}
    },
    "lentil.n.01": {
        "burnable": {
            "burn_temperature": 425
        },
        "cookable": {
            "cook_temperature": 325.0
        },
        "freezable": {},
        "perishable": {},
        "soakable": {}
    },
    "cinder.n.01": {
        "breakable": {},
        "burnable": {
            "burn_temperature": 392.0
        },
        "dustyable": {},
        "heatSource": {}
    },
    "bookend.n.01": {
        "dustyable": {},
        "stainable": {}
    },
    "cantaloup.n.02": {
        "burnable": {
            "burn_temperature": 450
        },
        "cookable": {
            "cook_temperature": 350.0
        },
        "freezable": {},
        "perishable": {},
        "stainable": {},
        "sliceable": {}
    },
    "paperback_book.n.01": {
        "burnable": {
            "burn_temperature": 451.0
        },
        "dustyable": {},
        "openable": {},
        "soakable": {}
    },
    "floorboard.n.02": {
        "burnable": {
            "burn_temperature": 392.0
        },
        "dustyable": {},
        "stainable": {}
    },
    "scotch.n.02": {
        "burnable": {
            "burn_temperature": 273
        },
        "cookable": {
            "cook_temperature": 173.0
        },
        "freezable": {},
        "liquid": {},
        "perishable": {}
    },
    "clasp.n.01": {
        "breakable": {},
        "dustyable": {},
        "openable": {},
        "stainable": {}
    },
    "curry.n.01": {
        "burnable": {
            "burn_temperature": 475
        },
        "cookable": {
            "cook_temperature": 375.0
        },
        "freezable": {},
        "perishable": {}
    },
    "cognac.n.01": {
        "burnable": {
            "burn_temperature": 130.0
        },
        "freezable": {},
        "liquid": {},
        "perishable": {}
    },
    "carpet_sweeper.n.01": {
        "burnable": {
            "burn_temperature": 780.0
        },
        "cleaningTool": {}
    },
    "ladle.n.01": {
        "dustyable": {},
        "stainable": {}
    },
    "sausage.n.01": {
        "breakable": {},
        "burnable": {},
        "cookable": {},
        "freezable": {},
        "perishable": {},
        "sliceable": {}
    },
    "crowbar.n.01": {
        "dustyable": {},
        "stainable": {}
    },
    "webbing.n.03": {
        "burnable": {
            "burn_temperature": 795.0
        },
        "dustyable": {},
        "stainable": {},
        "soakable": {}
    },
    "pudding.n.03": {
        "burnable": {
            "burn_temperature": 275
        },
        "cookable": {
            "cook_temperature": 175.0
        },
        "freezable": {},
        "perishable": {}
    },
    "stereo.n.01": {
        "breakable": {},
        "burnable": {},
        "dustyable": {},
        "stainable": {},
        "toggleable": {}
    },
    "armoire.n.01": {
        "burnable": {
            "burn_temperature": 392.0
        },
        "dustyable": {},
        "openable": {},
        "stainable": {}
    },
    "meatball.n.01": {
        "burnable": {
            "burn_temperature": 500
        },
        "cookable": {
            "cook_temperature": 400.0
        },
        "freezable": {},
        "perishable": {},
        "sliceable": {}
    },
    "sushi.n.01": {
        "burnable": {
            "burn_temperature": 550
        },
        "cookable": {
            "cook_temperature": 450.0
        },
        "freezable": {},
        "perishable": {},
        "sliceable": {}
    },
    "cologne.n.02": {
        "burnable": {
            "burn_temperature": 363.0
        },
        "freezable": {},
        "liquid": {},
        "perishable": {}
    },
    "baguet.n.01": {
        "breakable": {},
        "burnable": {
            "burn_temperature": 525
        },
        "cookable": {
            "cook_temperature": 425.0
        },
        "freezable": {},
        "perishable": {},
        "sliceable": {},
        "soakable": {}
    },
    "fennel.n.02": {
        "burnable": {
            "burn_temperature": 500
        },
        "cookable": {
            "cook_temperature": 400.0
        },
        "freezable": {},
        "perishable": {},
        "stainable": {}
    },
    "allspice.n.03": {
        "burnable": {
            "burn_temperature": 600.0
        },
        "perishable": {}
    },
    "squash.n.02": {
        "burnable": {},
        "cookable": {},
        "freezable": {},
        "perishable": {},
        "stainable": {},
        "sliceable": {}
    },
    "corkscrew.n.01": {
        "burnable": {
            "burn_temperature": 905.0
        },
        "dustyable": {},
        "screwable": {},
        "stainable": {}
    },
    "gingham.n.01": {
        "burnable": {
            "burn_temperature": 764.0
        },
        "dustyable": {},
        "stainable": {}
    },
    "scrapbook.n.01": {
        "burnable": {
            "burn_temperature": 451.0
        },
        "dustyable": {},
        "openable": {}
    },
    "jewel.n.01": {
        "breakable": {},
        "dustyable": {},
        "stainable": {}
    },
    "bangle.n.02": {
        "breakable": {},
        "dustyable": {},
        "stainable": {}
    },
    "cradle.n.01": {
        "breakable": {},
        "burnable": {
            "burn_temperature": 392.0
        },
        "dustyable": {},
        "stainable": {}
    },
    "doormat.n.02": {
        "burnable": {
            "burn_temperature": 795.0
        },
        "dustyable": {},
        "stainable": {}
    },
    "tabbouleh.n.01": {
        "burnable": {
            "burn_temperature": 410.0
        },
        "freezable": {},
        "perishable": {}
    },
    "oatmeal.n.01": {
        "burnable": {
            "burn_temperature": 450
        },
        "cookable": {
            "cook_temperature": 350.0
        },
        "freezable": {},
        "perishable": {},
        "soakable": {}
    },
    "ravioli.n.01": {
        "burnable": {
            "burn_temperature": 450
        },
        "cookable": {
            "cook_temperature": 350.0
        },
        "freezable": {},
        "perishable": {}
    },
    "cornbread.n.01": {
        "breakable": {},
        "burnable": {
            "burn_temperature": 475
        },
        "cookable": {
            "cook_temperature": 375.0
        },
        "freezable": {},
        "perishable": {},
        "sliceable": {},
        "soakable": {}
    },
    "fig.n.04": {
        "burnable": {
            "burn_temperature": 500
        },
        "cookable": {
            "cook_temperature": 400.0
        },
        "freezable": {},
        "perishable": {},
        "sliceable": {}
    },
    "fence.n.01": {
        "burnable": {},
        "dustyable": {},
        "stainable": {}
    },
    "eyeliner.n.01": {
        "breakable": {},
        "burnable": {
            "burn_temperature": 392.0
        },
        "dustyable": {},
        "openable": {}
    },
    "bikini.n.02": {
        "burnable": {
            "burn_temperature": 764.0
        },
        "stainable": {},
        "soakable": {}
    },
    "collage.n.01": {
        "breakable": {},
        "burnable": {
            "burn_temperature": 451.0
        },
        "dustyable": {}
    },
    "jamb.n.01": {
        "burnable": {},
        "dustyable": {},
        "stainable": {}
    },
    "piston.n.02": {
        "dustyable": {},
        "stainable": {}
    },
    "ashcan.n.01": {
        "dustyable": {},
        "openable": {},
        "stainable": {}
    },
    "cigarette.n.01": {
        "breakable": {},
        "burnable": {
            "burn_temperature": 1100.0
        },
        "perishable": {}
    },
    "hygrometer.n.01": {
        "breakable": {},
        "dustyable": {},
        "stainable": {},
        "toggleable": {}
    },
    "broth.n.01": {
        "cookable": {
            "cook_temperature": 212.0
        },
        "freezable": {},
        "liquid": {},
        "perishable": {},
        "burnable": {
            "burn_temperature": 212
        }
    },
    "mousse.n.01": {
        "cookable": {
            "cook_temperature": 104.0
        },
        "freezable": {},
        "perishable": {},
        "burnable": {
            "burn_temperature": 212
        }
    },
    "reamer.n.01": {
        "dustyable": {},
        "screwable": {},
        "stainable": {},
        "toggleable": {}
    },
    "chisel.n.01": {
        "dustyable": {},
        "stainable": {},
        "slicer": {}
    },
    "lanolin.n.02": {
        "burnable": {
            "burn_temperature": 833.0
        },
        "freezable": {},
        "liquid": {},
        "perishable": {}
    },
    "balloon.n.02": {
        "burnable": {
            "burn_temperature": 500.0
        },
        "dustyable": {}
    },
    "firework.n.01": {
        "burnable": {
            "burn_temperature": 392.0
        }
    },
    "purifier.n.01": {
        "dustyable": {},
        "stainable": {},
        "toggleable": {}
    },
    "marinara.n.01": {
        "burnable": {
            "burn_temperature": 500
        },
        "cookable": {
            "cook_temperature": 400.0
        },
        "freezable": {},
        "liquid": {},
        "perishable": {}
    },
    "mushroom.n.05": {
        "breakable": {},
        "burnable": {
            "burn_temperature": 550
        },
        "cookable": {
            "cook_temperature": 450.0
        },
        "freezable": {},
        "perishable": {},
        "sliceable": {},
        "soakable": {}
    },
    "bannister.n.02": {
        "burnable": {
            "burn_temperature": 392.0
        },
        "dustyable": {},
        "stainable": {}
    },
    "pancake.n.01": {
        "breakable": {},
        "burnable": {},
        "cookable": {},
        "freezable": {},
        "perishable": {},
        "sliceable": {},
        "soakable": {}
    },
    "canola_oil.n.01": {
        "burnable": {
            "burn_temperature": 795.0
        },
        "freezable": {},
        "liquid": {},
        "perishable": {}
    },
    "teapot.n.01": {
        "breakable": {},
        "dustyable": {},
        "stainable": {}
    },
    "anchovy.n.01": {
        "breakable": {},
        "burnable": {
            "burn_temperature": 456
        },
        "cookable": {
            "cook_temperature": 356.0
        },
        "freezable": {},
        "perishable": {},
        "sliceable": {}
    },
    "pond.n.01": {
        "freezable": {},
        "liquid": {}
    },
    "stockpot.n.01": {
        "dustyable": {},
        "stainable": {}
    },
    "probe.n.02": {
        "dustyable": {},
        "stainable": {}
    },
    "masher.n.02": {
        "stainable": {}
    },
    "nutmeg.n.02": {
        "perishable": {}
    },
    "dart.n.01": {
        "dustyable": {},
        "stainable": {}
    },
    "hedge.n.01": {
        "burnable": {
            "burn_temperature": 392.0
        },
        "perishable": {}
    },
    "dartboard.n.01": {
        "burnable": {
            "burn_temperature": 392.0
        },
        "dustyable": {}
    },
    "motorcycle.n.01": {
        "dustyable": {},
        "stainable": {},
        "toggleable": {}
    },
    "tequila.n.01": {
        "burnable": {
            "burn_temperature": 62.0
        },
        "freezable": {},
        "liquid": {},
        "perishable": {}
    },
    "vodka.n.01": {
        "burnable": {
            "burn_temperature": 62.0
        },
        "freezable": {},
        "liquid": {},
        "perishable": {}
    },
    "frisbee.n.01": {
        "breakable": {},
        "dustyable": {}
    },
    "farfalle.n.01": {
        "cookable": {
            "cook_temperature": 212.0
        },
        "freezable": {},
        "soakable": {},
        "burnable": {
            "burn_temperature": 450
        }
    },
    "worktable.n.01": {
        "burnable": {
            "burn_temperature": 392.0
        },
        "dustyable": {},
        "stainable": {}
    },
    "sifter.n.01": {
        "dustyable": {},
        "stainable": {}
    },
    "turmeric.n.02": {
        "burnable": {
            "burn_temperature": 500
        },
        "cookable": {
            "cook_temperature": 400.0
        },
        "perishable": {}
    },
    "horseradish.n.03": {
        "burnable": {
            "burn_temperature": 550
        },
        "cookable": {
            "cook_temperature": 450.0
        },
        "freezable": {},
        "perishable": {},
        "stainable": {}
    },
    "radicchio.n.01": {
        "burnable": {
            "burn_temperature": 525
        },
        "cookable": {
            "cook_temperature": 425.0
        },
        "freezable": {},
        "perishable": {},
        "sliceable": {}
    },
    "worcester_sauce.n.01": {
        "freezable": {},
        "liquid": {},
        "perishable": {}
    },
    "minibike.n.01": {
        "dustyable": {},
        "stainable": {},
        "toggleable": {}
    },
    "handlebar.n.01": {
        "dustyable": {},
        "stainable": {}
    },
    "oxford.n.04": {
        "burnable": {
            "burn_temperature": 413.0
        },
        "dustyable": {},
        "soakable": {}
    },
    "cashew.n.02": {
        "breakable": {},
        "burnable": {
            "burn_temperature": 450
        },
        "cookable": {
            "cook_temperature": 350.0
        },
        "perishable": {}
    },
    "shallot.n.03": {
        "burnable": {
            "burn_temperature": 500
        },
        "cookable": {
            "cook_temperature": 400.0
        },
        "freezable": {},
        "perishable": {},
        "sliceable": {}
    },
    "smoothie.n.02": {
        "freezable": {},
        "liquid": {},
        "perishable": {}
    },
    "sharpener.n.01": {
        "burnable": {},
        "dustyable": {},
        "stainable": {}
    },
    "album.n.02": {
        "burnable": {},
        "dustyable": {},
        "openable": {}
    },
    "hood.n.09": {
        "burnable": {
            "burn_temperature": 410.0
        },
        "dustyable": {},
        "stainable": {}
    },
    "oolong.n.01": {
        "perishable": {},
        "soakable": {}
    },
    "fudge.n.01": {
        "breakable": {},
        "burnable": {
            "burn_temperature": 339
        },
        "cookable": {
            "cook_temperature": 239.0
        },
        "freezable": {},
        "perishable": {},
        "sliceable": {}
    },
    "modem.n.01": {
        "breakable": {},
        "dustyable": {},
        "toggleable": {}
    },
    "bidet.n.01": {
        "burnable": {
            "burn_temperature": 0.0
        },
        "dustyable": {},
        "stainable": {}
    },
    "furnace.n.01": {
        "dustyable": {},
        "heatSource": {},
        "stainable": {},
        "toggleable": {}
    },
    "crouton.n.01": {
        "breakable": {},
        "burnable": {
            "burn_temperature": 475
        },
        "cookable": {
            "cook_temperature": 375.0
        },
        "perishable": {},
        "sliceable": {},
        "soakable": {}
    },
    "cotter.n.03": {
        "dustyable": {},
        "openable": {},
        "stainable": {}
    },
    "accelerator.n.01": {
        "burnable": {
            "burn_temperature": -27.0
        },
        "dustyable": {},
        "toggleable": {},
        "stainable": {}
    },
    "accelerator.n.02": {
        "dustyable": {}
    },
    "capacitor.n.01": {
        "burnable": {
            "burn_temperature": 545.0
        },
        "dustyable": {},
        "toggleable": {}
    },
    "siren.n.04": {
        "dustyable": {},
        "toggleable": {}
    },
    "recreational_vehicle.n.01": {
        "burnable": {
            "burn_temperature": 495.0
        },
        "dustyable": {},
        "openable": {},
        "stainable": {}
    },
    "lighter.n.02": {
        "burnable": {
            "burn_temperature": 100.0
        },
        "heatSource": {},
        "toggleable": {}
    },
    "crossbar.n.01": {
        "dustyable": {},
        "stainable": {}
    },
    "teddy.n.01": {
        "burnable": {
            "burn_temperature": 410.0
        },
        "dustyable": {},
        "stainable": {},
        "soakable": {}
    },
    "mousetrap.n.01": {
        "breakable": {},
        "burnable": {
            "burn_temperature": 392.0
        },
        "dustyable": {},
        "openable": {},
        "stainable": {},
        "toggleable": {}
    },
    "brownie.n.03": {
        "burnable": {
            "burn_temperature": 450
        },
        "cookable": {
            "cook_temperature": 350.0
        },
        "freezable": {},
        "perishable": {},
        "sliceable": {}
    },
    "mocha.n.03": {
        "burnable": {
            "burn_temperature": 450
        },
        "cookable": {
            "cook_temperature": 350.0
        },
        "freezable": {},
        "liquid": {},
        "perishable": {}
    },
    "sculpture.n.01": {
        "breakable": {},
        "dustyable": {},
        "stainable": {}
    },
    "putter.n.02": {
        "dustyable": {},
        "stainable": {}
    },
    "kabob.n.01": {
        "breakable": {},
        "burnable": {
            "burn_temperature": 550
        },
        "cookable": {
            "cook_temperature": 450.0
        },
        "freezable": {},
        "perishable": {},
        "sliceable": {}
    },
    "faceplate.n.01": {
        "breakable": {},
        "dustyable": {},
        "stainable": {}
    },
    "grapefruit.n.02": {
        "burnable": {
            "burn_temperature": 475
        },
        "cookable": {
            "cook_temperature": 375.0
        },
        "freezable": {},
        "perishable": {},
        "sliceable": {}
    },
    "duplicator.n.01": {
        "dustyable": {},
        "openable": {},
        "toggleable": {}
    },
    "undercarriage.n.01": {
        "stainable": {}
    },
    "chock.n.01": {
        "dustyable": {},
        "stainable": {}
    },
    "coloring.n.01": {
        "liquid": {}
    },
    "gumdrop.n.01": {
        "cookable": {
            "cook_temperature": 255.0
        },
        "freezable": {},
        "perishable": {},
        "burnable": {
            "burn_temperature": 450
        }
    },
    "hardback.n.01": {
        "burnable": {
            "burn_temperature": 451.0
        },
        "openable": {},
        "dustyable": {}
    },
    "stopcock.n.01": {
        "dustyable": {},
        "openable": {},
        "stainable": {}
    },
    "fire_extinguisher.n.01": {
        "dustyable": {},
        "stainable": {},
        "toggleable": {}
    },
    "pomegranate.n.02": {
        "burnable": {
            "burn_temperature": 550
        },
        "cookable": {
            "cook_temperature": 450.0
        },
        "freezable": {},
        "perishable": {},
        "sliceable": {}
    },
    "resistor.n.01": {
        "dustyable": {},
        "toggleable": {}
    },
    "cheesecake.n.01": {
        "burnable": {
            "burn_temperature": 400
        },
        "cookable": {
            "cook_temperature": 325.0
        },
        "freezable": {},
        "perishable": {},
        "sliceable": {}
    },
    "demitasse.n.02": {
        "breakable": {},
        "dustyable": {},
        "stainable": {}
    },
    "jump_suit.n.01": {
        "burnable": {
            "burn_temperature": 410.0
        },
        "stainable": {},
        "soakable": {}
    },
    "penne.n.01": {
        "cookable": {
            "cook_temperature": 212.0
        },
        "freezable": {},
        "soakable": {},
        "burnable": {
            "burn_temperature": 450
        }
    },
    "sail.n.03": {
        "burnable": {
            "burn_temperature": 410.0
        },
        "dustyable": {},
        "stainable": {},
        "soakable": {}
    },
    "trailer_truck.n.01": {
        "dustyable": {},
        "openable": {},
        "stainable": {},
        "toggleable": {}
    },
    "sprocket.n.01": {
        "dustyable": {},
        "screwable": {},
        "stainable": {}
    },
    "pulley.n.01": {
        "dustyable": {},
        "stainable": {}
    },
    "semigloss.n.01": {
        "liquid": {}
    },
    "dander.n.01": {
        "burnable": {
            "burn_temperature": 511.0
        },
        "dustyable": {}
    },
    "dampener.n.01": {
        "stainable": {}
    },
    "firebox.n.01": {
        "dustyable": {},
        "heatSource": {},
        "stainable": {}
    },
    "tabasco.n.02": {
        "freezable": {},
        "liquid": {},
        "perishable": {}
    },
    "tulle.n.01": {
        "breakable": {},
        "burnable": {
            "burn_temperature": 809.0
        },
        "dustyable": {},
        "stainable": {},
        "soakable": {}
    },
    "tent.n.01": {
        "burnable": {
            "burn_temperature": 795.0
        },
        "dustyable": {},
        "openable": {},
        "stainable": {},
        "soakable": {}
    },
    "voltmeter.n.01": {
        "dustyable": {},
        "stainable": {},
        "toggleable": {}
    },
    "clamshell.n.02": {
        "breakable": {},
        "dustyable": {},
        "openable": {},
        "stainable": {}
    },
    "wastepaper_basket.n.01": {
        "burnable": {
            "burn_temperature": 780.0
        },
        "dustyable": {},
        "openable": {},
        "stainable": {}
    },
    "tidy.n.01": {
        "breakable": {},
        "burnable": {
            "burn_temperature": 392.0
        },
        "dustyable": {}
    },
    "decaffeinated_coffee.n.01": {
        "burnable": {
            "burn_temperature": 530
        },
        "cookable": {
            "cook_temperature": 430.0
        },
        "freezable": {},
        "liquid": {},
        "perishable": {}
    },
    "frappe.n.01": {
        "freezable": {},
        "liquid": {},
        "perishable": {}
    },
    "cream_pitcher.n.01": {
        "breakable": {},
        "dustyable": {},
        "stainable": {}
    },
    "percolator.n.01": {
        "dustyable": {},
        "heatSource": {},
        "openable": {},
        "stainable": {},
        "toggleable": {}
    },
    "monocle.n.01": {
        "breakable": {},
        "dustyable": {},
        "stainable": {}
    },
    "bale.n.01": {
        "breakable": {},
        "burnable": {
            "burn_temperature": 130.0
        },
        "dustyable": {},
        "openable": {}
    },
    "grater.n.01": {
        "dustyable": {},
        "stainable": {}
    },
    "cayenne.n.03": {
        "burnable": {
            "burn_temperature": 225
        },
        "cookable": {
            "cook_temperature": 125.0
        },
        "freezable": {},
        "perishable": {},
        "sliceable": {}
    },
    "power_shovel.n.01": {
        "dustyable": {},
        "stainable": {}
    },
    "potpourri.n.03": {
        "burnable": {
            "burn_temperature": 1292.0
        },
        "perishable": {}
    },
    "snowball.n.04": {
        "breakable": {},
        "coldSource": {},
        "freezable": {}
    },
    "burrito.n.01": {
        "breakable": {},
        "burnable": {
            "burn_temperature": 450
        },
        "cookable": {
            "cook_temperature": 350.0
        },
        "freezable": {},
        "perishable": {},
        "sliceable": {}
    },
    "flatbed.n.02": {
        "dustyable": {},
        "stainable": {}
    },
    "speedometer.n.01": {
        "dustyable": {},
        "toggleable": {}
    },
    "odometer.n.01": {
        "dustyable": {},
        "toggleable": {}
    },
    "shear.n.02": {
        "dustyable": {},
        "stainable": {},
        "slicer": {}
    },
    "trimmer.n.02": {
        "dustyable": {},
        "stainable": {},
        "slicer": {},
        "toggleable": {}
    },
    "sauerkraut.n.01": {
        "burnable": {
            "burn_temperature": 450
        },
        "cookable": {
            "cook_temperature": 350.0
        },
        "freezable": {},
        "perishable": {},
        "sliceable": {}
    },
    "bobbin.n.01": {
        "burnable": {
            "burn_temperature": 780.0
        },
        "dustyable": {},
        "screwable": {}
    },
    "earplug.n.01": {
        "breakable": {},
        "burnable": {
            "burn_temperature": 842.0
        },
        "dustyable": {},
        "toggleable": {}
    },
    "repeater.n.04": {
        "breakable": {},
        "dustyable": {},
        "toggleable": {}
    },
    "stout.n.01": {
        "burnable": {
            "burn_temperature": 450
        },
        "cookable": {
            "cook_temperature": 350.0
        },
        "freezable": {},
        "liquid": {},
        "perishable": {}
    },
    "whiskey.n.01": {
        "burnable": {},
        "cookable": {},
        "liquid": {},
        "perishable": {}
    },
    "liqueur.n.01": {
        "burnable": {},
        "cookable": {},
        "freezable": {},
        "liquid": {},
        "perishable": {}
    },
    "sweatband.n.02": {
        "burnable": {
            "burn_temperature": 410.0
        },
        "dustyable": {},
        "stainable": {},
        "soakable": {}
    },
    "tahini.n.01": {
        "burnable": {
            "burn_temperature": 450
        },
        "cookable": {
            "cook_temperature": 350.0
        },
        "freezable": {},
        "liquid": {},
        "perishable": {}
    },
    "chassis.n.02": {
        "stainable": {}
    },
    "goblet.n.01": {
        "breakable": {},
        "dustyable": {},
        "stainable": {}
    },
    "gazpacho.n.01": {
        "burnable": {
            "burn_temperature": 575
        },
        "cookable": {
            "cook_temperature": 475.0
        },
        "freezable": {},
        "liquid": {},
        "perishable": {}
    },
    "brie.n.01": {
        "breakable": {},
        "burnable": {
            "burn_temperature": 550
        },
        "cookable": {
            "cook_temperature": 450.0
        },
        "freezable": {},
        "perishable": {},
        "sliceable": {}
    },
    "plumber's_snake.n.01": {
        "dustyable": {},
        "screwable": {},
        "stainable": {},
        "toggleable": {}
    },
    "webcam.n.01": {
        "breakable": {},
        "burnable": {
            "burn_temperature": 842.0
        },
        "dustyable": {},
        "toggleable": {}
    },
    "mascara.n.01": {
        "burnable": {
            "burn_temperature": 390.0
        },
        "dustyable": {},
        "liquid": {},
        "openable": {},
        "perishable": {},
        "screwable": {}
    },
    "eyeshadow.n.01": {
        "breakable": {},
        "burnable": {
            "burn_temperature": 390.0
        },
        "dustyable": {}
    },
    "licorice.n.02": {
        "breakable": {},
        "burnable": {
            "burn_temperature": 425
        },
        "cookable": {
            "cook_temperature": 325.0
        },
        "freezable": {},
        "perishable": {},
        "sliceable": {}
    },
    "comfrey.n.02": {
        "breakable": {},
        "burnable": {
            "burn_temperature": 225
        },
        "cookable": {
            "cook_temperature": 170.0
        },
        "perishable": {},
        "sliceable": {}
    },
    "alfalfa.n.02": {
        "breakable": {},
        "burnable": {
            "burn_temperature": 250
        },
        "cookable": {
            "cook_temperature": 150.0
        },
        "freezable": {},
        "perishable": {},
        "sliceable": {}
    },
    "shortening.n.01": {
        "burnable": {
            "burn_temperature": 150
        },
        "cookable": {
            "cook_temperature": 72.0
        },
        "freezable": {},
        "perishable": {}
    },
    "groundsheet.n.01": {
        "burnable": {
            "burn_temperature": 752.0
        },
        "dustyable": {},
        "stainable": {}
    },
    "bedpost.n.01": {
        "burnable": {
            "burn_temperature": 392.0
        },
        "dustyable": {},
        "stainable": {}
    },
    "easel.n.01": {
        "breakable": {},
        "burnable": {
            "burn_temperature": 392.0
        },
        "dustyable": {},
        "stainable": {}
    },
    "dinner_jacket.n.01": {
        "burnable": {
            "burn_temperature": 410.0
        },
        "dustyable": {},
        "stainable": {},
        "soakable": {}
    },
    "dipper.n.01": {
        "dustyable": {},
        "stainable": {}
    },
    "stopwatch.n.01": {
        "breakable": {},
        "burnable": {
            "burn_temperature": 780.0
        },
        "dustyable": {},
        "stainable": {},
        "timeSetable": {},
        "toggleable": {}
    },
    "roaster.n.04": {
        "dustyable": {},
        "heatSource": {},
        "openable": {},
        "stainable": {}
    },
    "aspartame.n.01": {
        "burnable": {
            "burn_temperature": 356.0
        },
        "perishable": {}
    },
    "spindle.n.02": {
        "burnable": {
            "burn_temperature": 392.0
        }
    },
    "greatcoat.n.01": {
        "burnable": {
            "burn_temperature": 410.0
        },
        "dustyable": {},
        "stainable": {},
        "soakable": {}
    },
    "blackboard.n.01": {
        "breakable": {},
        "dustyable": {},
        "stainable": {}
    },
    "softball.n.01": {
        "dustyable": {},
        "stainable": {}
    },
    "martini.n.01": {
        "freezable": {},
        "liquid": {},
        "perishable": {}
    },
    "doily.n.01": {
        "breakable": {},
        "burnable": {
            "burn_temperature": 410.0
        },
        "stainable": {}
    },
    "basketball.n.02": {
        "burnable": {
            "burn_temperature": 413.0
        },
        "dustyable": {},
        "stainable": {}
    },
    "tiara.n.01": {
        "breakable": {},
        "dustyable": {}
    },
    "comforter.n.04": {
        "burnable": {
            "burn_temperature": 410.0
        },
        "stainable": {}
    },
    "bib.n.02": {
        "burnable": {
            "burn_temperature": 410.0
        },
        "stainable": {}
    },
    "puppet.n.03": {
        "burnable": {
            "burn_temperature": 410.0
        },
        "dustyable": {},
        "stainable": {},
        "soakable": {}
    },
    "gingerbread.n.01": {
        "breakable": {},
        "burnable": {
            "burn_temperature": 450
        },
        "cookable": {
            "cook_temperature": 350.0
        },
        "freezable": {},
        "perishable": {},
        "sliceable": {},
        "soakable": {}
    },
    "lollipop.n.02": {
        "breakable": {},
        "cookable": {
            "cook_temperature": 300.0
        },
        "perishable": {},
        "burnable": {
            "burn_temperature": 350
        }
    },
    "hazelnut.n.02": {
        "breakable": {},
        "burnable": {
            "burn_temperature": 450
        },
        "cookable": {
            "cook_temperature": 350.0
        },
        "freezable": {},
        "perishable": {},
        "sliceable": {},
        "soakable": {}
    },
    "blanc.n.01": {
        "freezable": {},
        "liquid": {},
        "perishable": {}
    },
    "chicory_escarole.n.01": {
        "breakable": {},
        "burnable": {
            "burn_temperature": 500
        },
        "cookable": {
            "cook_temperature": 400.0
        },
        "freezable": {},
        "perishable": {},
        "sliceable": {}
    },
    "gorgonzola.n.01": {
        "breakable": {},
        "burnable": {
            "burn_temperature": 450
        },
        "cookable": {
            "cook_temperature": 350.0
        },
        "freezable": {},
        "perishable": {},
        "sliceable": {}
    },
    "green_onion.n.01": {
        "breakable": {},
        "burnable": {
            "burn_temperature": 525
        },
        "cookable": {
            "cook_temperature": 425.0
        },
        "freezable": {},
        "perishable": {},
        "sliceable": {}
    },
    "cumin.n.02": {
        "burnable": {
            "burn_temperature": 600.0
        },
        "perishable": {}
    },
    "mostaccioli.n.01": {
        "breakable": {},
        "burnable": {
            "burn_temperature": 550
        },
        "cookable": {
            "cook_temperature": 450.0
        },
        "freezable": {},
        "perishable": {},
        "soakable": {}
    },
    "pepperoni.n.01": {
        "burnable": {
            "burn_temperature": 536
        },
        "cookable": {
            "cook_temperature": 125.0
        },
        "freezable": {},
        "perishable": {},
        "sliceable": {}
    },
    "salami.n.01": {
        "burnable": {
            "burn_temperature": 475
        },
        "cookable": {
            "cook_temperature": 375.0
        },
        "freezable": {},
        "perishable": {},
        "sliceable": {}
    },
    "carabiner.n.01": {
        "dustyable": {},
        "openable": {},
        "stainable": {}
    },
    "outsole.n.01": {
        "burnable": {
            "burn_temperature": 500.0
        },
        "stainable": {}
    },
    "awl.n.01": {
        "dustyable": {},
        "stainable": {}
    },
    "pebble.n.01": {
        "stainable": {}
    },
    "brocade.n.01": {
        "burnable": {
            "burn_temperature": 410.0
        },
        "dustyable": {},
        "soakable": {}
    },
    "gourd.n.01": {
        "breakable": {},
        "dustyable": {},
        "openable": {},
        "stainable": {}
    },
    "cassette.n.01": {
        "breakable": {},
        "burnable": {
            "burn_temperature": 806.0
        },
        "dustyable": {},
        "toggleable": {}
    },
    "sled.n.01": {
        "burnable": {
            "burn_temperature": 392.0
        },
        "dustyable": {},
        "stainable": {}
    },
    "meat_loaf.n.01": {
        "breakable": {},
        "burnable": {
            "burn_temperature": 475
        },
        "cookable": {
            "cook_temperature": 375.0
        },
        "freezable": {},
        "perishable": {},
        "sliceable": {}
    },
    "taco.n.02": {
        "breakable": {},
        "burnable": {
            "burn_temperature": 550
        },
        "cookable": {
            "cook_temperature": 375.0
        },
        "freezable": {},
        "perishable": {},
        "sliceable": {}
    },
    "waffle.n.01": {
        "breakable": {},
        "burnable": {
            "burn_temperature": 360
        },
        "cookable": {
            "cook_temperature": 180.0
        },
        "freezable": {},
        "perishable": {}
    },
    "kiwi.n.03": {
        "burnable": {
            "burn_temperature": 475
        },
        "cookable": {
            "cook_temperature": 375.0
        },
        "freezable": {},
        "perishable": {},
        "sliceable": {}
    },
    "artichoke.n.02": {
        "breakable": {},
        "burnable": {
            "burn_temperature": 525
        },
        "cookable": {
            "cook_temperature": 425.0
        },
        "freezable": {},
        "perishable": {},
        "sliceable": {}
    },
    "blinker.n.01": {
        "dustyable": {},
        "toggleable": {}
    },
    "shrapnel.n.01": {
        "dustyable": {},
        "stainable": {}
    },
    "venison.n.01": {
        "burnable": {
            "burn_temperature": 160
        },
        "cookable": {
            "cook_temperature": 140.0
        },
        "freezable": {},
        "perishable": {},
        "sliceable": {}
    },
    "generator.n.04": {
        "dustyable": {},
        "stainable": {},
        "toggleable": {}
    },
    "diskette.n.01": {
        "breakable": {},
        "dustyable": {}
    },
    "gumbo.n.03": {
        "burnable": {
            "burn_temperature": 425
        },
        "cookable": {
            "cook_temperature": 425.0
        },
        "freezable": {},
        "perishable": {},
        "sliceable": {}
    },
    "eggplant.n.01": {
        "breakable": {},
        "burnable": {
            "burn_temperature": 500
        },
        "cookable": {
            "cook_temperature": 400.0
        },
        "freezable": {},
        "perishable": {},
        "sliceable": {}
    },
    "honeydew.n.01": {
        "breakable": {},
        "burnable": {
            "burn_temperature": 500
        },
        "cookable": {
            "cook_temperature": 400.0
        },
        "freezable": {},
        "perishable": {},
        "sliceable": {}
    },
    "protractor.n.01": {
        "breakable": {},
        "dustyable": {},
        "stainable": {}
    },
    "helmet.n.01": {
        "dustyable": {},
        "stainable": {}
    },
    "skateboard.n.01": {
        "breakable": {},
        "burnable": {
            "burn_temperature": 392.0
        },
        "dustyable": {},
        "stainable": {}
    },
    "water_scooter.n.01": {
        "dustyable": {},
        "stainable": {}
    },
    "cellular_telephone.n.01": {
        "breakable": {},
        "dustyable": {},
        "stainable": {},
        "timeSetable": {},
        "toggleable": {}
    },
    "braid.n.02": {
        "soakable": {}
    },
    "lath.n.01": {
        "breakable": {},
        "burnable": {
            "burn_temperature": 392.0
        },
        "dustyable": {}
    },
    "inflater.n.01": {
        "dustyable": {},
        "stainable": {},
        "toggleable": {}
    },
    "potholder.n.01": {
        "burnable": {
            "burn_temperature": 410.0
        },
        "stainable": {}
    },
    "paperweight.n.01": {
        "breakable": {},
        "dustyable": {}
    },
    "van.n.05": {
        "dustyable": {},
        "openable": {},
        "stainable": {},
        "toggleable": {}
    },
    "earmuff.n.01": {
        "burnable": {
            "burn_temperature": 410.0
        },
        "dustyable": {},
        "stainable": {},
        "soakable": {}
    },
    "bust.n.03": {
        "breakable": {},
        "dustyable": {},
        "stainable": {}
    },
    "ember.n.01": {
        "breakable": {},
        "burnable": {
            "burn_temperature": 392.0
        },
        "heatSource": {}
    },
    "hacksaw.n.01": {
        "dustyable": {},
        "stainable": {},
        "slicer": {}
    },
    "dowel.n.01": {
        "breakable": {},
        "burnable": {
            "burn_temperature": 392.0
        },
        "stainable": {}
    },
    "windowpane.n.01": {
        "breakable": {},
        "dustyable": {},
        "openable": {},
        "stainable": {}
    },
    "julienne.n.01": {
        "breakable": {},
        "cookable": {
            "cook_temperature": 212.0
        },
        "freezable": {},
        "perishable": {},
        "sliceable": {},
        "burnable": {
            "burn_temperature": 2012
        }
    },
    "buffer.n.05": {
        "dustyable": {},
        "stainable": {},
        "toggleable": {}
    },
    "lacquer.n.02": {
        "freezable": {},
        "liquid": {},
        "perishable": {}
    },
    "curacao.n.02": {
        "cookable": {},
        "freezable": {},
        "liquid": {},
        "perishable": {}
    },
    "stirrer.n.02": {
        "dustyable": {},
        "stainable": {}
    },
    "mussel.n.01": {
        "burnable": {
            "burn_temperature": 500
        },
        "cookable": {
            "cook_temperature": 400.0
        },
        "freezable": {},
        "perishable": {}
    },
    "clam.n.03": {
        "burnable": {
            "burn_temperature": 450
        },
        "cookable": {
            "cook_temperature": 350.0
        },
        "freezable": {},
        "perishable": {}
    },
    "cardigan.n.01": {
        "burnable": {
            "burn_temperature": 410.0
        },
        "soakable": {}
    },
    "stiletto.n.01": {
        "dustyable": {},
        "slicer": {},
        "stainable": {}
    },
    "sunhat.n.01": {
        "burnable": {
            "burn_temperature": 410.0
        },
        "dustyable": {}
    },
    "diary.n.02": {
        "breakable": {},
        "burnable": {
            "burn_temperature": 451.0
        },
        "dustyable": {},
        "openable": {},
        "soakable": {}
    },
    "treadmill.n.01": {
        "burnable": {
            "burn_temperature": 815.0
        },
        "dustyable": {},
        "stainable": {},
        "toggleable": {}
    },
    "loafer.n.02": {
        "burnable": {
            "burn_temperature": 413.0
        },
        "dustyable": {},
        "stainable": {}
    },
    "toner.n.03": {
        "freezable": {},
        "liquid": {}
    },
    "ipod.n.01": {
        "breakable": {},
        "dustyable": {},
        "timeSetable": {},
        "toggleable": {}
    },
    "barbell.n.01": {
        "dustyable": {},
        "stainable": {}
    },
    "cardamom.n.02": {
        "breakable": {},
        "cookable": {
            "cook_temperature": 375.0
        },
        "burnable": {
            "burn_temperature": 425
        },
        "freezable": {},
        "perishable": {}
    },
    "conserve.n.01": {
        "perishable": {}
    },
    "toast.n.01": {
        "breakable": {},
        "burnable": {
            "burn_temperature": 375
        },
        "cookable": {
            "cook_temperature": 330.0
        },
        "freezable": {},
        "perishable": {},
        "sliceable": {},
        "soakable": {}
    },
    "intake.n.02": {
        "dustyable": {},
        "stainable": {}
    },
    "fluorescent.n.01": {
        "breakable": {},
        "dustyable": {},
        "screwable": {},
        "toggleable": {}
    },
    "chenille.n.02": {
        "burnable": {
            "burn_temperature": 410.0
        },
        "stainable": {},
        "soakable": {}
    },
    "prosciutto.n.01": {
        "breakable": {},
        "burnable": {
            "burn_temperature": 400
        },
        "cookable": {
            "cook_temperature": 400.0
        },
        "freezable": {},
        "perishable": {},
        "sliceable": {}
    },
    "coleslaw.n.01": {
        "burnable": {
            "burn_temperature": 500
        },
        "cookable": {
            "cook_temperature": 400.0
        },
        "freezable": {},
        "perishable": {}
    },
    "puff.n.02": {
        "breakable": {},
        "burnable": {
            "burn_temperature": 400
        },
        "cookable": {
            "cook_temperature": 375.0
        },
        "perishable": {}
    },
    "nacho.n.01": {
        "breakable": {},
        "burnable": {
            "burn_temperature": 475
        },
        "cookable": {
            "cook_temperature": 400.0
        },
        "freezable": {},
        "perishable": {}
    },
    "guacamole.n.01": {
        "freezable": {},
        "perishable": {}
    },
    "sangaree.n.01": {
        "freezable": {},
        "liquid": {},
        "perishable": {}
    },
    "footstool.n.01": {
        "burnable": {
            "burn_temperature": 392.0
        },
        "dustyable": {},
        "stainable": {}
    },
    "carriage.n.04": {
        "burnable": {
            "burn_temperature": 392.0
        },
        "dustyable": {},
        "stainable": {}
    },
    "baby_buggy.n.01": {
        "burnable": {
            "burn_temperature": 1220.0
        },
        "dustyable": {},
        "stainable": {}
    },
    "cheeseboard.n.01": {
        "burnable": {
            "burn_temperature": 392.0
        },
        "dustyable": {},
        "perishable": {},
        "stainable": {}
    },
    "thimble.n.02": {
        "dustyable": {},
        "stainable": {}
    },
    "inverter.n.01": {
        "dustyable": {},
        "toggleable": {}
    },
    "choke.n.01": {
        "openable": {}
    },
    "filament.n.04": {
        "breakable": {},
        "burnable": {
            "burn_temperature": 780.0
        }
    },
    "bisque.n.01": {
        "burnable": {
            "burn_temperature": 300
        },
        "cookable": {
            "cook_temperature": 200.0
        },
        "freezable": {},
        "liquid": {},
        "perishable": {}
    },
    "lobster.n.01": {
        "burnable": {
            "burn_temperature": 200
        },
        "cookable": {
            "cook_temperature": 140.0
        },
        "freezable": {},
        "perishable": {}
    },
    "breadcrumb.n.01": {
        "burnable": {
            "burn_temperature": 400
        },
        "cookable": {
            "cook_temperature": 300.0
        },
        "freezable": {},
        "perishable": {},
        "soakable": {}
    },
    "crab.n.05": {
        "burnable": {
            "burn_temperature": 200
        },
        "cookable": {
            "cook_temperature": 140.0
        },
        "freezable": {},
        "perishable": {}
    },
    "veal.n.01": {
        "burnable": {
            "burn_temperature": 200
        },
        "cookable": {
            "cook_temperature": 150.0
        },
        "freezable": {},
        "perishable": {},
        "sliceable": {}
    },
    "cutlet.n.01": {
        "burnable": {
            "burn_temperature": 200
        },
        "cookable": {
            "cook_temperature": 140.0
        },
        "freezable": {},
        "perishable": {},
        "sliceable": {}
    },
    "medallion.n.02": {
        "dustyable": {},
        "stainable": {}
    },
    "gouda.n.01": {
        "burnable": {
            "burn_temperature": 500
        },
        "cookable": {
            "cook_temperature": 425.0
        },
        "freezable": {},
        "perishable": {},
        "sliceable": {}
    },
    "brandy.n.01": {
        "burnable": {},
        "freezable": {},
        "liquid": {},
        "perishable": {}
    },
    "selsyn.n.01": {
        "stainable": {}
    },
    "capsule.n.02": {
        "breakable": {},
        "burnable": {
            "burn_temperature": 392.0
        },
        "openable": {}
    },
    "talcum.n.02": {
        "soakable": {}
    },
    "vest.n.01": {
        "burnable": {
            "burn_temperature": 410.0
        },
        "dustyable": {},
        "stainable": {},
        "soakable": {}
    },
    "manifold.n.01": {
        "dustyable": {},
        "stainable": {}
    },
    "camcorder.n.01": {
        "breakable": {},
        "dustyable": {},
        "timeSetable": {},
        "toggleable": {}
    },
    "microphone.n.01": {
        "burnable": {
            "burn_temperature": 780.0
        },
        "dustyable": {},
        "toggleable": {}
    },
    "headlight.n.01": {
        "breakable": {},
        "dustyable": {},
        "stainable": {}
    },
    "dumbbell.n.01": {
        "dustyable": {},
        "stainable": {}
    },
    "buckle.n.01": {
        "dustyable": {},
        "openable": {}
    },
    "doorframe.n.01": {
        "burnable": {
            "burn_temperature": 392.0
        },
        "dustyable": {}
    },
    "stairwell.n.01": {
        "dustyable": {},
        "stainable": {}
    },
    "joist.n.01": {
        "breakable": {},
        "burnable": {
            "burn_temperature": 572.0
        }
    },
    "breathing_device.n.01": {
        "dustyable": {},
        "toggleable": {}
    },
    "mothball.n.01": {
        "breakable": {},
        "burnable": {
            "burn_temperature": 424.4
        },
        "soakable": {}
    },
    "clipboard.n.01": {
        "burnable": {
            "burn_temperature": 320.0
        },
        "dustyable": {},
        "openable": {}
    },
    "pomade.n.01": {
        "perishable": {}
    },
    "scone.n.01": {
        "breakable": {},
        "burnable": {
            "burn_temperature": 475
        },
        "cookable": {
            "cook_temperature": 425.0
        },
        "freezable": {},
        "perishable": {},
        "sliceable": {},
        "soakable": {}
    },
    "pestle.n.03": {
        "dustyable": {},
        "stainable": {}
    },
    "crusher.n.01": {
        "dustyable": {},
        "openable": {},
        "stainable": {},
        "toggleable": {}
    },
    "wafer.n.02": {
        "breakable": {},
        "burnable": {
            "burn_temperature": 400
        },
        "cookable": {
            "cook_temperature": 350.0
        },
        "perishable": {},
        "soakable": {}
    },
    "caster.n.02": {
        "dustyable": {},
        "openable": {},
        "screwable": {},
        "stainable": {}
    },
    "crochet.n.01": {
        "burnable": {
            "burn_temperature": 1220.0
        },
        "soakable": {}
    },
    "toolbox.n.01": {
        "dustyable": {},
        "openable": {},
        "stainable": {}
    },
    "caldron.n.01": {
        "dustyable": {},
        "stainable": {}
    },
    "loudspeaker.n.01": {
        "dustyable": {},
        "stainable": {}
    },
    "armchair.n.01": {
        "dustyable": {},
        "stainable": {}
    },
    "cabinet.n.01": {
        "burnable": {
            "burn_temperature": 320.0
        },
        "dustyable": {},
        "openable": {},
        "stainable": {}
    },
    "chaise_longue.n.01": {
        "dustyable": {},
        "stainable": {},
        "soakable": {}
    },
    "coffee_maker.n.01": {
        "dustyable": {},
        "stainable": {},
        "timeSetable": {},
        "toggleable": {}
    },
    "coffee_table.n.01": {
        "burnable": {
            "burn_temperature": 320.0
        },
        "dustyable": {},
        "stainable": {}
    },
    "console_table.n.01": {
        "dustyable": {},
        "stainable": {}
    },
    "crib.n.01": {
        "burnable": {
            "burn_temperature": 320.0
        },
        "dustyable": {},
        "stainable": {}
    },
    "dining_table.n.01": {
        "dustyable": {},
        "stainable": {}
    },
    "floor_lamp.n.01": {
        "dustyable": {},
        "stainable": {},
        "toggleable": {}
    },
    "table_lamp.n.01": {
        "dustyable": {},
        "screwable": {},
        "toggleable": {}
    },
    "gaming_table.n.01": {
        "dustyable": {},
        "stainable": {}
    },
    "grandfather_clock.n.01": {
        "breakable": {},
        "burnable": {
            "burn_temperature": 320.0
        },
        "dustyable": {},
        "stainable": {},
        "timeSetable": {}
    },
    "highchair.n.01": {
        "dustyable": {},
        "stainable": {}
    },
    "pedestal_table.n.01": {
        "dustyable": {},
        "stainable": {}
    },
    "pool_table.n.01": {
        "burnable": {
            "burn_temperature": 320.0
        },
        "dustyable": {},
        "stainable": {}
    },
    "pot_plant.n.01": {
        "burnable": {
            "burn_temperature": 1472.0
        },
        "soakable": {}
    },
    "rail_fence.n.01": {
        "dustyable": {},
        "stainable": {}
    },
    "range_hood.n.01": {
        "burnable": {
            "burn_temperature": 1220.0
        },
        "dustyable": {},
        "openable": {},
        "stainable": {}
    },
    "rocking_chair.n.01": {
        "dustyable": {},
        "stainable": {}
    },
    "straight_chair.n.01": {
        "dustyable": {},
        "stainable": {}
    },
    "swivel_chair.n.01": {
        "dustyable": {},
        "stainable": {},
        "soakable": {}
    },
    "towel_rack.n.01": {
        "breakable": {},
        "burnable": {
            "burn_temperature": 1220.0
        },
        "dustyable": {},
        "stainable": {}
    },
    "wall_clock.n.01": {
        "breakable": {},
        "dustyable": {},
        "stainable": {},
        "timeSetable": {},
        "toggleable": {}
    },
    "bell_pepper.n.02": {
        "burnable": {
            "burn_temperature": 500
        },
        "cookable": {
            "cook_temperature": 450.0
        },
        "freezable": {},
        "perishable": {},
        "stainable": {},
        "sliceable": {}
    },
    "lyonnaise_sauce.n.01": {
        "burnable": {
            "burn_temperature": 500
        },
        "cookable": {
            "cook_temperature": 400.0
        },
        "freezable": {},
        "liquid": {},
        "perishable": {}
    },
    "bulldog_clip.n.01": {
        "dustyable": {},
        "openable": {},
        "stainable": {}
    },
    "bulletin_board.n.02": {
        "dustyable": {}
    },
    "canned_food.n.01": {
        "burnable": {
            "burn_temperature": 200
        },
        "cookable": {
            "cook_temperature": 140.0
        },
        "freezable": {},
        "openable": {}
    },
    "carving_knife.n.01": {
        "dustyable": {},
        "stainable": {},
        "slicer": {}
    },
    "cheese_dip.n.01": {
        "freezable": {},
        "perishable": {}
    },
    "chestnut.n.03": {
        "burnable": {
            "burn_temperature": 500
        },
        "cookable": {
            "cook_temperature": 425.0
        },
        "freezable": {},
        "perishable": {},
        "stainable": {},
        "soakable": {}
    },
    "chives.n.01": {
        "burnable": {
            "burn_temperature": 170
        },
        "cookable": {
            "cook_temperature": 150.0
        },
        "freezable": {},
        "perishable": {},
        "sliceable": {}
    },
    "chopping_board.n.01": {
        "dustyable": {},
        "stainable": {}
    },
    "coatrack.n.01": {
        "dustyable": {},
        "stainable": {}
    },
    "corn_flake.n.01": {
        "cookable": {
            "cook_temperature": 350.0
        },
        "soakable": {},
        "burnable": {
            "burn_temperature": 2012
        }
    },
    "cruet.n.01": {
        "breakable": {},
        "dustyable": {},
        "stainable": {}
    },
    "scale.n.07": {
        "dustyable": {},
        "stainable": {},
        "toggleable": {}
    },
    "dinner_napkin.n.01": {
        "burnable": {
            "burn_temperature": 764.6
        },
        "cleaningTool": {},
        "soakable": {}
    },
    "dish_rack.n.01": {
        "dustyable": {},
        "stainable": {}
    },
    "foot_rule.n.01": {
        "dustyable": {},
        "stainable": {}
    },
    "pistachio.n.02": {
        "burnable": {
            "burn_temperature": 400
        },
        "cookable": {
            "cook_temperature": 350.0
        },
        "freezable": {},
        "perishable": {}
    },
    "pomelo.n.02": {
        "burnable": {
            "burn_temperature": 475
        },
        "cookable": {
            "cook_temperature": 375.0
        },
        "freezable": {},
        "perishable": {},
        "sliceable": {}
    },
    "vidalia_onion.n.01": {
        "burnable": {
            "burn_temperature": 450
        },
        "cookable": {
            "cook_temperature": 400.0
        },
        "freezable": {},
        "perishable": {},
        "sliceable": {}
    },
    "head_cabbage.n.02": {
        "burnable": {
            "burn_temperature": 500
        },
        "cookable": {
            "cook_temperature": 450.0
        },
        "freezable": {},
        "perishable": {},
        "sliceable": {}
    },
    "steel.n.03": {
        "dustyable": {},
        "stainable": {}
    },
    "low-fat_milk.n.01": {
        "cookable": {
            "cook_temperature": 212.0
        },
        "freezable": {},
        "liquid": {},
        "perishable": {},
        "burnable": {
            "burn_temperature": 212
        }
    },
    "millet.n.03": {
        "soakable": {}
    },
    "olive_oil.n.01": {
        "cookable": {
            "cook_temperature": 350.0
        },
        "freezable": {},
        "liquid": {},
        "burnable": {
            "burn_temperature": 410
        }
    },
    "paper_towel.n.01": {
        "breakable": {},
        "burnable": {
            "burn_temperature": 451.0
        },
        "dustyable": {},
        "stainable": {},
        "soakable": {}
    },
    "parer.n.02": {
        "dustyable": {},
        "stainable": {},
        "slicer": {}
    },
    "pencil_box.n.01": {
        "dustyable": {},
        "openable": {},
        "stainable": {}
    },
    "pepper_grinder.n.01": {
        "dustyable": {},
        "screwable": {},
        "stainable": {}
    },
    "pepper_sauce.n.01": {
        "burnable": {
            "burn_temperature": 500
        },
        "cookable": {
            "cook_temperature": 400.0
        },
        "freezable": {},
        "perishable": {}
    },
    "powdered_milk.n.01": {
        "soakable": {}
    },
    "puffed_rice.n.01": {
        "cookable": {
            "cook_temperature": 350.0
        },
        "soakable": {},
        "burnable": {
            "burn_temperature": 2012
        }
    },
    "raisin_bran.n.01": {
        "cookable": {
            "cook_temperature": 350.0
        },
        "soakable": {},
        "burnable": {
            "burn_temperature": 2012
        }
    },
    "hip.n.05": {
        "burnable": {
            "burn_temperature": 300
        },
        "cookable": {
            "cook_temperature": 220.0
        },
        "freezable": {},
        "perishable": {}
    },
    "soup_ladle.n.01": {
        "dustyable": {},
        "stainable": {}
    },
    "spaghetti.n.01": {
        "cookable": {
            "cook_temperature": 212.0
        },
        "freezable": {},
        "soakable": {},
        "burnable": {
            "burn_temperature": 450
        }
    },
    "spaghetti_sauce.n.01": {
        "burnable": {},
        "cookable": {},
        "freezable": {},
        "perishable": {}
    },
    "straight_pin.n.01": {
        "dustyable": {},
        "stainable": {}
    },
    "sweet_corn.n.02": {
        "burnable": {
            "burn_temperature": 500
        },
        "cookable": {
            "cook_temperature": 400.0
        },
        "freezable": {},
        "perishable": {}
    },
    "table_knife.n.01": {
        "dustyable": {},
        "stainable": {},
        "slicer": {}
    },
    "tablefork.n.01": {
        "dustyable": {},
        "stainable": {}
    },
    "toasting_fork.n.01": {
        "dustyable": {},
        "stainable": {}
    },
    "tongs.n.01": {
        "dustyable": {},
        "stainable": {}
    },
    "turnip.n.02": {
        "burnable": {
            "burn_temperature": 450
        },
        "cookable": {
            "cook_temperature": 350.0
        },
        "freezable": {},
        "perishable": {},
        "sliceable": {}
    },
    "velveeta.n.01": {
        "burnable": {
            "burn_temperature": 200
        },
        "cookable": {
            "cook_temperature": 170.0
        },
        "freezable": {},
        "perishable": {},
        "sliceable": {}
    },
    "display_panel.n.01": {
        "dustyable": {},
        "stainable": {},
        "toggleable": {}
    },
    "wine_bottle.n.01": {
        "breakable": {},
        "dustyable": {},
        "liquid": {},
        "openable": {},
        "stainable": {}
    },
    "computer_game.n.01": {
        "breakable": {},
        "dustyable": {},
        "stainable": {},
        "toggleable": {}
    },
    "board_game.n.01": {
        "dustyable": {},
        "stainable": {}
    },
    "walker.n.04": {
        "dustyable": {},
        "stainable": {}
    },
    "medicine.n.02": {
        "burnable": {}
    },
    "protein.n.01": {},
    "ink_cartridge.n.01": {
        "dustyable": {},
        "stainable": {}
    },
    "cpu_board.n.01": {
        "breakable": {},
        "burnable": {
            "burn_temperature": 1742.0
        },
        "dustyable": {},
        "toggleable": {}
    },
    "headset.n.01": {
        "dustyable": {},
        "stainable": {},
        "toggleable": {}
    },
    "disk_drive.n.01": {
        "breakable": {},
        "dustyable": {},
        "toggleable": {}
    },
    "hammer.n.02": {
        "dustyable": {},
        "stainable": {}
    },
    "bath_towel.n.01": {
        "burnable": {
            "burn_temperature": 764.6
        },
        "cleaningTool": {},
        "dustyable": {},
        "stainable": {},
        "soakable": {}
    },
    "hand_towel.n.01": {
        "burnable": {
            "burn_temperature": 764.6
        },
        "cleaningTool": {},
        "dustyable": {},
        "stainable": {},
        "soakable": {}
    },
    "candy_cane.n.01": {
        "burnable": {
            "burn_temperature": 400
        },
        "cookable": {
            "cook_temperature": 290.0
        }
    },
    "folderal.n.01": {
        "dustyable": {},
        "stainable": {}
    },
    "clout_nail.n.01": {
        "dustyable": {},
        "stainable": {}
    },
    "pocketknife.n.01": {
        "dustyable": {},
        "slicer": {},
        "stainable": {}
    },
    "bracelet.n.02": {
        "dustyable": {},
        "stainable": {}
    },
    "ring.n.08": {
        "dustyable": {},
        "stainable": {}
    },
    "tree.n.01": {
        "burnable": {
            "burn_temperature": 1472.0
        }
    },
    "polish.n.03": {
        "liquid": {},
        "openable": {}
    },
    "fruit.n.01": {
        "freezable": {},
        "sliceable": {},
        "perishable": {}
    },
    "rib.n.03": {
        "burnable": {
            "burn_temperature": 350
        },
        "cookable": {
            "cook_temperature": 200.0
        },
        "freezable": {},
        "perishable": {},
        "sliceable": {}
    },
    "brisket.n.01": {
        "burnable": {
            "burn_temperature": 300
        },
        "cookable": {
            "cook_temperature": 195.0
        },
        "freezable": {},
        "perishable": {},
        "sliceable": {}
    },
    "curd.n.02": {
        "freezable": {},
        "liquid": {},
        "perishable": {}
    },
    "racket.n.04": {},
    "champagne.n.01": {
        "liquid": {},
        "breakable": {},
        "openable": {}
    },
    "cage.n.01": {
        "openable": {},
        "stainable": {}
    },
    "trout.n.01": {
        "burnable": {
            "burn_temperature": 250
        },
        "cookable": {
            "cook_temperature": 145.0
        },
        "freezable": {},
        "perishable": {},
        "sliceable": {}
    },
    "shank.n.01": {
        "burnable": {
            "burn_temperature": 250
        },
        "cookable": {
            "cook_temperature": 160.0
        },
        "freezable": {},
        "perishable": {},
        "sliceable": {}
    },
    "lantern.n.01": {
        "breakable": {},
        "dustyable": {},
        "toggleable": {}
    },
    "rivet.n.02": {},
    "barbecue.n.01": {
        "stainable": {},
        "heatSource": {},
        "toggleable": {}
    },
    "rump.n.02": {
        "burnable": {
            "burn_temperature": 250
        },
        "cookable": {
            "cook_temperature": 150.0
        },
        "freezable": {},
        "perishable": {},
        "sliceable": {}
    },
    "flank.n.03": {
        "burnable": {
            "burn_temperature": 500
        },
        "cookable": {
            "cook_temperature": 450.0
        },
        "freezable": {},
        "perishable": {},
        "sliceable": {}
    },
    "broiler.n.01": {
        "stainable": {},
        "toggleable": {},
        "heatSource": {},
        "timeSetable": {}
    },
    "currant.n.03": {
        "freezable": {},
        "sliceable": {},
        "perishable": {}
    },
    "credenza.n.01": {
        "burnable": {
            "burn_temperature": 320.0
        },
        "stainable": {},
        "toggleable": {}
    },
    "candlestick.n.01": {
        "burnable": {
            "burn_temperature": 395.0
        },
        "toggleable": {}
    },
    "cloche.n.01": {
        "breakable": {},
        "dustyable": {}
    },
    "bradawl.n.01": {},
    "skeleton.n.04": {
        "breakable": {},
        "dustyable": {}
    },
    "gravestone.n.01": {
        "stainable": {}
    },
    "nan.n.04": {
        "cookable": {
            "cook_temperature": 896.0
        },
        "perishable": {},
        "burnable": {
            "burn_temperature": 2012
        }
    },
    "teriyaki.n.01": {},
    "soy.n.04": {
        "cookable": {
            "cook_temperature": 165.0
        },
        "perishable": {},
        "burnable": {
            "burn_temperature": 2012
        }
    },
    "mandarin.n.05": {
        "freezable": {},
        "sliceable": {},
        "perishable": {}
    },
    "sconce.n.03": {
        "burnable": {
            "burn_temperature": 1400.0
        },
        "toggleable": {}
    },
    "sharpie.n.03": {
        "openable": {}
    },
    "horn.n.01": {
        "dustyable": {}
    },
    "pallet.n.02": {
        "burnable": {
            "burn_temperature": 320.0
        }
    },
    "clipper.n.04": {
        "toggleable": {},
        "slicer": {}
    },
    "crutch.n.01": {},
    "acetate_rayon.n.01": {
        "burnable": {
            "burn_temperature": 764.6
        },
        "sliceable": {},
        "soakable": {}
    },
    "porterhouse.n.01": {
        "burnable": {
            "burn_temperature": 200
        },
        "cookable": {
            "cook_temperature": 145.0
        },
        "freezable": {},
        "perishable": {},
        "sliceable": {}
    },
    "marinade.n.01": {
        "liquid": {},
        "openable": {},
        "screwable": {},
        "perishable": {}
    },
    "tinfoil.n.01": {
        "sliceable": {}
    },
    "saute.n.01": {
        "burnable": {
            "burn_temperature": 375
        },
        "cookable": {
            "cook_temperature": 320.0
        },
        "freezable": {},
        "perishable": {},
        "sliceable": {}
    },
    "feijoa.n.02": {
        "perishable": {},
        "sliceable": {},
        "freezable": {}
    },
    "autoclave.n.01": {
        "dustyable": {},
        "openable": {},
        "toggleable": {},
        "heatSource": {},
        "timeSetable": {}
    },
    "whitefish.n.02": {
        "burnable": {
            "burn_temperature": 450
        },
        "cookable": {
            "cook_temperature": 350.0
        },
        "freezable": {},
        "perishable": {},
        "sliceable": {}
    },
    "red_salmon.n.01": {
        "burnable": {
            "burn_temperature": 200
        },
        "cookable": {
            "cook_temperature": 145.0
        },
        "freezable": {},
        "perishable": {},
        "sliceable": {}
    },
    "silver_salmon.n.01": {
        "burnable": {
            "burn_temperature": 500
        },
        "cookable": {
            "cook_temperature": 400.0
        },
        "freezable": {},
        "perishable": {},
        "sliceable": {}
    },
    "chum.n.02": {
        "cookable": {
            "cook_temperature": 240.0
        },
        "freezable": {},
        "perishable": {},
        "burnable": {
            "burn_temperature": 300
        }
    },
    "stoop.n.03": {},
    "lumberjack.n.02": {},
    "pruner.n.02": {
        "stainable": {},
        "slicer": {}
    },
    "planter.n.03": {
        "breakable": {}
    },
    "handset.n.01": {
        "dustyable": {},
        "toggleable": {}
    },
    "casement.n.01": {
        "stainable": {}
    },
    "thumbscrew.n.02": {
        "screwable": {}
    },
    "knitwear.n.01": {
        "burnable": {
            "burn_temperature": 1112.0
        },
        "sliceable": {},
        "soakable": {}
    },
    "broomstick.n.01": {
        "dustyable": {}
    },
    "lawn_mower.n.01": {
        "stainable": {},
        "toggleable": {},
        "slicer": {}
    },
    "doorstop.n.01": {},
    "wax.n.01": {
        "burnable": {
            "burn_temperature": 395.0
        }
    },
    "drumstick.n.02": {
        "breakable": {},
        "burnable": {},
        "dustyable": {},
        "stainable": {}
    },
    "drumstick.n.01": {
        "burnable": {
            "burn_temperature": 250
        },
        "cookable": {
            "cook_temperature": 165.0
        },
        "freezable": {},
        "openable": {},
        "sliceable": {}
    },
    "gooseberry.n.01": {
        "burnable": {
            "burn_temperature": 300
        },
        "cookable": {
            "cook_temperature": 220.0
        },
        "perishable": {},
        "sliceable": {}
    },
    "floor.n.01": {
        "dustyable": {},
        "stainable": {}
    },
    "breakfast_table.n.01": {
        "burnable": {
            "burn_temperature": 320.0
        },
        "dustyable": {},
        "stainable": {}
    },
    "pepper_mill.n.01": {
        "breakable": {},
        "burnable": {
            "burn_temperature": 320.0
        },
        "dustyable": {},
        "stainable": {}
    },
    "ice_cube.n.01": {
        "breakable": {},
        "coldSource": {}
    },
    "tart.n.02": {
        "burnable": {
            "burn_temperature": 350
        },
        "cookable": {
            "cook_temperature": 200.0
        },
        "freezable": {},
        "sliceable": {}
    },
    "folding_chair.n.01": {
        "dustyable": {},
        "stainable": {}
    }
=======
  "water.n.06": [
    "freezable",
    "liquid"
  ],
  "newspaper.n.03": [
    "breakable",
    "burnable",
    "dustyable",
    "soakable"
  ],
  "towel.n.01": [
    "burnable",
    "stainable"
  ],
  "light.n.02": [
    "breakable",
    "dustyable",
    "screwable",
    "toggleable"
  ],
  "cup.n.01": [
    "breakable",
    "dustyable",
    "stainable"
  ],
  "bag.n.04": [
    "burnable",
    "dustyable",
    "stainable"
  ],
  "bag.n.06": [
    "burnable",
    "dustyable",
    "stainable"
  ],
  "bag.n.01": [
    "burnable",
    "dustyable",
    "stainable"
  ],
  "box.n.01": [
    "breakable",
    "burnable",
    "dustyable",
    "stainable"
  ],
  "case.n.19": [
    "burnable",
    "dustyable",
    "stainable",
    "soakable"
  ],
  "case.n.05": [
    "burnable",
    "dustyable",
    "stainable",
    "soakable"
  ],
  "door.n.01": [
    "burnable",
    "dustyable",
    "stainable"
  ],
  "container.n.01": [
    "dustyable",
    "stainable"
  ],
  "fabric.n.01": [
    "burnable",
    "dustyable",
    "stainable",
    "soakable"
  ],
  "soap.n.01": [
    "liquid"
  ],
  "bottle.n.01": [
    "breakable",
    "dustyable",
    "stainable"
  ],
  "dish.n.01": [
    "breakable",
    "dustyable",
    "stainable"
  ],
  "glass.n.02": [
    "breakable",
    "dustyable",
    "stainable"
  ],
  "table.n.02": [
    "burnable",
    "dustyable",
    "stainable"
  ],
  "sheet.n.03": [
    "burnable",
    "stainable"
  ],
  "cleansing_agent.n.01": [
    "burnable",
    "freezable",
    "liquid"
  ],
  "bowl.n.01": [
    "breakable",
    "dustyable",
    "stainable"
  ],
  "brush.n.02": [
    "burnable",
    "stainable"
  ],
  "vegetable_oil.n.01": [
    "burnable",
    "freezable",
    "liquid",
    "perishable"
  ],
  "atomizer.n.01": [
    "liquid",
    "stainable",
    "toggleable"
  ],
  "window.n.01": [
    "breakable",
    "dustyable",
    "stainable"
  ],
  "tape.n.01": [
    "breakable",
    "burnable"
  ],
  "vinegar.n.01": [
    "freezable",
    "liquid",
    "perishable"
  ],
  "handle.n.01": [
    "burnable",
    "dustyable",
    "stainable"
  ],
  "rag.n.01": [
    "breakable",
    "burnable",
    "stainable",
    "soakable"
  ],
  "apparel.n.01": [
    "burnable",
    "dustyable",
    "stainable",
    "soakable"
  ],
  "lid.n.02": [
    "breakable",
    "dustyable",
    "screwable",
    "stainable"
  ],
  "knife.n.01": [
    "dustyable",
    "stainable",
    "slicer"
  ],
  "detergent.n.02": [
    "freezable",
    "liquid"
  ],
  "laundry.n.01": [
    "burnable",
    "dustyable",
    "stainable"
  ],
  "car.n.01": [
    "dustyable",
    "stainable"
  ],
  "pop.n.02": [
    "freezable",
    "liquid",
    "perishable"
  ],
  "vacuum.n.04": [
    "dustyable",
    "stainable",
    "toggleable"
  ],
  "clothing.n.01": [
    "burnable",
    "stainable"
  ],
  "plate.n.04": [
    "breakable",
    "dustyable",
    "stainable"
  ],
  "salt.n.02": [
    "soakable"
  ],
  "tablespoon.n.02": [
    "dustyable",
    "stainable"
  ],
  "pad.n.01": [
    "burnable",
    "soakable"
  ],
  "pad.n.04": [
    "burnable",
    "dustyable",
    "stainable",
    "soakable"
  ],
  "coat.n.01": [
    "burnable",
    "stainable"
  ],
  "sink.n.01": [
    "dustyable",
    "stainable",
    "waterSource"
  ],
  "furniture.n.01": [
    "burnable",
    "dustyable",
    "stainable"
  ],
  "rack.n.01": [
    "dustyable",
    "stainable"
  ],
  "screw.n.02": [
    "dustyable",
    "screwable",
    "stainable"
  ],
  "bubble.n.01": [
    "liquid"
  ],
  "shoe.n.01": [
    "burnable",
    "dustyable",
    "stainable"
  ],
  "bucket.n.01": [
    "dustyable",
    "stainable"
  ],
  "juice.n.01": [
    "freezable",
    "liquid",
    "perishable"
  ],
  "wire.n.02": [
    "burnable",
    "dustyable",
    "stainable"
  ],
  "pencil.n.01": [
    "breakable",
    "burnable",
    "dustyable",
    "stainable"
  ],
  "push_button.n.01": [
    "dustyable",
    "stainable",
    "toggleable"
  ],
  "shelf.n.01": [
    "burnable",
    "dustyable",
    "stainable"
  ],
  "screwdriver.n.01": [
    "dustyable",
    "stainable"
  ],
  "nail.n.02": [
    "dustyable",
    "stainable"
  ],
  "board.n.03": [
    "burnable",
    "dustyable",
    "stainable"
  ],
  "lemon.n.01": [
    "burnable",
    "cookable",
    "dustyable",
    "freezable",
    "perishable",
    "stainable"
  ],
  "paint.n.01": [
    "freezable",
    "liquid",
    "perishable"
  ],
  "fan.n.01": [
    "breakable",
    "burnable",
    "coldSource",
    "dustyable",
    "stainable"
  ],
  "package.n.02": [
    "breakable",
    "burnable",
    "dustyable"
  ],
  "frame.n.10": [
    "breakable",
    "burnable",
    "dustyable",
    "stainable"
  ],
  "hose.n.03": [
    "burnable",
    "dustyable",
    "screwable",
    "stainable"
  ],
  "cotton.n.04": [
    "burnable",
    "soakable"
  ],
  "wrapping.n.01": [
    "breakable",
    "burnable",
    "soakable"
  ],
  "buffet.n.01": [
    "burnable",
    "dustyable",
    "stainable"
  ],
  "pot.n.01": [
    "dustyable",
    "stainable"
  ],
  "refrigerator.n.01": [
    "coldSource",
    "dustyable",
    "stainable"
  ],
  "book.n.02": [
    "burnable",
    "dustyable",
    "soakable"
  ],
  "drawer.n.01": [
    "breakable",
    "burnable",
    "dustyable",
    "stainable"
  ],
  "ball.n.01": [
    "burnable",
    "dustyable",
    "stainable"
  ],
  "ice.n.02": [
    "breakable",
    "coldSource",
    "freezable",
    "perishable",
    "stainable"
  ],
  "foil.n.01": [
    "breakable",
    "dustyable",
    "stainable"
  ],
  "pan.n.01": [
    "dustyable",
    "stainable"
  ],
  "toothbrush.n.01": [
    "burnable",
    "dustyable",
    "stainable"
  ],
  "sock.n.01": [
    "burnable",
    "dustyable",
    "stainable",
    "soakable"
  ],
  "date.n.08": [
    "breakable",
    "burnable",
    "cookable",
    "freezable",
    "perishable",
    "soakable"
  ],
  "lint.n.02": [
    "breakable",
    "burnable",
    "soakable"
  ],
  "powder.n.03": [
    "burnable"
  ],
  "trouser.n.01": [
    "burnable",
    "dustyable",
    "stainable",
    "soakable"
  ],
  "cream.n.02": [
    "burnable",
    "cookable",
    "freezable",
    "liquid",
    "perishable"
  ],
  "drain.n.03": [
    "dustyable",
    "stainable"
  ],
  "string.n.01": [
    "breakable",
    "burnable",
    "dustyable",
    "stainable",
    "soakable"
  ],
  "cap.n.02": [
    "screwable"
  ],
  "hook.n.04": [
    "dustyable",
    "stainable"
  ],
  "hook.n.05": [
    "dustyable",
    "stainable"
  ],
  "coffee.n.01": [
    "burnable",
    "cookable",
    "freezable",
    "liquid",
    "perishable"
  ],
  "sleeve.n.01": [
    "burnable",
    "dustyable",
    "stainable",
    "soakable"
  ],
  "stick.n.01": [
    "breakable",
    "burnable",
    "stainable"
  ],
  "vegetable.n.01": [
    "breakable",
    "burnable",
    "cookable",
    "dustyable",
    "freezable",
    "perishable",
    "stainable"
  ],
  "tea.n.01": [
    "freezable",
    "liquid",
    "perishable"
  ],
  "basket.n.01": [
    "breakable",
    "burnable",
    "dustyable",
    "stainable"
  ],
  "shirt.n.01": [
    "burnable",
    "dustyable",
    "stainable",
    "soakable"
  ],
  "bed.n.01": [
    "burnable",
    "dustyable",
    "stainable"
  ],
  "block.n.01": [
    "stainable"
  ],
  "oven.n.01": [
    "dustyable",
    "heatSource",
    "stainable",
    "toggleable"
  ],
  "teaspoon.n.02": [
    "dustyable",
    "stainable"
  ],
  "rock.n.01": [
    "dustyable",
    "stainable"
  ],
  "nut.n.03": [
    "breakable",
    "burnable",
    "cookable",
    "perishable",
    "stainable"
  ],
  "tray.n.01": [
    "breakable",
    "burnable",
    "dustyable",
    "stainable"
  ],
  "band.n.07": [
    "burnable",
    "stainable"
  ],
  "pen.n.01": [
    "breakable",
    "burnable",
    "dustyable",
    "screwable",
    "stainable"
  ],
  "fire.n.04": [],
  "washer.n.03": [
    "dustyable",
    "stainable"
  ],
  "spread.n.05": [
    "burnable",
    "freezable",
    "liquid",
    "perishable"
  ],
  "stove.n.01": [
    "dustyable",
    "heatSource",
    "stainable",
    "toggleable"
  ],
  "spoon.n.01": [
    "dustyable",
    "stainable"
  ],
  "bathtub.n.01": [
    "dustyable",
    "stainable"
  ],
  "cube.n.05": [
    "dustyable",
    "stainable"
  ],
  "clip.n.03": [
    "dustyable",
    "stainable"
  ],
  "wool.n.01": [
    "breakable",
    "burnable",
    "stainable",
    "soakable"
  ],
  "jersey.n.03": [
    "burnable",
    "dustyable",
    "stainable",
    "soakable"
  ],
  "blanket.n.01": [
    "burnable",
    "dustyable",
    "stainable",
    "soakable"
  ],
  "garbage.n.03": [
    "breakable",
    "burnable",
    "dustyable",
    "perishable",
    "stainable"
  ],
  "wheel.n.01": [
    "burnable",
    "dustyable",
    "screwable",
    "stainable"
  ],
  "kit.n.02": [
    "burnable",
    "dustyable",
    "stainable"
  ],
  "nozzle.n.01": [
    "burnable",
    "dustyable",
    "screwable",
    "stainable"
  ],
  "bath.n.01": [
    "dustyable",
    "stainable"
  ],
  "pack.n.03": [
    "breakable",
    "burnable",
    "dustyable",
    "soakable"
  ],
  "packaging.n.03": [
    "breakable",
    "burnable",
    "dustyable",
    "stainable"
  ],
  "blade.n.09": [
    "dustyable",
    "stainable"
  ],
  "electric_refrigerator.n.01": [
    "coldSource",
    "dustyable",
    "stainable"
  ],
  "iron.n.04": [
    "breakable",
    "dustyable",
    "stainable"
  ],
  "can.n.01": [
    "dustyable",
    "stainable"
  ],
  "net.n.06": [
    "burnable",
    "dustyable",
    "stainable"
  ],
  "spring.n.02": [
    "dustyable",
    "stainable"
  ],
  "rug.n.01": [
    "burnable",
    "dustyable",
    "stainable",
    "soakable"
  ],
  "foam.n.01": [
    "breakable",
    "burnable",
    "freezable"
  ],
  "butter.n.01": [
    "breakable",
    "burnable",
    "cookable",
    "freezable",
    "perishable"
  ],
  "bristle.n.01": [
    "burnable"
  ],
  "dishwasher.n.01": [
    "dustyable",
    "stainable",
    "toggleable"
  ],
  "orange.n.01": [
    "breakable",
    "burnable",
    "cookable",
    "dustyable",
    "freezable",
    "perishable",
    "stainable"
  ],
  "citrus.n.01": [
    "burnable",
    "cookable",
    "freezable",
    "liquid",
    "perishable"
  ],
  "egg.n.02": [
    "breakable",
    "burnable",
    "cookable",
    "freezable",
    "liquid",
    "perishable"
  ],
  "milk.n.01": [
    "cookable",
    "freezable",
    "liquid",
    "perishable"
  ],
  "meat.n.01": [
    "burnable",
    "cookable",
    "freezable",
    "perishable"
  ],
  "wine.n.01": [
    "burnable",
    "cookable",
    "freezable",
    "liquid",
    "perishable"
  ],
  "dryer.n.01": [
    "dustyable",
    "stainable",
    "toggleable"
  ],
  "seal.n.08": [
    "dustyable"
  ],
  "hanger.n.02": [
    "breakable",
    "burnable",
    "dustyable",
    "stainable"
  ],
  "grain.n.01": [
    "burnable",
    "cookable",
    "perishable",
    "soakable"
  ],
  "chair.n.01": [
    "breakable",
    "burnable",
    "dustyable",
    "stainable"
  ],
  "apple.n.01": [
    "breakable",
    "burnable",
    "cookable",
    "dustyable",
    "freezable",
    "perishable",
    "stainable"
  ],
  "shade.n.03": [
    "burnable",
    "dustyable",
    "stainable"
  ],
  "cord.n.04": [
    "burnable",
    "dustyable",
    "stainable",
    "soakable"
  ],
  "cord.n.01": [
    "burnable",
    "dustyable",
    "stainable"
  ],
  "sauce.n.01": [
    "burnable",
    "cookable",
    "freezable",
    "liquid",
    "perishable",
    "soakable"
  ],
  "plug.n.01": [
    "burnable",
    "dustyable",
    "stainable"
  ],
  "plaything.n.01": [
    "breakable",
    "burnable",
    "dustyable",
    "stainable"
  ],
  "sugar.n.01": [
    "cookable",
    "perishable",
    "soakable"
  ],
  "wardrobe.n.01": [
    "burnable",
    "dustyable",
    "stainable"
  ],
  "microwave.n.02": [
    "breakable",
    "burnable",
    "dustyable",
    "heatSource",
    "stainable",
    "toggleable"
  ],
  "acid.n.02": [
    "freezable",
    "liquid"
  ],
  "pin.n.09": [
    "dustyable",
    "stainable"
  ],
  "fork.n.01": [
    "dustyable",
    "stainable"
  ],
  "pillow.n.01": [
    "burnable",
    "stainable",
    "soakable"
  ],
  "greens.n.01": [
    "breakable",
    "burnable",
    "cookable",
    "freezable",
    "perishable"
  ],
  "holder.n.01": [
    "dustyable",
    "stainable"
  ],
  "mask.n.04": [
    "breakable",
    "burnable",
    "dustyable",
    "stainable"
  ],
  "vehicle.n.01": [
    "burnable",
    "dustyable",
    "stainable",
    "toggleable"
  ],
  "photograph.n.01": [
    "breakable",
    "burnable",
    "dustyable"
  ],
  "panel.n.01": [
    "dustyable",
    "stainable"
  ],
  "alcohol.n.01": [
    "burnable",
    "cookable",
    "freezable",
    "liquid",
    "perishable"
  ],
  "mold.n.06": [
    "burnable"
  ],
  "lining.n.01": [
    "stainable"
  ],
  "tube.n.01": [
    "burnable",
    "dustyable",
    "stainable"
  ],
  "card.n.01": [
    "breakable",
    "burnable"
  ],
  "marker.n.03": [
    "breakable",
    "burnable",
    "dustyable",
    "perishable",
    "stainable"
  ],
  "seat.n.03": [
    "burnable",
    "dustyable",
    "stainable"
  ],
  "underwear.n.01": [
    "burnable",
    "stainable",
    "soakable"
  ],
  "dress.n.01": [
    "burnable",
    "dustyable",
    "stainable"
  ],
  "deep-freeze.n.01": [
    "coldSource",
    "dustyable",
    "stainable"
  ],
  "necktie.n.01": [
    "burnable",
    "dustyable",
    "stainable"
  ],
  "jacket.n.01": [
    "burnable",
    "dustyable",
    "stainable",
    "soakable"
  ],
  "wall_socket.n.01": [
    "burnable",
    "dustyable",
    "toggleable"
  ],
  "washcloth.n.01": [
    "burnable",
    "dustyable",
    "stainable",
    "soakable"
  ],
  "shower.n.01": [
    "stainable"
  ],
  "tank.n.02": [
    "dustyable",
    "stainable"
  ],
  "switch.n.01": [
    "dustyable",
    "stainable",
    "toggleable"
  ],
  "coating.n.01": [
    "burnable",
    "dustyable",
    "liquid",
    "stainable"
  ],
  "mat.n.01": [
    "burnable",
    "dustyable",
    "stainable",
    "soakable"
  ],
  "mat.n.07": [
    "burnable",
    "dustyable",
    "stainable",
    "soakable"
  ],
  "toilet.n.02": [
    "dustyable",
    "stainable"
  ],
  "candy.n.01": [
    "breakable",
    "burnable",
    "perishable"
  ],
  "crumb.n.03": [
    "burnable",
    "cookable",
    "perishable",
    "soakable"
  ],
  "picture.n.01": [
    "breakable",
    "burnable",
    "dustyable"
  ],
  "jar.n.01": [
    "breakable",
    "dustyable",
    "screwable",
    "stainable"
  ],
  "telephone.n.01": [
    "breakable",
    "burnable",
    "dustyable",
    "stainable",
    "timeSetable",
    "toggleable"
  ],
  "sweater.n.01": [
    "burnable",
    "dustyable",
    "stainable",
    "soakable"
  ],
  "faucet.n.01": [
    "dustyable",
    "stainable"
  ],
  "skirt.n.02": [
    "burnable",
    "dustyable",
    "stainable"
  ],
  "cheese.n.01": [
    "breakable",
    "burnable",
    "cookable",
    "freezable",
    "perishable"
  ],
  "bread.n.01": [
    "breakable",
    "burnable",
    "cookable",
    "freezable",
    "perishable",
    "soakable"
  ],
  "pasta.n.02": [
    "breakable",
    "burnable",
    "cookable",
    "perishable",
    "soakable"
  ],
  "file.n.03": [
    "burnable",
    "dustyable",
    "soakable"
  ],
  "roller.n.04": [
    "burnable",
    "dustyable",
    "stainable"
  ],
  "vent.n.01": [
    "dustyable",
    "stainable"
  ],
  "curtain.n.01": [
    "burnable",
    "dustyable",
    "stainable",
    "soakable"
  ],
  "filter.n.01": [
    "breakable",
    "burnable",
    "dustyable",
    "stainable"
  ],
  "drill.n.01": [
    "breakable",
    "dustyable",
    "screwable",
    "stainable",
    "toggleable"
  ],
  "brim.n.01": [
    "dustyable",
    "stainable"
  ],
  "ribbon.n.01": [
    "burnable",
    "dustyable",
    "stainable"
  ],
  "linen.n.01": [
    "burnable",
    "stainable"
  ],
  "jean.n.01": [
    "burnable",
    "dustyable",
    "stainable",
    "soakable"
  ],
  "broom.n.01": [
    "burnable",
    "dustyable"
  ],
  "bin.n.01": [
    "breakable",
    "burnable",
    "dustyable",
    "stainable"
  ],
  "bolt.n.06": [
    "dustyable",
    "screwable"
  ],
  "scissors.n.01": [
    "breakable",
    "dustyable",
    "stainable"
  ],
  "silk.n.01": [
    "burnable",
    "dustyable",
    "stainable"
  ],
  "countertop.n.01": [
    "dustyable",
    "stainable"
  ],
  "tile.n.01": [
    "breakable",
    "dustyable",
    "stainable"
  ],
  "spatula.n.01": [
    "burnable",
    "dustyable",
    "stainable"
  ],
  "spatula.n.02": [
    "burnable",
    "dustyable",
    "stainable"
  ],
  "salad.n.01": [
    "burnable",
    "cookable",
    "freezable",
    "perishable"
  ],
  "chocolate.n.02": [
    "breakable",
    "burnable",
    "cookable",
    "freezable",
    "perishable"
  ],
  "jewelry.n.01": [
    "breakable",
    "dustyable",
    "stainable"
  ],
  "backpack.n.01": [
    "burnable",
    "dustyable",
    "stainable"
  ],
  "mallet.n.03": [
    "burnable",
    "dustyable",
    "stainable"
  ],
  "mallet.n.02": [
    "dustyable",
    "stainable"
  ],
  "boot.n.01": [
    "burnable",
    "dustyable",
    "stainable"
  ],
  "strap.n.01": [
    "breakable",
    "burnable",
    "stainable"
  ],
  "eraser.n.01": [
    "breakable",
    "burnable",
    "dustyable"
  ],
  "cable.n.02": [
    "dustyable"
  ],
  "olive.n.04": [
    "burnable",
    "cookable",
    "freezable",
    "perishable"
  ],
  "timer.n.01": [
    "breakable",
    "burnable",
    "dustyable",
    "screwable",
    "stainable",
    "timeSetable",
    "toggleable"
  ],
  "cutter.n.06": [
    "dustyable",
    "stainable"
  ],
  "knob.n.01": [
    "dustyable",
    "screwable",
    "stainable"
  ],
  "eatage.n.01": [
    "burnable",
    "freezable",
    "perishable"
  ],
  "hat.n.01": [
    "burnable",
    "dustyable",
    "stainable"
  ],
  "rod.n.01": [
    "breakable",
    "dustyable",
    "stainable"
  ],
  "swab.n.02": [
    "breakable",
    "burnable",
    "dustyable",
    "stainable",
    "soakable"
  ],
  "swab.n.01": [
    "breakable",
    "burnable",
    "soakable"
  ],
  "computer.n.01": [
    "breakable",
    "burnable",
    "dustyable",
    "timeSetable",
    "toggleable"
  ],
  "scum.n.02": [
    "stainable"
  ],
  "pool.n.06": [
    "freezable",
    "liquid"
  ],
  "pool.n.01": [
    "freezable",
    "liquid",
    "stainable"
  ],
  "burner.n.01": [
    "dustyable",
    "stainable"
  ],
  "burner.n.02": [
    "dustyable",
    "toggleable"
  ],
  "candle.n.01": [
    "breakable",
    "burnable",
    "dustyable"
  ],
  "baseboard.n.01": [
    "breakable",
    "burnable",
    "dustyable",
    "stainable"
  ],
  "ventilation.n.02": [
    "dustyable",
    "toggleable"
  ],
  "disinfectant.n.01": [
    "burnable",
    "liquid"
  ],
  "scrub_brush.n.01": [
    "burnable",
    "dustyable",
    "stainable",
    "soakable"
  ],
  "stool.n.01": [
    "burnable",
    "dustyable",
    "stainable"
  ],
  "gelatin.n.02": [
    "burnable",
    "cookable",
    "freezable",
    "liquid",
    "perishable"
  ],
  "gelatin.n.03": [
    "burnable",
    "freezable",
    "liquid",
    "perishable"
  ],
  "formula.n.06": [
    "liquid",
    "perishable"
  ],
  "lock.n.01": [
    "dustyable",
    "stainable"
  ],
  "staple.n.04": [
    "dustyable"
  ],
  "cake.n.03": [
    "breakable",
    "burnable",
    "cookable",
    "freezable",
    "perishable"
  ],
  "garment.n.01": [
    "burnable",
    "dustyable",
    "stainable",
    "soakable"
  ],
  "thermometer.n.01": [
    "breakable",
    "dustyable"
  ],
  "shampoo.n.01": [
    "freezable",
    "liquid",
    "perishable"
  ],
  "fish.n.02": [
    "burnable",
    "cookable",
    "freezable",
    "perishable"
  ],
  "battery.n.02": [
    "burnable",
    "dustyable"
  ],
  "cupboard.n.01": [
    "burnable",
    "dustyable",
    "stainable"
  ],
  "chip.n.04": [
    "breakable",
    "burnable",
    "cookable",
    "perishable"
  ],
  "mirror.n.01": [
    "breakable",
    "dustyable",
    "stainable"
  ],
  "stand.n.04": [
    "breakable",
    "burnable",
    "dustyable",
    "stainable"
  ],
  "conditioner.n.03": [
    "freezable",
    "liquid",
    "perishable"
  ],
  "cookie.n.01": [
    "breakable",
    "burnable",
    "cookable",
    "freezable",
    "perishable"
  ],
  "berry.n.01": [
    "burnable",
    "cookable",
    "dustyable",
    "freezable",
    "perishable",
    "stainable"
  ],
  "glove.n.02": [
    "burnable",
    "stainable"
  ],
  "screen.n.01": [
    "breakable",
    "burnable",
    "dustyable",
    "stainable"
  ],
  "kettle.n.01": [
    "dustyable",
    "stainable"
  ],
  "toothpaste.n.01": [
    "freezable",
    "perishable"
  ],
  "toiletry.n.01": [
    "breakable",
    "burnable",
    "dustyable",
    "freezable",
    "liquid",
    "perishable",
    "screwable",
    "stainable"
  ],
  "sandwich.n.01": [
    "breakable",
    "burnable",
    "cookable",
    "freezable",
    "perishable",
    "soakable"
  ],
  "carrot.n.03": [
    "breakable",
    "burnable",
    "cookable",
    "dustyable",
    "freezable",
    "perishable",
    "stainable"
  ],
  "rule.n.12": [
    "breakable",
    "burnable",
    "dustyable"
  ],
  "honey.n.01": [
    "burnable",
    "cookable",
    "freezable",
    "liquid",
    "perishable"
  ],
  "dishrag.n.01": [
    "burnable",
    "stainable",
    "soakable"
  ],
  "disposal.n.04": [
    "stainable",
    "toggleable"
  ],
  "rice.n.01": [
    "burnable",
    "cookable",
    "freezable",
    "perishable",
    "soakable"
  ],
  "peanut.n.04": [
    "breakable",
    "burnable",
    "cookable",
    "perishable"
  ],
  "land.n.02": [
    "soakable"
  ],
  "dial.n.01": [
    "dustyable",
    "screwable",
    "stainable",
    "toggleable"
  ],
  "knot.n.02": [
    "burnable",
    "dustyable",
    "soakable"
  ],
  "tire.n.01": [
    "burnable",
    "dustyable",
    "stainable"
  ],
  "socket.n.02": [
    "dustyable",
    "screwable",
    "stainable"
  ],
  "porcelain.n.01": [
    "dustyable",
    "stainable"
  ],
  "onion.n.03": [
    "burnable",
    "cookable",
    "dustyable",
    "freezable",
    "perishable",
    "stainable"
  ],
  "scraper.n.01": [
    "stainable"
  ],
  "thread.n.01": [
    "breakable",
    "burnable",
    "dustyable",
    "stainable",
    "soakable"
  ],
  "belt.n.02": [
    "burnable",
    "dustyable",
    "stainable"
  ],
  "desk.n.01": [
    "burnable",
    "dustyable",
    "stainable"
  ],
  "pipe.n.02": [
    "dustyable",
    "stainable"
  ],
  "bell.n.01": [
    "dustyable",
    "stainable",
    "toggleable"
  ],
  "pill.n.02": [
    "breakable",
    "burnable",
    "dustyable",
    "perishable"
  ],
  "pill.n.01": [
    "breakable",
    "burnable",
    "dustyable",
    "perishable"
  ],
  "dustcloth.n.01": [
    "breakable",
    "burnable",
    "stainable",
    "soakable"
  ],
  "magazine.n.02": [
    "breakable",
    "burnable",
    "coldSource",
    "dustyable",
    "soakable"
  ],
  "needle.n.03": [
    "breakable"
  ],
  "grill.n.02": [
    "dustyable",
    "stainable"
  ],
  "pole.n.01": [
    "dustyable",
    "stainable"
  ],
  "bead.n.01": [
    "breakable",
    "burnable",
    "dustyable",
    "stainable"
  ],
  "rail.n.04": [
    "dustyable",
    "stainable"
  ],
  "collar.n.01": [
    "burnable",
    "dustyable",
    "stainable"
  ],
  "banana.n.02": [
    "breakable",
    "burnable",
    "cookable",
    "dustyable",
    "freezable",
    "perishable",
    "stainable"
  ],
  "cherry.n.03": [
    "burnable",
    "cookable",
    "dustyable",
    "freezable",
    "perishable",
    "stainable"
  ],
  "scoop.n.06": [
    "stainable"
  ],
  "fastener.n.02": [
    "dustyable",
    "screwable"
  ],
  "skewer.n.01": [
    "breakable",
    "burnable",
    "dustyable",
    "stainable"
  ],
  "trap.n.02": [
    "burnable",
    "dustyable",
    "toggleable"
  ],
  "light_bulb.n.01": [
    "breakable",
    "burnable",
    "dustyable",
    "screwable",
    "toggleable"
  ],
  "saucepan.n.01": [
    "dustyable",
    "stainable"
  ],
  "lace.n.01": [
    "burnable",
    "stainable"
  ],
  "bean.n.01": [
    "burnable",
    "cookable",
    "freezable",
    "perishable",
    "soakable"
  ],
  "chest_of_drawers.n.01": [
    "burnable",
    "dustyable",
    "stainable"
  ],
  "chicken.n.01": [
    "burnable",
    "cookable",
    "freezable",
    "perishable",
    "soakable"
  ],
  "soup.n.01": [
    "burnable",
    "cookable",
    "freezable",
    "liquid",
    "perishable"
  ],
  "pump.n.01": [
    "dustyable",
    "toggleable"
  ],
  "razor.n.01": [
    "dustyable",
    "stainable"
  ],
  "ladder.n.01": [
    "dustyable"
  ],
  "popcorn.n.02": [
    "breakable",
    "burnable",
    "cookable",
    "perishable"
  ],
  "peach.n.03": [
    "burnable",
    "cookable",
    "dustyable",
    "freezable",
    "perishable",
    "stainable"
  ],
  "straw.n.04": [
    "breakable",
    "burnable"
  ],
  "spice.n.02": [
    "burnable",
    "cookable",
    "perishable"
  ],
  "grate.n.01": [
    "dustyable",
    "stainable"
  ],
  "television_receiver.n.01": [
    "breakable",
    "burnable",
    "dustyable",
    "stainable",
    "toggleable"
  ],
  "slide_fastener.n.01": [
    "breakable",
    "dustyable",
    "stainable"
  ],
  "lotion.n.02": [
    "liquid"
  ],
  "lotion.n.01": [
    "liquid"
  ],
  "gauge.n.01": [
    "dustyable",
    "stainable",
    "toggleable"
  ],
  "syrup.n.01": [
    "cookable",
    "freezable",
    "liquid",
    "perishable"
  ],
  "circuit_breaker.n.01": [
    "dustyable",
    "toggleable"
  ],
  "lime.n.06": [
    "burnable",
    "cookable",
    "freezable",
    "perishable",
    "stainable"
  ],
  "avocado.n.01": [
    "burnable",
    "cookable",
    "freezable",
    "perishable"
  ],
  "crayon.n.01": [
    "breakable",
    "burnable",
    "dustyable"
  ],
  "mint.n.05": [
    "breakable",
    "burnable",
    "cookable",
    "freezable",
    "perishable"
  ],
  "bookshelf.n.01": [
    "burnable",
    "dustyable",
    "stainable"
  ],
  "bedclothes.n.01": [
    "burnable",
    "stainable"
  ],
  "wiring.n.01": [
    "dustyable"
  ],
  "hinge.n.01": [
    "breakable",
    "dustyable",
    "stainable"
  ],
  "blush_wine.n.01": [
    "burnable",
    "cookable",
    "freezable",
    "liquid",
    "perishable"
  ],
  "drawing.n.02": [
    "burnable",
    "dustyable"
  ],
  "flour.n.01": [
    "perishable",
    "soakable"
  ],
  "anchor.n.01": [
    "dustyable",
    "stainable"
  ],
  "strainer.n.01": [
    "dustyable",
    "stainable"
  ],
  "vanilla.n.02": [
    "burnable",
    "freezable",
    "perishable"
  ],
  "gym_shoe.n.01": [
    "burnable",
    "dustyable",
    "stainable"
  ],
  "bow.n.08": [
    "breakable",
    "burnable",
    "dustyable"
  ],
  "bracket.n.04": [
    "dustyable",
    "stainable"
  ],
  "suit.n.01": [
    "burnable",
    "dustyable",
    "stainable"
  ],
  "baggage.n.01": [
    "burnable",
    "dustyable",
    "stainable"
  ],
  "heel.n.01": [
    "stainable"
  ],
  "pajama.n.02": [
    "burnable",
    "stainable",
    "soakable"
  ],
  "mug.n.04": [
    "breakable",
    "burnable",
    "dustyable",
    "stainable"
  ],
  "wallboard.n.01": [
    "burnable",
    "dustyable",
    "stainable"
  ],
  "ceramic.n.01": [
    "breakable",
    "dustyable",
    "stainable"
  ],
  "funnel.n.02": [
    "burnable",
    "dustyable",
    "stainable"
  ],
  "cushion.n.03": [
    "burnable",
    "dustyable",
    "stainable"
  ],
  "lever.n.01": [
    "dustyable",
    "stainable"
  ],
  "dustpan.n.02": [
    "burnable",
    "dustyable",
    "stainable"
  ],
  "tin.n.02": [
    "dustyable",
    "stainable"
  ],
  "cinnamon.n.03": [
    "breakable",
    "burnable",
    "perishable",
    "soakable"
  ],
  "notch.n.03": [
    "dustyable",
    "stainable"
  ],
  "sofa.n.01": [
    "burnable",
    "dustyable",
    "stainable",
    "soakable"
  ],
  "slack.n.06": [
    "burnable",
    "stainable"
  ],
  "steamer.n.02": [
    "dustyable",
    "stainable"
  ],
  "watch.n.01": [
    "breakable",
    "burnable",
    "dustyable",
    "screwable",
    "stainable",
    "timeSetable",
    "toggleable"
  ],
  "dip.n.04": [
    "cookable",
    "freezable",
    "liquid",
    "perishable"
  ],
  "pear.n.01": [
    "breakable",
    "burnable",
    "cookable",
    "freezable",
    "perishable"
  ],
  "packet.n.03": [
    "breakable",
    "burnable",
    "dustyable"
  ],
  "perfume.n.02": [
    "burnable",
    "liquid"
  ],
  "chest.n.02": [
    "burnable",
    "dustyable",
    "stainable"
  ],
  "basin.n.01": [
    "dustyable",
    "stainable"
  ],
  "breast.n.03": [
    "burnable",
    "cookable",
    "freezable",
    "perishable"
  ],
  "corn.n.03": [
    "breakable",
    "burnable",
    "cookable",
    "freezable",
    "perishable",
    "soakable"
  ],
  "cider.n.01": [
    "freezable",
    "liquid",
    "perishable"
  ],
  "parsley.n.02": [
    "burnable",
    "cookable",
    "freezable",
    "perishable"
  ],
  "pouch.n.01": [
    "burnable",
    "dustyable",
    "stainable"
  ],
  "chewing_gum.n.01": [
    "burnable",
    "perishable"
  ],
  "jug.n.01": [
    "breakable",
    "dustyable",
    "stainable"
  ],
  "tarpaulin.n.01": [
    "burnable",
    "dustyable",
    "stainable"
  ],
  "quilt.n.01": [
    "burnable",
    "stainable"
  ],
  "cutlery.n.02": [
    "dustyable",
    "stainable"
  ],
  "decoration.n.01": [
    "breakable",
    "burnable",
    "dustyable",
    "stainable"
  ],
  "lettuce.n.03": [
    "burnable",
    "freezable",
    "perishable"
  ],
  "deodorant.n.01": [
    "burnable",
    "perishable",
    "screwable"
  ],
  "pepper.n.03": [
    "burnable",
    "cookable",
    "freezable",
    "perishable"
  ],
  "wrench.n.03": [
    "dustyable",
    "screwable",
    "stainable"
  ],
  "lamp.n.02": [
    "breakable",
    "burnable",
    "dustyable",
    "stainable",
    "toggleable"
  ],
  "whisk.n.01": [
    "dustyable",
    "stainable"
  ],
  "spinach.n.02": [
    "burnable",
    "cookable",
    "freezable",
    "perishable"
  ],
  "coil.n.01": [
    "stainable"
  ],
  "mayonnaise.n.01": [
    "cookable",
    "freezable",
    "perishable"
  ],
  "potato.n.01": [
    "burnable",
    "cookable",
    "dustyable",
    "freezable",
    "perishable",
    "stainable"
  ],
  "truck.n.01": [
    "burnable",
    "dustyable",
    "stainable"
  ],
  "golf_club.n.02": [
    "dustyable",
    "stainable"
  ],
  "folder.n.02": [
    "breakable",
    "burnable",
    "dustyable"
  ],
  "enamel.n.04": [
    "breakable",
    "dustyable",
    "stainable"
  ],
  "coconut.n.01": [
    "breakable",
    "burnable",
    "cookable",
    "freezable",
    "perishable"
  ],
  "notebook.n.01": [
    "burnable",
    "dustyable"
  ],
  "tomato.n.01": [
    "burnable",
    "cookable",
    "dustyable",
    "freezable",
    "perishable",
    "stainable"
  ],
  "broccoli.n.02": [
    "burnable",
    "cookable",
    "freezable",
    "perishable"
  ],
  "mattress.n.01": [
    "burnable",
    "dustyable",
    "stainable"
  ],
  "binder.n.03": [
    "burnable",
    "dustyable",
    "stainable"
  ],
  "blender.n.01": [
    "breakable",
    "burnable",
    "dustyable",
    "stainable",
    "toggleable"
  ],
  "painting.n.01": [
    "burnable",
    "dustyable"
  ],
  "brick.n.01": [
    "breakable",
    "dustyable",
    "stainable"
  ],
  "beef.n.02": [
    "burnable",
    "cookable",
    "freezable",
    "perishable",
    "soakable"
  ],
  "rope.n.01": [
    "burnable",
    "dustyable",
    "stainable"
  ],
  "raspberry.n.02": [
    "cookable",
    "freezable",
    "perishable"
  ],
  "crust.n.02": [
    "breakable",
    "burnable",
    "cookable",
    "freezable",
    "perishable"
  ],
  "step_ladder.n.01": [
    "dustyable",
    "stainable"
  ],
  "laminate.n.01": [
    "dustyable",
    "stainable"
  ],
  "frying_pan.n.01": [
    "dustyable",
    "stainable"
  ],
  "throw.n.04": [
    "burnable",
    "stainable"
  ],
  "yogurt.n.01": [
    "cookable",
    "freezable",
    "perishable"
  ],
  "bookcase.n.01": [
    "burnable",
    "dustyable",
    "stainable"
  ],
  "comb.n.01": [
    "breakable",
    "burnable",
    "dustyable",
    "stainable"
  ],
  "blower.n.01": [
    "dustyable",
    "stainable"
  ],
  "undergarment.n.01": [
    "burnable",
    "stainable",
    "soakable"
  ],
  "casserole.n.02": [
    "breakable",
    "burnable",
    "cookable",
    "freezable",
    "perishable",
    "stainable"
  ],
  "radio_receiver.n.01": [
    "breakable",
    "dustyable",
    "timeSetable",
    "toggleable"
  ],
  "document.n.02": [
    "burnable",
    "dustyable"
  ],
  "blockage.n.02": [
    "dustyable",
    "stainable"
  ],
  "legging.n.01": [
    "burnable",
    "stainable"
  ],
  "dressing.n.01": [
    "burnable",
    "cookable",
    "freezable",
    "liquid",
    "perishable"
  ],
  "cocoa.n.02": [
    "freezable",
    "perishable"
  ],
  "wreath.n.01": [
    "breakable",
    "burnable",
    "dustyable"
  ],
  "garlic.n.02": [
    "breakable",
    "burnable",
    "cookable",
    "freezable",
    "perishable",
    "stainable"
  ],
  "scantling.n.01": [
    "dustyable",
    "stainable"
  ],
  "cranberry.n.02": [
    "burnable",
    "cookable",
    "freezable",
    "perishable",
    "stainable"
  ],
  "printer.n.03": [
    "breakable",
    "dustyable",
    "toggleable"
  ],
  "shell.n.05": [
    "breakable",
    "burnable",
    "dustyable",
    "stainable"
  ],
  "ginger.n.02": [
    "breakable",
    "burnable",
    "cookable",
    "dustyable",
    "freezable",
    "perishable",
    "stainable"
  ],
  "sunglass.n.01": [
    "breakable",
    "dustyable",
    "stainable"
  ],
  "plunger.n.03": [
    "dustyable",
    "stainable"
  ],
  "cucumber.n.02": [
    "breakable",
    "burnable",
    "cookable",
    "freezable",
    "perishable",
    "stainable"
  ],
  "mustard.n.02": [
    "cookable",
    "freezable",
    "liquid",
    "perishable"
  ],
  "pineapple.n.02": [
    "burnable",
    "cookable",
    "dustyable",
    "freezable",
    "perishable",
    "stainable"
  ],
  "cracker.n.01": [
    "breakable",
    "burnable",
    "cookable",
    "perishable"
  ],
  "toothpick.n.01": [
    "breakable",
    "burnable",
    "dustyable",
    "stainable"
  ],
  "chili.n.02": [
    "burnable",
    "cookable",
    "freezable",
    "perishable"
  ],
  "chili.n.01": [
    "burnable",
    "cookable",
    "freezable",
    "liquid",
    "perishable"
  ],
  "paintbrush.n.01": [
    "burnable",
    "dustyable",
    "stainable"
  ],
  "blind.n.03": [
    "breakable",
    "burnable",
    "dustyable",
    "stainable"
  ],
  "soapsuds.n.01": [
    "liquid"
  ],
  "napkin.n.01": [
    "breakable",
    "burnable",
    "soakable"
  ],
  "float.n.05": [
    "stainable"
  ],
  "flashlight.n.01": [
    "breakable",
    "burnable",
    "dustyable",
    "stainable",
    "toggleable"
  ],
  "jack.n.10": [
    "stainable"
  ],
  "marble.n.02": [
    "stainable"
  ],
  "pie.n.01": [
    "burnable",
    "cookable",
    "freezable",
    "perishable"
  ],
  "compact_disk.n.01": [
    "breakable",
    "dustyable",
    "stainable"
  ],
  "stew.n.02": [
    "cookable",
    "freezable",
    "liquid",
    "perishable"
  ],
  "applicator.n.01": [
    "stainable"
  ],
  "muffin.n.01": [
    "breakable",
    "burnable",
    "cookable",
    "freezable",
    "perishable",
    "soakable"
  ],
  "mill.n.04": [
    "breakable",
    "dustyable",
    "screwable",
    "stainable"
  ],
  "flight.n.03": [
    "dustyable",
    "stainable"
  ],
  "grape.n.01": [
    "burnable",
    "cookable",
    "freezable",
    "perishable"
  ],
  "drive.n.10": [
    "dustyable",
    "toggleable"
  ],
  "gravy.n.01": [
    "cookable",
    "freezable",
    "liquid",
    "perishable"
  ],
  "pork.n.01": [
    "burnable",
    "cookable",
    "freezable",
    "perishable",
    "soakable"
  ],
  "cauliflower.n.02": [
    "breakable",
    "burnable",
    "cookable",
    "freezable",
    "perishable"
  ],
  "heater.n.01": [
    "dustyable",
    "toggleable"
  ],
  "umbrella.n.01": [
    "breakable",
    "burnable",
    "dustyable",
    "stainable"
  ],
  "hairbrush.n.01": [
    "burnable",
    "dustyable",
    "stainable"
  ],
  "alarm.n.02": [
    "breakable",
    "dustyable",
    "stainable",
    "timeSetable",
    "toggleable"
  ],
  "journal.n.04": [
    "burnable",
    "dustyable",
    "soakable"
  ],
  "backing.n.02": [
    "dustyable",
    "stainable"
  ],
  "dishtowel.n.01": [
    "burnable",
    "stainable",
    "soakable"
  ],
  "beer.n.01": [
    "freezable",
    "liquid",
    "perishable"
  ],
  "disk.n.02": [
    "breakable",
    "dustyable"
  ],
  "chopstick.n.01": [
    "breakable",
    "burnable",
    "dustyable",
    "stainable"
  ],
  "tablecloth.n.01": [
    "burnable",
    "stainable"
  ],
  "library.n.01": [
    "burnable",
    "dustyable"
  ],
  "camera.n.01": [
    "breakable",
    "dustyable",
    "timeSetable",
    "toggleable"
  ],
  "jam.n.01": [
    "cookable",
    "freezable",
    "perishable"
  ],
  "tuna.n.02": [
    "burnable",
    "cookable",
    "freezable",
    "perishable"
  ],
  "partition.n.01": [
    "dustyable",
    "stainable"
  ],
  "caddy.n.01": [
    "dustyable",
    "stainable"
  ],
  "carton.n.02": [
    "breakable",
    "burnable",
    "dustyable"
  ],
  "steak.n.01": [
    "burnable",
    "cookable",
    "freezable",
    "perishable"
  ],
  "plywood.n.01": [
    "burnable",
    "dustyable",
    "stainable"
  ],
  "peppermint.n.03": [
    "cookable",
    "burnable",
    "freezable",
    "perishable"
  ],
  "clove.n.03": [
    "breakable",
    "burnable",
    "cookable",
    "freezable",
    "perishable",
    "stainable"
  ],
  "celery.n.02": [
    "breakable",
    "burnable",
    "cookable",
    "freezable",
    "perishable",
    "stainable"
  ],
  "almond.n.02": [
    "breakable",
    "burnable",
    "cookable",
    "perishable"
  ],
  "step.n.04": [
    "dustyable",
    "stainable"
  ],
  "squeegee.n.01": [
    "dustyable",
    "stainable"
  ],
  "clothespin.n.01": [
    "breakable",
    "burnable",
    "dustyable",
    "stainable"
  ],
  "brassiere.n.01": [
    "burnable",
    "stainable",
    "soakable"
  ],
  "scarf.n.01": [
    "burnable",
    "stainable",
    "soakable"
  ],
  "canvas.n.01": [
    "burnable",
    "dustyable"
  ],
  "basil.n.03": [
    "burnable",
    "cookable",
    "dustyable",
    "freezable",
    "perishable"
  ],
  "toaster.n.02": [
    "burnable",
    "dustyable",
    "toggleable"
  ],
  "plum.n.02": [
    "breakable",
    "cookable",
    "freezable",
    "perishable"
  ],
  "colander.n.01": [
    "dustyable",
    "stainable"
  ],
  "girdle.n.02": [
    "burnable",
    "stainable"
  ],
  "frosting.n.01": [
    "cookable",
    "freezable",
    "perishable"
  ],
  "charger.n.02": [
    "dustyable",
    "toggleable"
  ],
  "canister.n.02": [
    "dustyable",
    "stainable"
  ],
  "pizza.n.01": [
    "breakable",
    "burnable",
    "cookable",
    "freezable",
    "perishable",
    "soakable"
  ],
  "turkey.n.04": [
    "breakable",
    "burnable",
    "cookable",
    "freezable",
    "perishable"
  ],
  "planner.n.02": [
    "burnable",
    "dustyable"
  ],
  "beater.n.02": [
    "stainable"
  ],
  "blazer.n.01": [
    "burnable",
    "dustyable",
    "stainable"
  ],
  "pickle.n.01": [
    "breakable",
    "burnable",
    "cookable",
    "freezable",
    "perishable"
  ],
  "windowsill.n.01": [
    "burnable",
    "dustyable",
    "stainable"
  ],
  "satin.n.01": [
    "burnable",
    "stainable"
  ],
  "mail.n.03": [
    "breakable",
    "burnable",
    "dustyable",
    "soakable"
  ],
  "pedal.n.02": [
    "dustyable",
    "stainable"
  ],
  "guard.n.03": [
    "dustyable",
    "stainable"
  ],
  "tack.n.02": [
    "dustyable"
  ],
  "windshield.n.01": [
    "dustyable",
    "stainable"
  ],
  "cocktail.n.01": [
    "freezable",
    "liquid",
    "perishable"
  ],
  "catsup.n.01": [
    "burnable",
    "cookable",
    "freezable",
    "liquid",
    "perishable"
  ],
  "laptop.n.01": [
    "breakable",
    "burnable",
    "dustyable",
    "stainable",
    "timeSetable",
    "toggleable"
  ],
  "necklace.n.01": [
    "breakable",
    "dustyable",
    "stainable"
  ],
  "fiber.n.05": [
    "breakable",
    "burnable",
    "stainable"
  ],
  "clamp.n.01": [
    "dustyable",
    "screwable"
  ],
  "barrel.n.02": [
    "burnable",
    "dustyable",
    "stainable"
  ],
  "latch.n.01": [
    "breakable",
    "dustyable",
    "stainable"
  ],
  "bedspread.n.01": [
    "burnable",
    "stainable"
  ],
  "pitcher.n.02": [
    "breakable",
    "dustyable",
    "stainable"
  ],
  "platter.n.01": [
    "breakable",
    "dustyable",
    "stainable"
  ],
  "crate.n.01": [
    "burnable",
    "dustyable",
    "stainable"
  ],
  "palette.n.02": [
    "breakable",
    "burnable",
    "dustyable",
    "stainable"
  ],
  "lemonade.n.01": [
    "freezable",
    "liquid",
    "perishable"
  ],
  "cereal.n.03": [
    "breakable",
    "burnable",
    "perishable",
    "soakable"
  ],
  "dispenser.n.01": [
    "breakable",
    "dustyable",
    "stainable"
  ],
  "nectarine.n.02": [
    "burnable",
    "cookable",
    "freezable",
    "perishable",
    "stainable"
  ],
  "dental_floss.n.01": [
    "breakable",
    "burnable"
  ],
  "pretzel.n.01": [
    "breakable",
    "burnable",
    "cookable",
    "freezable",
    "perishable",
    "soakable"
  ],
  "bagel.n.01": [
    "breakable",
    "burnable",
    "cookable",
    "freezable",
    "perishable",
    "soakable"
  ],
  "covering.n.02": [
    "dustyable",
    "stainable"
  ],
  "receptacle.n.01": [
    "dustyable",
    "stainable"
  ],
  "lens.n.01": [
    "breakable",
    "dustyable",
    "stainable"
  ],
  "trowel.n.01": [
    "stainable"
  ],
  "clock.n.01": [
    "breakable",
    "dustyable",
    "timeSetable"
  ],
  "stocking.n.01": [
    "burnable",
    "stainable"
  ],
  "chalk.n.04": [
    "breakable"
  ],
  "blouse.n.01": [
    "burnable",
    "stainable"
  ],
  "bean_curd.n.01": [
    "breakable",
    "burnable",
    "cookable",
    "freezable",
    "perishable",
    "soakable"
  ],
  "soy_sauce.n.01": [
    "breakable",
    "burnable",
    "cookable",
    "freezable",
    "perishable"
  ],
  "earphone.n.01": [
    "breakable",
    "burnable",
    "dustyable",
    "toggleable"
  ],
  "dough.n.01": [
    "burnable",
    "cookable",
    "freezable",
    "perishable"
  ],
  "strawberry.n.01": [
    "burnable",
    "cookable",
    "freezable",
    "perishable"
  ],
  "wicker.n.02": [
    "burnable",
    "dustyable",
    "stainable",
    "soakable"
  ],
  "prawn.n.01": [
    "breakable",
    "burnable",
    "cookable",
    "freezable",
    "perishable"
  ],
  "personal_computer.n.01": [
    "breakable",
    "dustyable",
    "timeSetable",
    "toggleable"
  ],
  "peg.n.01": [
    "burnable",
    "dustyable",
    "stainable"
  ],
  "egg_yolk.n.01": [
    "breakable",
    "burnable",
    "cookable",
    "freezable",
    "liquid",
    "perishable"
  ],
  "noodle.n.01": [
    "breakable",
    "burnable",
    "cookable",
    "freezable",
    "perishable",
    "soakable"
  ],
  "fireplace.n.01": [
    "dustyable",
    "stainable"
  ],
  "sandal.n.01": [
    "dustyable",
    "stainable"
  ],
  "swimsuit.n.01": [
    "burnable",
    "stainable"
  ],
  "hamper.n.02": [
    "dustyable",
    "stainable"
  ],
  "peeler.n.03": [
    "stainable"
  ],
  "gasket.n.01": [
    "burnable",
    "stainable"
  ],
  "bird_feeder.n.01": [
    "dustyable",
    "stainable"
  ],
  "clothesline.n.01": [
    "burnable",
    "dustyable",
    "stainable"
  ],
  "wheat.n.02": [
    "burnable",
    "cookable",
    "freezable",
    "perishable",
    "soakable"
  ],
  "plush.n.01": [
    "burnable",
    "stainable",
    "soakable"
  ],
  "bandage.n.01": [
    "breakable",
    "burnable",
    "stainable",
    "soakable"
  ],
  "brine.n.02": [
    "cookable",
    "freezable",
    "liquid",
    "perishable"
  ],
  "papaya.n.02": [
    "breakable",
    "burnable",
    "cookable",
    "freezable",
    "perishable"
  ],
  "apricot.n.02": [
    "breakable",
    "burnable",
    "cookable",
    "freezable",
    "perishable"
  ],
  "highlighter.n.02": [
    "breakable",
    "dustyable",
    "stainable"
  ],
  "foliation.n.03": [
    "burnable",
    "perishable"
  ],
  "lipstick.n.01": [
    "breakable",
    "perishable"
  ],
  "blueberry.n.02": [
    "breakable",
    "burnable",
    "cookable",
    "freezable",
    "perishable"
  ],
  "salsa.n.01": [
    "burnable",
    "cookable",
    "freezable",
    "liquid",
    "perishable"
  ],
  "sill.n.01": [
    "freezable",
    "stainable"
  ],
  "globe.n.03": [
    "breakable",
    "dustyable",
    "stainable"
  ],
  "paprika.n.02": [
    "freezable",
    "perishable"
  ],
  "tart.n.03": [
    "breakable",
    "burnable",
    "cookable",
    "freezable",
    "perishable"
  ],
  "khaki.n.01": [
    "burnable",
    "stainable"
  ],
  "ointment.n.01": [
    "burnable",
    "freezable",
    "perishable"
  ],
  "bacon.n.01": [
    "breakable",
    "burnable",
    "cookable",
    "freezable",
    "perishable"
  ],
  "sunscreen.n.01": [
    "freezable",
    "liquid",
    "perishable"
  ],
  "carryall.n.01": [
    "breakable",
    "burnable",
    "dustyable",
    "stainable"
  ],
  "turnbuckle.n.01": [
    "dustyable",
    "screwable",
    "stainable"
  ],
  "bicycle.n.01": [
    "dustyable",
    "stainable"
  ],
  "pumpkin.n.02": [
    "breakable",
    "burnable",
    "cookable",
    "freezable",
    "perishable"
  ],
  "salmon.n.03": [
    "burnable",
    "cookable",
    "freezable",
    "perishable"
  ],
  "earring.n.01": [
    "breakable",
    "dustyable",
    "stainable"
  ],
  "pantyhose.n.01": [
    "burnable",
    "stainable",
    "soakable"
  ],
  "railing.n.01": [
    "dustyable",
    "stainable"
  ],
  "calculator.n.02": [
    "breakable",
    "dustyable",
    "toggleable"
  ],
  "vase.n.01": [
    "breakable",
    "dustyable",
    "stainable"
  ],
  "headboard.n.01": [
    "burnable",
    "dustyable",
    "stainable"
  ],
  "granule.n.01": [],
  "sequin.n.01": [
    "breakable",
    "burnable",
    "dustyable"
  ],
  "shovel.n.01": [
    "breakable",
    "stainable"
  ],
  "punch.n.02": [
    "freezable",
    "liquid",
    "perishable"
  ],
  "nylon.n.02": [
    "breakable",
    "burnable",
    "stainable"
  ],
  "rayon.n.01": [
    "burnable",
    "stainable"
  ],
  "baseball.n.02": [
    "burnable",
    "dustyable",
    "stainable"
  ],
  "sketch.n.01": [
    "breakable",
    "burnable"
  ],
  "stapler.n.01": [
    "breakable",
    "dustyable",
    "stainable"
  ],
  "deck.n.01": [
    "dustyable",
    "stainable"
  ],
  "cupcake.n.01": [
    "breakable",
    "burnable",
    "cookable",
    "freezable",
    "perishable",
    "soakable"
  ],
  "keyboard.n.01": [
    "breakable",
    "dustyable"
  ],
  "mitten.n.01": [
    "burnable",
    "stainable",
    "soakable"
  ],
  "burlap.n.01": [
    "burnable",
    "stainable"
  ],
  "uniform.n.01": [
    "burnable",
    "dustyable",
    "stainable",
    "soakable"
  ],
  "zucchini.n.02": [
    "burnable",
    "cookable",
    "freezable",
    "perishable",
    "stainable"
  ],
  "rosemary.n.02": [
    "breakable",
    "burnable",
    "cookable",
    "freezable",
    "perishable"
  ],
  "raisin.n.01": [
    "burnable",
    "cookable",
    "freezable",
    "perishable",
    "soakable"
  ],
  "watermelon.n.02": [
    "breakable",
    "burnable",
    "cookable",
    "freezable",
    "perishable"
  ],
  "kosher.n.01": [],
  "saw.n.02": [
    "dustyable",
    "stainable"
  ],
  "fur.n.03": [
    "burnable",
    "dustyable",
    "stainable",
    "soakable"
  ],
  "batter.n.02": [
    "cookable",
    "freezable",
    "liquid",
    "perishable"
  ],
  "mixer.n.04": [
    "dustyable",
    "stainable"
  ],
  "fuse.n.01": [
    "burnable",
    "toggleable"
  ],
  "suede_cloth.n.01": [
    "burnable",
    "dustyable",
    "stainable"
  ],
  "duffel_bag.n.01": [
    "burnable",
    "dustyable",
    "stainable",
    "soakable"
  ],
  "tinsel.n.02": [
    "burnable",
    "dustyable"
  ],
  "dolly.n.02": [
    "dustyable",
    "stainable"
  ],
  "scanner.n.02": [
    "breakable",
    "dustyable",
    "toggleable"
  ],
  "cellophane.n.01": [
    "breakable",
    "burnable",
    "dustyable"
  ],
  "sweetening.n.01": [
    "freezable",
    "perishable"
  ],
  "pita.n.01": [
    "breakable",
    "burnable",
    "cookable",
    "freezable",
    "perishable",
    "soakable"
  ],
  "chickpea.n.03": [
    "breakable",
    "burnable",
    "cookable",
    "freezable",
    "perishable"
  ],
  "dill.n.02": [
    "breakable",
    "burnable",
    "cookable",
    "freezable",
    "perishable"
  ],
  "velcro.n.01": [
    "burnable",
    "dustyable",
    "stainable"
  ],
  "clog.n.02": [
    "breakable",
    "burnable",
    "freezable",
    "stainable"
  ],
  "drum_sander.n.01": [
    "dustyable",
    "stainable",
    "toggleable"
  ],
  "flat_coat.n.01": [
    "freezable",
    "liquid",
    "perishable"
  ],
  "hummus.n.01": [
    "burnable",
    "cookable",
    "freezable",
    "perishable"
  ],
  "router.n.02": [
    "breakable",
    "dustyable",
    "toggleable"
  ],
  "dressing_table.n.01": [
    "burnable",
    "dustyable",
    "stainable"
  ],
  "tripod.n.01": [
    "dustyable",
    "stainable"
  ],
  "marshmallow.n.01": [
    "breakable",
    "burnable",
    "cookable",
    "freezable",
    "perishable"
  ],
  "fillet.n.02": [
    "breakable",
    "burnable",
    "cookable",
    "freezable",
    "perishable",
    "soakable"
  ],
  "parmesan.n.01": [
    "breakable",
    "burnable",
    "cookable",
    "freezable",
    "perishable"
  ],
  "kale.n.03": [
    "breakable",
    "burnable",
    "cookable",
    "freezable",
    "perishable"
  ],
  "cheddar.n.02": [
    "breakable",
    "burnable",
    "cookable",
    "freezable",
    "perishable"
  ],
  "cone.n.01": [
    "breakable",
    "burnable",
    "cookable",
    "dustyable",
    "perishable",
    "stainable"
  ],
  "respirator.n.01": [
    "breakable",
    "burnable",
    "dustyable",
    "stainable"
  ],
  "gauze.n.02": [
    "burnable",
    "dustyable",
    "stainable",
    "soakable"
  ],
  "gauze.n.01": [
    "burnable",
    "dustyable",
    "stainable",
    "soakable"
  ],
  "runner.n.09": [
    "dustyable",
    "stainable"
  ],
  "granola.n.01": [
    "breakable",
    "burnable",
    "cookable",
    "perishable"
  ],
  "margarine.n.01": [
    "cookable",
    "freezable",
    "perishable"
  ],
  "mantel.n.01": [
    "burnable",
    "dustyable",
    "stainable",
    "soakable"
  ],
  "pendulum.n.01": [
    "dustyable",
    "stainable",
    "timeSetable",
    "toggleable"
  ],
  "drawstring.n.01": [
    "burnable",
    "stainable",
    "soakable"
  ],
  "pulp.n.01": [
    "breakable",
    "burnable",
    "freezable",
    "perishable"
  ],
  "pegboard.n.01": [
    "burnable",
    "dustyable",
    "stainable"
  ],
  "barley.n.01": [
    "breakable",
    "burnable",
    "cookable",
    "freezable",
    "perishable",
    "soakable"
  ],
  "compressor.n.01": [
    "dustyable",
    "stainable"
  ],
  "caramel.n.02": [
    "burnable",
    "cookable",
    "freezable",
    "liquid",
    "perishable"
  ],
  "french_dressing.n.01": [
    "cookable",
    "freezable",
    "liquid",
    "perishable"
  ],
  "padding.n.01": [
    "burnable",
    "dustyable",
    "stainable",
    "soakable"
  ],
  "videodisk.n.01": [
    "breakable",
    "burnable",
    "dustyable"
  ],
  "tortilla.n.01": [
    "breakable",
    "burnable",
    "cookable",
    "freezable",
    "perishable",
    "soakable"
  ],
  "nutcracker.n.01": [
    "breakable",
    "dustyable",
    "stainable"
  ],
  "caliper.n.01": [
    "dustyable",
    "stainable"
  ],
  "doorknob.n.01": [
    "dustyable",
    "screwable",
    "stainable",
    "toggleable"
  ],
  "ham.n.01": [
    "burnable",
    "cookable",
    "freezable",
    "perishable",
    "stainable"
  ],
  "wallet.n.01": [
    "burnable",
    "dustyable"
  ],
  "pea.n.01": [
    "breakable",
    "burnable",
    "cookable",
    "freezable",
    "perishable"
  ],
  "tartan.n.01": [
    "burnable",
    "stainable",
    "soakable"
  ],
  "diaper.n.01": [
    "burnable",
    "soakable"
  ],
  "mouse.n.04": [
    "breakable",
    "burnable",
    "dustyable",
    "stainable",
    "toggleable"
  ],
  "mango.n.02": [
    "breakable",
    "burnable",
    "cookable",
    "freezable",
    "perishable"
  ],
  "sack.n.01": [
    "burnable",
    "stainable"
  ],
  "crank.n.04": [
    "breakable",
    "dustyable",
    "screwable",
    "stainable"
  ],
  "rum.n.01": [
    "burnable",
    "cookable",
    "freezable",
    "liquid",
    "perishable"
  ],
  "crock.n.03": [
    "breakable",
    "dustyable",
    "stainable"
  ],
  "cooler.n.01": [
    "dustyable",
    "stainable"
  ],
  "drum.n.04": [
    "breakable",
    "burnable",
    "dustyable",
    "stainable"
  ],
  "watchband.n.01": [
    "breakable",
    "dustyable",
    "stainable"
  ],
  "cheesecloth.n.01": [
    "burnable",
    "stainable",
    "soakable"
  ],
  "beam.n.02": [
    "burnable",
    "dustyable"
  ],
  "firewall.n.03": [
    "toggleable"
  ],
  "sieve.n.01": [
    "stainable"
  ],
  "detector.n.01": [
    "toggleable"
  ],
  "cart.n.01": [
    "stainable"
  ],
  "hoop.n.02": [
    "dustyable",
    "stainable"
  ],
  "jigsaw.n.02": [
    "breakable",
    "dustyable",
    "stainable",
    "toggleable"
  ],
  "hamburger.n.01": [
    "burnable",
    "cookable",
    "freezable",
    "perishable",
    "soakable"
  ],
  "yardstick.n.02": [
    "breakable",
    "burnable",
    "dustyable",
    "stainable"
  ],
  "upholstery.n.01": [
    "breakable",
    "burnable",
    "dustyable",
    "stainable"
  ],
  "cashmere.n.01": [
    "burnable",
    "dustyable",
    "stainable",
    "soakable"
  ],
  "lego.n.01": [
    "burnable",
    "dustyable",
    "stainable"
  ],
  "puree.n.01": [
    "burnable",
    "cookable",
    "freezable",
    "liquid",
    "perishable"
  ],
  "chutney.n.01": [
    "burnable",
    "cookable",
    "freezable",
    "liquid",
    "perishable"
  ],
  "terry.n.02": [
    "burnable",
    "dustyable",
    "stainable",
    "soakable"
  ],
  "tumbler.n.02": [
    "breakable",
    "dustyable",
    "stainable"
  ],
  "rake.n.03": [
    "burnable",
    "stainable"
  ],
  "trophy.n.02": [
    "breakable",
    "dustyable",
    "stainable"
  ],
  "stamp.n.08": [
    "breakable",
    "burnable"
  ],
  "opener.n.03": [
    "dustyable",
    "stainable"
  ],
  "pincer.n.01": [
    "dustyable",
    "stainable"
  ],
  "thumbtack.n.01": [
    "dustyable",
    "screwable"
  ],
  "applesauce.n.01": [
    "burnable",
    "cookable",
    "freezable",
    "liquid",
    "perishable"
  ],
  "monitor.n.04": [
    "breakable",
    "dustyable",
    "timeSetable",
    "toggleable"
  ],
  "nipple.n.02": [
    "burnable",
    "stainable"
  ],
  "boiler.n.01": [
    "burnable",
    "dustyable",
    "stainable",
    "toggleable"
  ],
  "glaze.n.01": [
    "burnable",
    "cookable",
    "freezable",
    "liquid",
    "perishable"
  ],
  "shellac.n.02": [
    "breakable",
    "burnable",
    "liquid"
  ],
  "varnish.n.01": [
    "burnable",
    "freezable",
    "liquid"
  ],
  "spine.n.04": [
    "breakable"
  ],
  "slat.n.01": [
    "breakable",
    "burnable",
    "dustyable",
    "stainable"
  ],
  "jaw.n.03": [
    "dustyable",
    "stainable"
  ],
  "football.n.02": [
    "burnable",
    "dustyable",
    "stainable"
  ],
  "headband.n.01": [
    "burnable",
    "dustyable",
    "soakable"
  ],
  "walnut.n.01": [
    "breakable",
    "burnable",
    "cookable",
    "perishable"
  ],
  "asparagus.n.02": [
    "burnable",
    "cookable",
    "freezable",
    "perishable"
  ],
  "flannel.n.01": [
    "burnable",
    "stainable"
  ],
  "ice_lolly.n.01": [
    "breakable",
    "coldSource",
    "freezable",
    "perishable"
  ],
  "knickknack.n.01": [
    "breakable",
    "burnable",
    "dustyable"
  ],
  "paper_clip.n.01": [
    "breakable"
  ],
  "sprout.n.02": [
    "breakable",
    "burnable",
    "cookable",
    "freezable",
    "perishable"
  ],
  "lasagna.n.01": [
    "burnable",
    "cookable",
    "freezable",
    "perishable"
  ],
  "melon.n.01": [
    "burnable",
    "freezable",
    "perishable",
    "stainable"
  ],
  "nightgown.n.01": [
    "burnable",
    "stainable"
  ],
  "novel.n.02": [
    "burnable",
    "dustyable"
  ],
  "frill.n.03": [
    "burnable",
    "dustyable",
    "stainable",
    "soakable"
  ],
  "shoebox.n.02": [
    "breakable",
    "burnable",
    "dustyable",
    "soakable"
  ],
  "liquid_crystal_display.n.01": [
    "breakable",
    "dustyable",
    "stainable",
    "toggleable"
  ],
  "magnet.n.01": [
    "dustyable",
    "stainable"
  ],
  "remote_control.n.01": [
    "breakable",
    "dustyable",
    "stainable",
    "toggleable"
  ],
  "fleece.n.03": [
    "burnable",
    "stainable"
  ],
  "raincoat.n.01": [
    "burnable",
    "stainable"
  ],
  "slipper.n.01": [
    "burnable",
    "dustyable",
    "stainable"
  ],
  "tenderloin.n.02": [
    "burnable",
    "cookable",
    "freezable",
    "perishable",
    "soakable"
  ],
  "robe.n.01": [
    "burnable",
    "stainable",
    "soakable"
  ],
  "bench.n.01": [
    "burnable",
    "dustyable",
    "stainable"
  ],
  "insole.n.01": [
    "burnable",
    "stainable"
  ],
  "brew.n.01": [
    "burnable",
    "cookable",
    "freezable",
    "liquid",
    "perishable"
  ],
  "axle.n.01": [
    "screwable",
    "stainable"
  ],
  "teacup.n.02": [
    "breakable",
    "dustyable",
    "stainable"
  ],
  "espresso.n.01": [
    "burnable",
    "cookable",
    "freezable",
    "liquid",
    "perishable"
  ],
  "marjoram.n.02": [
    "breakable",
    "burnable",
    "cookable",
    "freezable",
    "perishable"
  ],
  "beet.n.02": [
    "breakable",
    "burnable",
    "cookable",
    "freezable",
    "perishable",
    "stainable"
  ],
  "macaroni.n.02": [
    "breakable",
    "burnable",
    "cookable",
    "freezable",
    "perishable",
    "soakable"
  ],
  "topper.n.05": [
    "breakable",
    "burnable",
    "dustyable",
    "stainable"
  ],
  "saucer.n.02": [
    "breakable",
    "dustyable",
    "stainable"
  ],
  "portrait.n.02": [
    "breakable",
    "burnable",
    "dustyable"
  ],
  "cabbage.n.01": [
    "breakable",
    "burnable",
    "cookable",
    "freezable",
    "perishable",
    "stainable"
  ],
  "sweatshirt.n.01": [
    "burnable",
    "stainable"
  ],
  "background.n.07": [
    "burnable",
    "dustyable",
    "stainable",
    "toggleable"
  ],
  "mozzarella.n.01": [
    "breakable",
    "burnable",
    "cookable",
    "freezable",
    "perishable"
  ],
  "tampon.n.01": [
    "breakable",
    "burnable",
    "soakable"
  ],
  "facsimile.n.02": [
    "burnable",
    "dustyable",
    "stainable",
    "toggleable"
  ],
  "shoelace.n.01": [
    "burnable",
    "stainable",
    "soakable"
  ],
  "hubcap.n.01": [
    "dustyable",
    "stainable"
  ],
  "hay.n.01": [
    "burnable",
    "soakable"
  ],
  "windshield_wiper.n.01": [
    "breakable",
    "stainable"
  ],
  "stake.n.05": [
    "burnable",
    "dustyable"
  ],
  "muslin.n.01": [
    "burnable",
    "stainable",
    "soakable"
  ],
  "fountain.n.03": [
    "dustyable",
    "stainable"
  ],
  "lamb.n.05": [
    "burnable",
    "cookable",
    "freezable",
    "perishable"
  ],
  "ratchet.n.01": [
    "dustyable",
    "screwable",
    "stainable"
  ],
  "antenna.n.01": [
    "breakable",
    "dustyable",
    "stainable",
    "toggleable"
  ],
  "cornmeal.n.01": [
    "burnable",
    "cookable",
    "perishable",
    "soakable"
  ],
  "ramp.n.01": [
    "stainable"
  ],
  "snake.n.05": [
    "burnable",
    "cookable",
    "freezable",
    "perishable"
  ],
  "carafe.n.01": [
    "breakable",
    "dustyable",
    "stainable"
  ],
  "shaver.n.03": [
    "dustyable",
    "slicer",
    "stainable"
  ],
  "pane.n.01": [
    "breakable",
    "dustyable",
    "stainable"
  ],
  "piano.n.01": [
    "breakable",
    "burnable",
    "dustyable"
  ],
  "doll.n.01": [
    "breakable",
    "burnable",
    "dustyable",
    "stainable"
  ],
  "cos.n.02": [
    "breakable",
    "burnable",
    "cookable",
    "freezable",
    "perishable"
  ],
  "ranch.n.01": [
    "freezable",
    "liquid",
    "perishable"
  ],
  "freshener.n.01": [
    "burnable",
    "liquid"
  ],
  "aerosol.n.02": [
    "burnable"
  ],
  "adapter.n.02": [
    "dustyable",
    "toggleable"
  ],
  "beading.n.01": [
    "breakable"
  ],
  "embroidery.n.02": [
    "breakable",
    "burnable",
    "dustyable",
    "stainable"
  ],
  "caper.n.02": [
    "burnable",
    "cookable",
    "freezable",
    "perishable"
  ],
  "thyme.n.02": [
    "burnable",
    "perishable"
  ],
  "coriander.n.03": [
    "burnable",
    "cookable",
    "freezable",
    "perishable"
  ],
  "radish.n.01": [
    "burnable",
    "cookable",
    "freezable",
    "perishable",
    "stainable"
  ],
  "oat.n.02": [
    "burnable",
    "cookable",
    "perishable",
    "soakable"
  ],
  "hub.n.01": [
    "dustyable",
    "stainable",
    "toggleable"
  ],
  "chop.n.02": [
    "burnable",
    "cookable",
    "freezable",
    "perishable",
    "stainable"
  ],
  "apron.n.01": [
    "burnable",
    "dustyable",
    "stainable",
    "soakable"
  ],
  "liquor.n.01": [
    "burnable",
    "liquid",
    "perishable"
  ],
  "briefcase.n.01": [
    "burnable",
    "dustyable",
    "stainable"
  ],
  "cobweb.n.03": [
    "breakable",
    "burnable"
  ],
  "cleaver.n.01": [
    "dustyable",
    "slicer",
    "stainable"
  ],
  "envelope.n.01": [
    "breakable",
    "burnable",
    "soakable"
  ],
  "coca_cola.n.01": [
    "freezable",
    "liquid",
    "perishable"
  ],
  "cringle.n.01": [
    "dustyable",
    "screwable",
    "stainable"
  ],
  "sorter.n.02": [
    "dustyable",
    "stainable",
    "toggleable"
  ],
  "mural.n.01": [
    "dustyable",
    "stainable"
  ],
  "biscuit.n.01": [
    "breakable",
    "burnable",
    "cookable",
    "freezable",
    "perishable",
    "soakable"
  ],
  "thermostat.n.01": [
    "breakable",
    "dustyable",
    "toggleable"
  ],
  "cornice.n.01": [
    "burnable",
    "dustyable",
    "stainable",
    "soakable"
  ],
  "lingerie.n.01": [
    "burnable",
    "stainable",
    "soakable"
  ],
  "blackberry.n.01": [
    "burnable",
    "cookable",
    "freezable",
    "perishable"
  ],
  "toggle_switch.n.01": [
    "toggleable"
  ],
  "slate.n.01": [
    "breakable",
    "dustyable",
    "stainable"
  ],
  "shim.n.01": [
    "breakable",
    "burnable",
    "dustyable",
    "stainable"
  ],
  "carpet_pad.n.01": [
    "burnable",
    "dustyable",
    "stainable",
    "soakable"
  ],
  "sawhorse.n.01": [
    "burnable",
    "dustyable",
    "stainable"
  ],
  "straightener.n.01": [
    "dustyable",
    "toggleable"
  ],
  "gown.n.05": [
    "burnable",
    "dustyable",
    "stainable",
    "soakable"
  ],
  "griddle.n.01": [
    "dustyable",
    "stainable",
    "toggleable"
  ],
  "shaker.n.03": [
    "dustyable",
    "screwable",
    "stainable"
  ],
  "shield.n.01": [
    "dustyable",
    "stainable"
  ],
  "light-emitting_diode.n.01": [
    "breakable",
    "dustyable",
    "toggleable"
  ],
  "sash.n.01": [
    "burnable",
    "dustyable",
    "stainable",
    "soakable"
  ],
  "footboard.n.02": [
    "burnable",
    "dustyable",
    "stainable"
  ],
  "confetti.n.01": [
    "burnable"
  ],
  "sirloin.n.01": [
    "burnable",
    "cookable",
    "freezable",
    "perishable"
  ],
  "relish.n.02": [
    "freezable",
    "perishable"
  ],
  "coaster.n.03": [
    "breakable",
    "burnable",
    "dustyable",
    "stainable"
  ],
  "seltzer.n.01": [
    "freezable",
    "liquid",
    "perishable"
  ],
  "buttermilk.n.01": [
    "cookable",
    "freezable",
    "liquid",
    "perishable"
  ],
  "ski.n.01": [
    "burnable",
    "dustyable",
    "stainable"
  ],
  "doorjamb.n.01": [
    "burnable",
    "dustyable"
  ],
  "plumbing.n.01": [
    "breakable",
    "dustyable",
    "stainable"
  ],
  "eiderdown.n.01": [
    "burnable",
    "dustyable",
    "stainable"
  ],
  "lampshade.n.01": [
    "breakable",
    "burnable",
    "dustyable",
    "screwable",
    "stainable"
  ],
  "guitar.n.01": [
    "breakable",
    "burnable",
    "dustyable",
    "stainable"
  ],
  "computer_keyboard.n.01": [
    "dustyable",
    "stainable"
  ],
  "denture.n.01": [
    "breakable",
    "stainable"
  ],
  "loaf_of_bread.n.01": [
    "breakable",
    "burnable",
    "cookable",
    "freezable",
    "perishable",
    "soakable"
  ],
  "lentil.n.01": [
    "burnable",
    "cookable",
    "freezable",
    "perishable",
    "soakable"
  ],
  "cinder.n.01": [
    "breakable",
    "burnable",
    "dustyable"
  ],
  "bookend.n.01": [
    "dustyable",
    "stainable"
  ],
  "cantaloup.n.02": [
    "burnable",
    "cookable",
    "freezable",
    "perishable",
    "stainable"
  ],
  "paperback_book.n.01": [
    "burnable",
    "dustyable",
    "soakable"
  ],
  "floorboard.n.02": [
    "burnable",
    "dustyable",
    "stainable"
  ],
  "scotch.n.02": [
    "burnable",
    "cookable",
    "freezable",
    "liquid",
    "perishable"
  ],
  "clasp.n.01": [
    "breakable",
    "dustyable",
    "stainable"
  ],
  "curry.n.01": [
    "burnable",
    "cookable",
    "freezable",
    "perishable"
  ],
  "cognac.n.01": [
    "burnable",
    "freezable",
    "liquid",
    "perishable"
  ],
  "carpet_sweeper.n.01": [
    "burnable"
  ],
  "ladle.n.01": [
    "dustyable",
    "stainable"
  ],
  "sausage.n.01": [
    "breakable",
    "burnable",
    "cookable",
    "freezable",
    "perishable"
  ],
  "crowbar.n.01": [
    "dustyable",
    "stainable"
  ],
  "webbing.n.03": [
    "burnable",
    "dustyable",
    "stainable",
    "soakable"
  ],
  "pudding.n.03": [
    "burnable",
    "cookable",
    "freezable",
    "perishable"
  ],
  "stereo.n.01": [
    "breakable",
    "burnable",
    "dustyable",
    "stainable",
    "toggleable"
  ],
  "armoire.n.01": [
    "burnable",
    "dustyable",
    "stainable"
  ],
  "meatball.n.01": [
    "burnable",
    "cookable",
    "freezable",
    "perishable"
  ],
  "sushi.n.01": [
    "burnable",
    "cookable",
    "freezable",
    "perishable"
  ],
  "cologne.n.02": [
    "burnable",
    "freezable",
    "liquid",
    "perishable"
  ],
  "baguet.n.01": [
    "breakable",
    "burnable",
    "cookable",
    "freezable",
    "perishable",
    "soakable"
  ],
  "fennel.n.02": [
    "burnable",
    "cookable",
    "freezable",
    "perishable",
    "stainable"
  ],
  "allspice.n.03": [
    "burnable",
    "perishable"
  ],
  "squash.n.02": [
    "burnable",
    "cookable",
    "freezable",
    "perishable",
    "stainable"
  ],
  "corkscrew.n.01": [
    "burnable",
    "dustyable",
    "screwable",
    "stainable"
  ],
  "gingham.n.01": [
    "burnable",
    "dustyable",
    "stainable"
  ],
  "scrapbook.n.01": [
    "burnable",
    "dustyable"
  ],
  "jewel.n.01": [
    "breakable",
    "dustyable",
    "stainable"
  ],
  "bangle.n.02": [
    "breakable",
    "dustyable",
    "stainable"
  ],
  "cradle.n.01": [
    "breakable",
    "burnable",
    "dustyable",
    "stainable"
  ],
  "doormat.n.02": [
    "burnable",
    "dustyable",
    "stainable"
  ],
  "tabbouleh.n.01": [
    "burnable",
    "freezable",
    "perishable"
  ],
  "oatmeal.n.01": [
    "burnable",
    "cookable",
    "freezable",
    "perishable",
    "soakable"
  ],
  "ravioli.n.01": [
    "burnable",
    "cookable",
    "freezable",
    "perishable"
  ],
  "cornbread.n.01": [
    "breakable",
    "burnable",
    "cookable",
    "freezable",
    "perishable",
    "soakable"
  ],
  "fig.n.04": [
    "burnable",
    "cookable",
    "freezable",
    "perishable"
  ],
  "fence.n.01": [
    "burnable",
    "dustyable",
    "stainable"
  ],
  "eyeliner.n.01": [
    "breakable",
    "burnable",
    "dustyable"
  ],
  "bikini.n.02": [
    "burnable",
    "stainable",
    "soakable"
  ],
  "collage.n.01": [
    "breakable",
    "burnable",
    "dustyable"
  ],
  "jamb.n.01": [
    "burnable",
    "dustyable",
    "stainable"
  ],
  "piston.n.02": [
    "dustyable",
    "stainable"
  ],
  "ashcan.n.01": [
    "dustyable",
    "stainable"
  ],
  "cigarette.n.01": [
    "breakable",
    "burnable",
    "perishable"
  ],
  "hygrometer.n.01": [
    "breakable",
    "dustyable",
    "stainable",
    "toggleable"
  ],
  "broth.n.01": [
    "cookable",
    "freezable",
    "liquid",
    "perishable"
  ],
  "mousse.n.01": [
    "cookable",
    "freezable",
    "perishable"
  ],
  "reamer.n.01": [
    "dustyable",
    "screwable",
    "stainable",
    "toggleable"
  ],
  "chisel.n.01": [
    "dustyable",
    "stainable",
    "slicer"
  ],
  "lanolin.n.02": [
    "burnable",
    "freezable",
    "liquid",
    "perishable"
  ],
  "balloon.n.02": [
    "burnable",
    "dustyable"
  ],
  "firework.n.01": [
    "burnable"
  ],
  "purifier.n.01": [
    "dustyable",
    "stainable",
    "toggleable"
  ],
  "marinara.n.01": [
    "burnable",
    "cookable",
    "freezable",
    "liquid",
    "perishable"
  ],
  "mushroom.n.05": [
    "breakable",
    "burnable",
    "cookable",
    "freezable",
    "perishable",
    "soakable"
  ],
  "bannister.n.02": [
    "burnable",
    "dustyable",
    "stainable"
  ],
  "pancake.n.01": [
    "breakable",
    "burnable",
    "cookable",
    "freezable",
    "perishable",
    "soakable"
  ],
  "canola_oil.n.01": [
    "burnable",
    "freezable",
    "liquid",
    "perishable"
  ],
  "teapot.n.01": [
    "breakable",
    "dustyable",
    "stainable"
  ],
  "anchovy.n.01": [
    "breakable",
    "burnable",
    "cookable",
    "freezable",
    "perishable"
  ],
  "pond.n.01": [
    "freezable",
    "liquid"
  ],
  "stockpot.n.01": [
    "dustyable",
    "stainable"
  ],
  "probe.n.02": [
    "dustyable",
    "stainable"
  ],
  "masher.n.02": [
    "stainable"
  ],
  "nutmeg.n.02": [
    "perishable"
  ],
  "dart.n.01": [
    "dustyable",
    "stainable"
  ],
  "hedge.n.01": [
    "burnable",
    "perishable"
  ],
  "dartboard.n.01": [
    "burnable",
    "dustyable"
  ],
  "motorcycle.n.01": [
    "dustyable",
    "stainable",
    "toggleable"
  ],
  "tequila.n.01": [
    "burnable",
    "freezable",
    "liquid",
    "perishable"
  ],
  "vodka.n.01": [
    "burnable",
    "freezable",
    "liquid",
    "perishable"
  ],
  "frisbee.n.01": [
    "breakable",
    "dustyable"
  ],
  "farfalle.n.01": [
    "cookable",
    "freezable",
    "soakable"
  ],
  "worktable.n.01": [
    "burnable",
    "dustyable",
    "stainable"
  ],
  "sifter.n.01": [
    "dustyable",
    "stainable"
  ],
  "turmeric.n.02": [
    "burnable",
    "cookable",
    "perishable"
  ],
  "horseradish.n.03": [
    "burnable",
    "cookable",
    "freezable",
    "perishable",
    "stainable"
  ],
  "radicchio.n.01": [
    "burnable",
    "cookable",
    "freezable",
    "perishable"
  ],
  "worcester_sauce.n.01": [
    "freezable",
    "liquid",
    "perishable"
  ],
  "minibike.n.01": [
    "dustyable",
    "stainable",
    "toggleable"
  ],
  "handlebar.n.01": [
    "dustyable",
    "stainable"
  ],
  "oxford.n.04": [
    "burnable",
    "dustyable",
    "soakable"
  ],
  "cashew.n.02": [
    "breakable",
    "burnable",
    "cookable",
    "perishable"
  ],
  "shallot.n.03": [
    "burnable",
    "cookable",
    "freezable",
    "perishable"
  ],
  "smoothie.n.02": [
    "freezable",
    "liquid",
    "perishable"
  ],
  "sharpener.n.01": [
    "burnable",
    "dustyable",
    "stainable"
  ],
  "album.n.02": [
    "burnable",
    "dustyable"
  ],
  "hood.n.09": [
    "burnable",
    "dustyable",
    "stainable"
  ],
  "oolong.n.01": [
    "perishable",
    "soakable"
  ],
  "fudge.n.01": [
    "breakable",
    "burnable",
    "cookable",
    "freezable",
    "perishable"
  ],
  "modem.n.01": [
    "breakable",
    "dustyable",
    "toggleable"
  ],
  "bidet.n.01": [
    "burnable",
    "dustyable",
    "stainable"
  ],
  "furnace.n.01": [
    "dustyable",
    "stainable",
    "toggleable"
  ],
  "crouton.n.01": [
    "breakable",
    "burnable",
    "cookable",
    "perishable",
    "soakable"
  ],
  "cotter.n.03": [
    "dustyable",
    "stainable"
  ],
  "accelerator.n.01": [
    "burnable",
    "dustyable",
    "toggleable",
    "stainable"
  ],
  "accelerator.n.02": [
    "dustyable"
  ],
  "capacitor.n.01": [
    "burnable",
    "dustyable",
    "toggleable"
  ],
  "siren.n.04": [
    "dustyable",
    "toggleable"
  ],
  "recreational_vehicle.n.01": [
    "burnable",
    "dustyable",
    "stainable"
  ],
  "lighter.n.02": [
    "burnable",
    "toggleable"
  ],
  "crossbar.n.01": [
    "dustyable",
    "stainable"
  ],
  "teddy.n.01": [
    "burnable",
    "dustyable",
    "stainable",
    "soakable"
  ],
  "mousetrap.n.01": [
    "breakable",
    "burnable",
    "dustyable",
    "stainable",
    "toggleable"
  ],
  "brownie.n.03": [
    "burnable",
    "cookable",
    "freezable",
    "perishable"
  ],
  "mocha.n.03": [
    "burnable",
    "cookable",
    "freezable",
    "liquid",
    "perishable"
  ],
  "sculpture.n.01": [
    "breakable",
    "dustyable",
    "stainable"
  ],
  "putter.n.02": [
    "dustyable",
    "stainable"
  ],
  "kabob.n.01": [
    "breakable",
    "burnable",
    "cookable",
    "freezable",
    "perishable"
  ],
  "faceplate.n.01": [
    "breakable",
    "dustyable",
    "stainable"
  ],
  "grapefruit.n.02": [
    "burnable",
    "cookable",
    "freezable",
    "perishable"
  ],
  "duplicator.n.01": [
    "dustyable",
    "toggleable"
  ],
  "undercarriage.n.01": [
    "stainable"
  ],
  "chock.n.01": [
    "dustyable",
    "stainable"
  ],
  "coloring.n.01": [
    "liquid"
  ],
  "gumdrop.n.01": [
    "cookable",
    "freezable",
    "perishable"
  ],
  "hardback.n.01": [
    "burnable",
    "dustyable"
  ],
  "stopcock.n.01": [
    "dustyable",
    "stainable"
  ],
  "fire_extinguisher.n.01": [
    "dustyable",
    "stainable",
    "toggleable"
  ],
  "pomegranate.n.02": [
    "burnable",
    "cookable",
    "freezable",
    "perishable"
  ],
  "resistor.n.01": [
    "dustyable",
    "toggleable"
  ],
  "cheesecake.n.01": [
    "burnable",
    "cookable",
    "freezable",
    "perishable"
  ],
  "demitasse.n.02": [
    "breakable",
    "dustyable",
    "stainable"
  ],
  "jump_suit.n.01": [
    "burnable",
    "stainable",
    "soakable"
  ],
  "penne.n.01": [
    "cookable",
    "freezable",
    "soakable"
  ],
  "sail.n.03": [
    "burnable",
    "dustyable",
    "stainable",
    "soakable"
  ],
  "trailer_truck.n.01": [
    "dustyable",
    "stainable",
    "toggleable"
  ],
  "sprocket.n.01": [
    "dustyable",
    "screwable",
    "stainable"
  ],
  "pulley.n.01": [
    "dustyable",
    "stainable"
  ],
  "semigloss.n.01": [
    "liquid"
  ],
  "dander.n.01": [
    "burnable",
    "dustyable"
  ],
  "dampener.n.01": [
    "stainable"
  ],
  "firebox.n.01": [
    "dustyable",
    "stainable"
  ],
  "tabasco.n.02": [
    "freezable",
    "liquid",
    "perishable"
  ],
  "tulle.n.01": [
    "breakable",
    "burnable",
    "dustyable",
    "stainable",
    "soakable"
  ],
  "tent.n.01": [
    "burnable",
    "dustyable",
    "stainable",
    "soakable"
  ],
  "voltmeter.n.01": [
    "dustyable",
    "stainable",
    "toggleable"
  ],
  "clamshell.n.02": [
    "breakable",
    "dustyable",
    "stainable"
  ],
  "wastepaper_basket.n.01": [
    "burnable",
    "dustyable",
    "stainable"
  ],
  "tidy.n.01": [
    "breakable",
    "burnable",
    "dustyable"
  ],
  "decaffeinated_coffee.n.01": [
    "burnable",
    "cookable",
    "freezable",
    "liquid",
    "perishable"
  ],
  "frappe.n.01": [
    "freezable",
    "liquid",
    "perishable"
  ],
  "cream_pitcher.n.01": [
    "breakable",
    "dustyable",
    "stainable"
  ],
  "percolator.n.01": [
    "dustyable",
    "stainable",
    "toggleable"
  ],
  "monocle.n.01": [
    "breakable",
    "dustyable",
    "stainable"
  ],
  "bale.n.01": [
    "breakable",
    "burnable",
    "dustyable"
  ],
  "grater.n.01": [
    "dustyable",
    "stainable"
  ],
  "cayenne.n.03": [
    "burnable",
    "cookable",
    "freezable",
    "perishable"
  ],
  "power_shovel.n.01": [
    "dustyable",
    "stainable"
  ],
  "potpourri.n.03": [
    "burnable",
    "perishable"
  ],
  "snowball.n.04": [
    "breakable",
    "burnable",
    "coldSource",
    "freezable"
  ],
  "burrito.n.01": [
    "breakable",
    "burnable",
    "cookable",
    "freezable",
    "perishable"
  ],
  "flatbed.n.02": [
    "dustyable",
    "stainable"
  ],
  "speedometer.n.01": [
    "dustyable",
    "toggleable"
  ],
  "odometer.n.01": [
    "dustyable",
    "toggleable"
  ],
  "shear.n.02": [
    "dustyable",
    "stainable",
    "slicer"
  ],
  "trimmer.n.02": [
    "dustyable",
    "stainable",
    "slicer",
    "toggleable"
  ],
  "sauerkraut.n.01": [
    "burnable",
    "cookable",
    "freezable",
    "perishable"
  ],
  "bobbin.n.01": [
    "burnable",
    "dustyable",
    "screwable"
  ],
  "earplug.n.01": [
    "breakable",
    "burnable",
    "dustyable",
    "toggleable"
  ],
  "repeater.n.04": [
    "breakable",
    "dustyable",
    "toggleable"
  ],
  "stout.n.01": [
    "burnable",
    "cookable",
    "freezable",
    "liquid",
    "perishable"
  ],
  "whiskey.n.01": [
    "burnable",
    "cookable",
    "liquid",
    "perishable"
  ],
  "liqueur.n.01": [
    "burnable",
    "cookable",
    "freezable",
    "liquid",
    "perishable"
  ],
  "sweatband.n.02": [
    "burnable",
    "dustyable",
    "stainable",
    "soakable"
  ],
  "tahini.n.01": [
    "burnable",
    "cookable",
    "freezable",
    "liquid",
    "perishable"
  ],
  "chassis.n.02": [
    "stainable"
  ],
  "goblet.n.01": [
    "breakable",
    "dustyable",
    "stainable"
  ],
  "gazpacho.n.01": [
    "burnable",
    "cookable",
    "freezable",
    "liquid",
    "perishable"
  ],
  "brie.n.01": [
    "breakable",
    "burnable",
    "cookable",
    "freezable",
    "perishable"
  ],
  "plumber's_snake.n.01": [
    "dustyable",
    "screwable",
    "stainable",
    "toggleable"
  ],
  "webcam.n.01": [
    "breakable",
    "burnable",
    "dustyable",
    "toggleable"
  ],
  "mascara.n.01": [
    "burnable",
    "dustyable",
    "liquid",
    "perishable",
    "screwable"
  ],
  "eyeshadow.n.01": [
    "breakable",
    "burnable",
    "dustyable"
  ],
  "licorice.n.02": [
    "breakable",
    "burnable",
    "cookable",
    "freezable",
    "perishable"
  ],
  "comfrey.n.02": [
    "breakable",
    "burnable",
    "cookable",
    "perishable"
  ],
  "alfalfa.n.02": [
    "breakable",
    "burnable",
    "cookable",
    "freezable",
    "perishable"
  ],
  "shortening.n.01": [
    "burnable",
    "cookable",
    "freezable",
    "perishable"
  ],
  "groundsheet.n.01": [
    "burnable",
    "dustyable",
    "stainable"
  ],
  "bedpost.n.01": [
    "burnable",
    "dustyable",
    "stainable"
  ],
  "easel.n.01": [
    "breakable",
    "burnable",
    "dustyable",
    "stainable"
  ],
  "dinner_jacket.n.01": [
    "burnable",
    "dustyable",
    "stainable",
    "soakable"
  ],
  "dipper.n.01": [
    "dustyable",
    "stainable"
  ],
  "stopwatch.n.01": [
    "breakable",
    "burnable",
    "dustyable",
    "stainable",
    "timeSetable",
    "toggleable"
  ],
  "roaster.n.04": [
    "dustyable",
    "stainable"
  ],
  "aspartame.n.01": [
    "burnable",
    "perishable"
  ],
  "spindle.n.02": [
    "burnable"
  ],
  "greatcoat.n.01": [
    "burnable",
    "dustyable",
    "stainable",
    "soakable"
  ],
  "blackboard.n.01": [
    "breakable",
    "burnable",
    "dustyable",
    "stainable"
  ],
  "softball.n.01": [
    "dustyable",
    "stainable"
  ],
  "martini.n.01": [
    "burnable",
    "freezable",
    "liquid",
    "perishable"
  ],
  "doily.n.01": [
    "breakable",
    "burnable",
    "stainable"
  ],
  "basketball.n.02": [
    "burnable",
    "dustyable",
    "stainable"
  ],
  "tiara.n.01": [
    "breakable",
    "dustyable"
  ],
  "comforter.n.04": [
    "burnable",
    "stainable"
  ],
  "bib.n.02": [
    "burnable",
    "stainable"
  ],
  "puppet.n.03": [
    "burnable",
    "dustyable",
    "stainable",
    "soakable"
  ],
  "gingerbread.n.01": [
    "breakable",
    "burnable",
    "cookable",
    "freezable",
    "perishable",
    "soakable"
  ],
  "lollipop.n.02": [
    "breakable",
    "cookable",
    "perishable"
  ],
  "hazelnut.n.02": [
    "breakable",
    "burnable",
    "cookable",
    "freezable",
    "perishable",
    "soakable"
  ],
  "blanc.n.01": [
    "freezable",
    "liquid",
    "perishable"
  ],
  "chicory_escarole.n.01": [
    "breakable",
    "burnable",
    "cookable",
    "freezable",
    "perishable"
  ],
  "gorgonzola.n.01": [
    "breakable",
    "burnable",
    "cookable",
    "freezable",
    "perishable"
  ],
  "green_onion.n.01": [
    "breakable",
    "burnable",
    "cookable",
    "freezable",
    "perishable"
  ],
  "cumin.n.02": [
    "burnable",
    "perishable"
  ],
  "mostaccioli.n.01": [
    "breakable",
    "burnable",
    "cookable",
    "freezable",
    "perishable",
    "soakable"
  ],
  "pepperoni.n.01": [
    "burnable",
    "cookable",
    "freezable",
    "perishable"
  ],
  "salami.n.01": [
    "burnable",
    "cookable",
    "freezable",
    "perishable"
  ],
  "carabiner.n.01": [
    "dustyable",
    "stainable"
  ],
  "outsole.n.01": [
    "burnable",
    "stainable"
  ],
  "awl.n.01": [
    "dustyable",
    "stainable"
  ],
  "pebble.n.01": [
    "stainable"
  ],
  "brocade.n.01": [
    "burnable",
    "dustyable",
    "soakable"
  ],
  "gourd.n.01": [
    "breakable",
    "dustyable",
    "stainable"
  ],
  "cassette.n.01": [
    "breakable",
    "burnable",
    "dustyable",
    "toggleable"
  ],
  "sled.n.01": [
    "burnable",
    "dustyable",
    "stainable"
  ],
  "meat_loaf.n.01": [
    "breakable",
    "burnable",
    "cookable",
    "freezable",
    "perishable"
  ],
  "taco.n.02": [
    "breakable",
    "burnable",
    "cookable",
    "freezable",
    "perishable"
  ],
  "waffle.n.01": [
    "breakable",
    "burnable",
    "cookable",
    "freezable",
    "perishable"
  ],
  "kiwi.n.03": [
    "burnable",
    "freezable",
    "perishable"
  ],
  "artichoke.n.02": [
    "breakable",
    "burnable",
    "cookable",
    "freezable",
    "perishable"
  ],
  "blinker.n.01": [
    "dustyable",
    "toggleable"
  ],
  "shrapnel.n.01": [
    "dustyable",
    "stainable"
  ],
  "venison.n.01": [
    "burnable",
    "cookable",
    "freezable",
    "perishable"
  ],
  "generator.n.04": [
    "dustyable",
    "stainable",
    "toggleable"
  ],
  "diskette.n.01": [
    "breakable",
    "dustyable"
  ],
  "gumbo.n.03": [
    "burnable",
    "cookable",
    "freezable",
    "perishable"
  ],
  "eggplant.n.01": [
    "breakable",
    "burnable",
    "cookable",
    "freezable",
    "perishable"
  ],
  "honeydew.n.01": [
    "breakable",
    "burnable",
    "cookable",
    "freezable",
    "perishable"
  ],
  "protractor.n.01": [
    "breakable",
    "dustyable",
    "stainable"
  ],
  "helmet.n.01": [
    "dustyable",
    "stainable"
  ],
  "skateboard.n.01": [
    "breakable",
    "burnable",
    "dustyable",
    "stainable"
  ],
  "water_scooter.n.01": [
    "dustyable",
    "stainable"
  ],
  "cellular_telephone.n.01": [
    "breakable",
    "dustyable",
    "stainable",
    "timeSetable",
    "toggleable"
  ],
  "braid.n.02": [
    "burnable",
    "soakable"
  ],
  "lath.n.01": [
    "breakable",
    "burnable",
    "dustyable"
  ],
  "inflater.n.01": [
    "dustyable",
    "stainable",
    "toggleable"
  ],
  "potholder.n.01": [
    "burnable",
    "stainable"
  ],
  "paperweight.n.01": [
    "breakable",
    "dustyable"
  ],
  "van.n.05": [
    "dustyable",
    "stainable",
    "toggleable"
  ],
  "earmuff.n.01": [
    "burnable",
    "dustyable",
    "stainable",
    "soakable"
  ],
  "bust.n.03": [
    "breakable",
    "dustyable",
    "stainable"
  ],
  "ember.n.01": [
    "breakable",
    "burnable"
  ],
  "hacksaw.n.01": [
    "dustyable",
    "stainable",
    "slicer"
  ],
  "dowel.n.01": [
    "breakable",
    "burnable",
    "stainable"
  ],
  "windowpane.n.01": [
    "breakable",
    "dustyable",
    "stainable"
  ],
  "julienne.n.01": [
    "breakable",
    "cookable",
    "freezable",
    "perishable"
  ],
  "buffer.n.05": [
    "dustyable",
    "stainable",
    "toggleable"
  ],
  "lacquer.n.02": [
    "freezable",
    "liquid",
    "perishable"
  ],
  "curacao.n.02": [
    "burnable",
    "cookable",
    "freezable",
    "liquid",
    "perishable"
  ],
  "stirrer.n.02": [
    "dustyable",
    "stainable"
  ],
  "mussel.n.01": [
    "burnable",
    "cookable",
    "freezable",
    "perishable"
  ],
  "clam.n.03": [
    "burnable",
    "cookable",
    "freezable",
    "perishable"
  ],
  "cardigan.n.01": [
    "burnable",
    "soakable"
  ],
  "stiletto.n.01": [
    "dustyable",
    "slicer",
    "stainable"
  ],
  "sunhat.n.01": [
    "burnable",
    "dustyable"
  ],
  "diary.n.02": [
    "breakable",
    "burnable",
    "dustyable",
    "soakable"
  ],
  "treadmill.n.01": [
    "burnable",
    "dustyable",
    "stainable",
    "toggleable"
  ],
  "loafer.n.02": [
    "burnable",
    "dustyable",
    "stainable"
  ],
  "toner.n.03": [
    "freezable",
    "liquid"
  ],
  "ipod.n.01": [
    "breakable",
    "dustyable",
    "timeSetable",
    "toggleable"
  ],
  "barbell.n.01": [
    "dustyable",
    "stainable"
  ],
  "cardamom.n.02": [
    "breakable",
    "burnable",
    "freezable",
    "perishable"
  ],
  "conserve.n.01": [
    "perishable"
  ],
  "toast.n.01": [
    "breakable",
    "burnable",
    "cookable",
    "freezable",
    "perishable",
    "soakable"
  ],
  "intake.n.02": [
    "dustyable",
    "stainable"
  ],
  "fluorescent.n.01": [
    "breakable",
    "dustyable",
    "screwable",
    "toggleable"
  ],
  "chenille.n.02": [
    "burnable",
    "stainable",
    "soakable"
  ],
  "prosciutto.n.01": [
    "breakable",
    "burnable",
    "cookable",
    "freezable",
    "perishable"
  ],
  "coleslaw.n.01": [
    "burnable",
    "cookable",
    "freezable",
    "perishable"
  ],
  "puff.n.02": [
    "breakable",
    "burnable",
    "cookable",
    "perishable"
  ],
  "nacho.n.01": [
    "breakable",
    "burnable",
    "cookable",
    "freezable",
    "perishable"
  ],
  "guacamole.n.01": [
    "freezable",
    "perishable"
  ],
  "sangaree.n.01": [
    "freezable",
    "liquid",
    "perishable"
  ],
  "footstool.n.01": [
    "burnable",
    "dustyable",
    "stainable"
  ],
  "carriage.n.04": [
    "burnable",
    "dustyable",
    "stainable"
  ],
  "baby_buggy.n.01": [
    "burnable",
    "dustyable",
    "stainable"
  ],
  "cheeseboard.n.01": [
    "burnable",
    "dustyable",
    "perishable",
    "stainable"
  ],
  "thimble.n.02": [
    "dustyable",
    "stainable"
  ],
  "inverter.n.01": [
    "dustyable",
    "toggleable"
  ],
  "choke.n.01": [],
  "filament.n.04": [
    "breakable",
    "burnable"
  ],
  "bisque.n.01": [
    "burnable",
    "cookable",
    "freezable",
    "liquid",
    "perishable"
  ],
  "lobster.n.01": [
    "burnable",
    "cookable",
    "freezable",
    "perishable"
  ],
  "breadcrumb.n.01": [
    "burnable",
    "cookable",
    "freezable",
    "perishable",
    "soakable"
  ],
  "crab.n.05": [
    "burnable",
    "cookable",
    "freezable",
    "perishable"
  ],
  "veal.n.01": [
    "burnable",
    "cookable",
    "freezable",
    "perishable"
  ],
  "cutlet.n.01": [
    "burnable",
    "cookable",
    "freezable",
    "perishable"
  ],
  "medallion.n.02": [
    "dustyable",
    "stainable"
  ],
  "gouda.n.01": [
    "burnable",
    "cookable",
    "freezable",
    "perishable"
  ],
  "brandy.n.01": [
    "burnable",
    "freezable",
    "liquid",
    "perishable"
  ],
  "selsyn.n.01": [
    "stainable"
  ],
  "capsule.n.02": [
    "breakable",
    "burnable"
  ],
  "talcum.n.02": [
    "soakable"
  ],
  "vest.n.01": [
    "burnable",
    "dustyable",
    "stainable",
    "soakable"
  ],
  "manifold.n.01": [
    "dustyable",
    "stainable"
  ],
  "camcorder.n.01": [
    "breakable",
    "dustyable",
    "timeSetable",
    "toggleable"
  ],
  "microphone.n.01": [
    "burnable",
    "dustyable",
    "toggleable"
  ],
  "headlight.n.01": [
    "breakable",
    "dustyable",
    "stainable"
  ],
  "dumbbell.n.01": [
    "dustyable",
    "stainable"
  ],
  "buckle.n.01": [
    "dustyable"
  ],
  "doorframe.n.01": [
    "burnable",
    "dustyable"
  ],
  "stairwell.n.01": [
    "dustyable",
    "stainable"
  ],
  "joist.n.01": [
    "breakable",
    "burnable"
  ],
  "breathing_device.n.01": [
    "dustyable",
    "toggleable"
  ],
  "mothball.n.01": [
    "breakable",
    "burnable",
    "soakable"
  ],
  "clipboard.n.01": [
    "burnable",
    "dustyable"
  ],
  "pomade.n.01": [
    "perishable"
  ],
  "scone.n.01": [
    "breakable",
    "burnable",
    "cookable",
    "freezable",
    "perishable",
    "soakable"
  ],
  "pestle.n.03": [
    "dustyable",
    "stainable"
  ],
  "crusher.n.01": [
    "dustyable",
    "stainable",
    "toggleable"
  ],
  "wafer.n.02": [
    "breakable",
    "burnable",
    "cookable",
    "perishable",
    "soakable"
  ],
  "caster.n.02": [
    "dustyable",
    "screwable",
    "stainable"
  ],
  "crochet.n.01": [
    "burnable",
    "soakable"
  ],
  "toolbox.n.01": [
    "dustyable",
    "stainable"
  ],
  "caldron.n.01": [
    "dustyable",
    "stainable"
  ],
  "loudspeaker.n.01": [
    "dustyable",
    "stainable"
  ],
  "armchair.n.01": [
    "dustyable",
    "stainable"
  ],
  "cabinet.n.01": [
    "burnable",
    "dustyable",
    "stainable"
  ],
  "chaise_longue.n.01": [
    "dustyable",
    "stainable",
    "soakable"
  ],
  "coffee_maker.n.01": [
    "dustyable",
    "stainable",
    "timeSetable",
    "toggleable"
  ],
  "coffee_table.n.01": [
    "burnable",
    "dustyable",
    "stainable"
  ],
  "console_table.n.01": [
    "dustyable",
    "stainable"
  ],
  "crib.n.01": [
    "burnable",
    "dustyable",
    "stainable"
  ],
  "dining_table.n.01": [
    "dustyable",
    "stainable"
  ],
  "floor_lamp.n.01": [
    "dustyable",
    "stainable",
    "toggleable"
  ],
  "table_lamp.n.01": [
    "dustyable",
    "screwable",
    "toggleable"
  ],
  "gaming_table.n.01": [
    "dustyable",
    "stainable"
  ],
  "grandfather_clock.n.01": [
    "breakable",
    "burnable",
    "dustyable",
    "stainable",
    "timeSetable"
  ],
  "highchair.n.01": [
    "dustyable",
    "stainable"
  ],
  "pedestal_table.n.01": [
    "dustyable",
    "stainable"
  ],
  "pool_table.n.01": [
    "burnable",
    "dustyable",
    "stainable"
  ],
  "pot_plant.n.01": [
    "burnable",
    "soakable"
  ],
  "rail_fence.n.01": [
    "dustyable",
    "stainable"
  ],
  "range_hood.n.01": [
    "burnable",
    "dustyable",
    "stainable"
  ],
  "rocking_chair.n.01": [
    "dustyable",
    "stainable"
  ],
  "straight_chair.n.01": [
    "dustyable",
    "stainable"
  ],
  "swivel_chair.n.01": [
    "dustyable",
    "stainable",
    "soakable"
  ],
  "towel_rack.n.01": [
    "breakable",
    "burnable",
    "dustyable",
    "stainable"
  ],
  "wall_clock.n.01": [
    "breakable",
    "dustyable",
    "stainable",
    "timeSetable",
    "toggleable"
  ],
  "bell_pepper.n.02": [
    "burnable",
    "cookable",
    "freezable",
    "perishable",
    "stainable"
  ],
  "lyonnaise_sauce.n.01": [
    "burnable",
    "cookable",
    "freezable",
    "liquid",
    "perishable"
  ],
  "bulldog_clip.n.01": [
    "dustyable",
    "stainable"
  ],
  "bulletin_board.n.02": [
    "dustyable"
  ],
  "canned_food.n.01": [
    "burnable",
    "cookable",
    "freezable"
  ],
  "carving_knife.n.01": [
    "dustyable",
    "stainable",
    "slicer"
  ],
  "cheese_dip.n.01": [
    "freezable",
    "perishable"
  ],
  "chestnut.n.03": [
    "burnable",
    "cookable",
    "freezable",
    "perishable",
    "stainable",
    "soakable"
  ],
  "chives.n.01": [
    "burnable",
    "cookable",
    "freezable",
    "perishable"
  ],
  "chopping_board.n.01": [
    "dustyable",
    "stainable"
  ],
  "coatrack.n.01": [
    "dustyable",
    "stainable"
  ],
  "corn_flake.n.01": [
    "cookable",
    "soakable"
  ],
  "cruet.n.01": [
    "breakable",
    "dustyable",
    "stainable"
  ],
  "scale.n.07": [
    "dustyable",
    "stainable",
    "toggleable"
  ],
  "dinner_napkin.n.01": [
    "burnable",
    "soakable"
  ],
  "dish_rack.n.01": [
    "dustyable",
    "stainable"
  ],
  "foot_rule.n.01": [
    "dustyable",
    "stainable"
  ],
  "pistachio.n.02": [
    "burnable",
    "cookable",
    "freezable",
    "perishable"
  ],
  "pomelo.n.02": [
    "burnable",
    "cookable",
    "freezable",
    "perishable"
  ],
  "vidalia_onion.n.01": [
    "burnable",
    "cookable",
    "freezable",
    "perishable"
  ],
  "head_cabbage.n.02": [
    "burnable",
    "cookable",
    "freezable",
    "perishable"
  ],
  "steel.n.03": [
    "dustyable",
    "stainable"
  ],
  "low-fat_milk.n.01": [
    "cookable",
    "freezable",
    "liquid",
    "perishable"
  ],
  "millet.n.03": [
    "soakable"
  ],
  "olive_oil.n.01": [
    "cookable",
    "freezable",
    "liquid"
  ],
  "paper_towel.n.01": [
    "breakable",
    "burnable",
    "dustyable",
    "stainable",
    "soakable"
  ],
  "parer.n.02": [
    "dustyable",
    "stainable",
    "slicer"
  ],
  "pencil_box.n.01": [
    "dustyable",
    "stainable"
  ],
  "pepper_grinder.n.01": [
    "dustyable",
    "screwable",
    "stainable"
  ],
  "pepper_sauce.n.01": [
    "burnable",
    "cookable",
    "freezable",
    "perishable"
  ],
  "powdered_milk.n.01": [
    "soakable"
  ],
  "puffed_rice.n.01": [
    "cookable",
    "soakable"
  ],
  "raisin_bran.n.01": [
    "cookable",
    "soakable"
  ],
  "hip.n.05": [
    "burnable",
    "cookable",
    "freezable",
    "perishable"
  ],
  "soup_ladle.n.01": [
    "dustyable",
    "stainable"
  ],
  "spaghetti.n.01": [
    "cookable",
    "freezable",
    "soakable"
  ],
  "spaghetti_sauce.n.01": [
    "burnable",
    "cookable",
    "freezable",
    "perishable"
  ],
  "straight_pin.n.01": [
    "dustyable",
    "stainable"
  ],
  "sweet_corn.n.02": [
    "burnable",
    "cookable",
    "freezable",
    "perishable"
  ],
  "table_knife.n.01": [
    "dustyable",
    "stainable",
    "slicer"
  ],
  "tablefork.n.01": [
    "dustyable",
    "stainable"
  ],
  "toasting_fork.n.01": [
    "dustyable",
    "stainable"
  ],
  "tongs.n.01": [
    "dustyable",
    "stainable"
  ],
  "turnip.n.02": [
    "burnable",
    "cookable",
    "freezable",
    "perishable"
  ],
  "velveeta.n.01": [
    "burnable",
    "cookable",
    "freezable",
    "perishable"
  ],
  "display_panel.n.01": [
    "dustyable",
    "stainable",
    "toggleable"
  ],
  "wine_bottle.n.01": [
    "breakable",
    "dustyable",
    "liquid",
    "stainable"
  ],
  "computer_game.n.01": [
    "breakable",
    "dustyable",
    "stainable",
    "toggleable"
  ],
  "board_game.n.01": [
    "dustyable",
    "stainable"
  ],
  "walker.n.04": [
    "dustyable",
    "stainable"
  ],
  "medicine.n.02": [
    "burnable"
  ],
  "protein.n.01": [],
  "ink_cartridge.n.01": [
    "dustyable",
    "stainable"
  ],
  "cpu_board.n.01": [
    "breakable",
    "burnable",
    "dustyable",
    "toggleable"
  ],
  "headset.n.01": [
    "dustyable",
    "stainable",
    "toggleable"
  ],
  "disk_drive.n.01": [
    "breakable",
    "dustyable",
    "toggleable"
  ],
  "hammer.n.02": [
    "dustyable",
    "stainable"
  ],
  "bath_towel.n.01": [
    "burnable",
    "dustyable",
    "stainable",
    "soakable"
  ],
  "hand_towel.n.01": [
    "burnable",
    "dustyable",
    "stainable",
    "soakable"
  ],
  "candy_cane.n.01": [
    "burnable",
    "cookable"
  ],
  "folderal.n.01": [
    "dustyable",
    "stainable"
  ],
  "clout_nail.n.01": [
    "dustyable",
    "stainable"
  ],
  "pocketknife.n.01": [
    "dustyable",
    "slicer",
    "stainable"
  ],
  "bracelet.n.02": [
    "dustyable",
    "stainable"
  ],
  "ring.n.08": [
    "dustyable",
    "stainable"
  ],
  "tree.n.01": [
    "burnable"
  ],
  "polish.n.03": [
    "liquid"
  ],
  "fruit.n.01": [
    "freezable",
    "perishable"
  ],
  "rib.n.03": [
    "burnable",
    "cookable",
    "freezable",
    "perishable"
  ],
  "brisket.n.01": [
    "burnable",
    "cookable",
    "freezable",
    "perishable"
  ],
  "curd.n.02": [
    "freezable",
    "liquid",
    "perishable"
  ],
  "racket.n.04": [],
  "champagne.n.01": [
    "liquid",
    "breakable"
  ],
  "cage.n.01": [
    "stainable"
  ],
  "trout.n.01": [
    "burnable",
    "cookable",
    "freezable",
    "perishable"
  ],
  "shank.n.01": [
    "burnable",
    "cookable",
    "freezable",
    "perishable"
  ],
  "lantern.n.01": [
    "breakable",
    "dustyable",
    "toggleable"
  ],
  "rivet.n.02": [],
  "barbecue.n.01": [
    "stainable",
    "toggleable"
  ],
  "rump.n.02": [
    "burnable",
    "cookable",
    "freezable",
    "perishable"
  ],
  "flank.n.03": [
    "burnable",
    "cookable",
    "freezable",
    "perishable"
  ],
  "broiler.n.01": [
    "stainable",
    "toggleable",
    "timeSetable"
  ],
  "currant.n.03": [
    "freezable",
    "perishable"
  ],
  "credenza.n.01": [
    "burnable",
    "stainable",
    "toggleable"
  ],
  "candlestick.n.01": [
    "burnable",
    "toggleable"
  ],
  "cloche.n.01": [
    "breakable",
    "dustyable"
  ],
  "bradawl.n.01": [],
  "skeleton.n.04": [
    "breakable",
    "dustyable"
  ],
  "gravestone.n.01": [
    "stainable"
  ],
  "nan.n.04": [
    "cookable",
    "perishable"
  ],
  "teriyaki.n.01": [],
  "soy.n.04": [
    "cookable",
    "perishable"
  ],
  "mandarin.n.05": [
    "freezable",
    "perishable"
  ],
  "sconce.n.03": [
    "burnable",
    "toggleable"
  ],
  "sharpie.n.03": [],
  "horn.n.01": [
    "dustyable"
  ],
  "pallet.n.02": [
    "burnable"
  ],
  "clipper.n.04": [
    "toggleable",
    "slicer"
  ],
  "crutch.n.01": [],
  "acetate_rayon.n.01": [
    "burnable",
    "soakable"
  ],
  "porterhouse.n.01": [
    "burnable",
    "cookable",
    "freezable",
    "perishable"
  ],
  "marinade.n.01": [
    "liquid",
    "screwable",
    "perishable"
  ],
  "tinfoil.n.01": [],
  "saute.n.01": [
    "burnable",
    "cookable",
    "freezable",
    "perishable"
  ],
  "feijoa.n.02": [
    "perishable",
    "freezable"
  ],
  "autoclave.n.01": [
    "dustyable",
    "toggleable",
    "timeSetable"
  ],
  "whitefish.n.02": [
    "burnable",
    "cookable",
    "freezable",
    "perishable"
  ],
  "red_salmon.n.01": [
    "burnable",
    "cookable",
    "freezable",
    "perishable"
  ],
  "silver_salmon.n.01": [
    "burnable",
    "cookable",
    "freezable",
    "perishable"
  ],
  "chum.n.02": [
    "cookable",
    "freezable",
    "perishable"
  ],
  "stoop.n.03": [],
  "lumberjack.n.02": [],
  "pruner.n.02": [
    "stainable",
    "slicer"
  ],
  "planter.n.03": [
    "breakable"
  ],
  "handset.n.01": [
    "dustyable",
    "toggleable"
  ],
  "casement.n.01": [
    "stainable"
  ],
  "thumbscrew.n.02": [
    "screwable"
  ],
  "knitwear.n.01": [
    "burnable",
    "soakable"
  ],
  "broomstick.n.01": [
    "dustyable"
  ],
  "lawn_mower.n.01": [
    "stainable",
    "toggleable",
    "slicer"
  ],
  "doorstop.n.01": [],
  "wax.n.01": [
    "burnable"
  ],
  "drumstick.n.02": [
    "breakable",
    "burnable",
    "dustyable",
    "stainable"
  ],
  "drumstick.n.01": [
    "burnable",
    "cookable",
    "freezable"
  ],
  "gooseberry.n.01": [
    "burnable",
    "cookable",
    "perishable"
  ],
  "floor.n.01": [
    "dustyable",
    "stainable"
  ],
  "breakfast_table.n.01": [
    "burnable",
    "dustyable",
    "stainable"
  ],
  "pepper_mill.n.01": [
    "breakable",
    "burnable",
    "dustyable",
    "stainable"
  ],
  "ice_cube.n.01": [
    "breakable",
    "coldSource"
  ],
  "tart.n.02": [
    "burnable",
    "cookable",
    "freezable"
  ],
  "folding_chair.n.01": [
    "breakable",
    "dustyable"
  ]
>>>>>>> 28d9b8a7
}<|MERGE_RESOLUTION|>--- conflicted
+++ resolved
@@ -1,5 +1,4 @@
 {
-<<<<<<< HEAD
     "water.n.06": {
         "freezable": {},
         "liquid": {}
@@ -8871,6669 +8870,4 @@
         "dustyable": {},
         "stainable": {}
     }
-=======
-  "water.n.06": [
-    "freezable",
-    "liquid"
-  ],
-  "newspaper.n.03": [
-    "breakable",
-    "burnable",
-    "dustyable",
-    "soakable"
-  ],
-  "towel.n.01": [
-    "burnable",
-    "stainable"
-  ],
-  "light.n.02": [
-    "breakable",
-    "dustyable",
-    "screwable",
-    "toggleable"
-  ],
-  "cup.n.01": [
-    "breakable",
-    "dustyable",
-    "stainable"
-  ],
-  "bag.n.04": [
-    "burnable",
-    "dustyable",
-    "stainable"
-  ],
-  "bag.n.06": [
-    "burnable",
-    "dustyable",
-    "stainable"
-  ],
-  "bag.n.01": [
-    "burnable",
-    "dustyable",
-    "stainable"
-  ],
-  "box.n.01": [
-    "breakable",
-    "burnable",
-    "dustyable",
-    "stainable"
-  ],
-  "case.n.19": [
-    "burnable",
-    "dustyable",
-    "stainable",
-    "soakable"
-  ],
-  "case.n.05": [
-    "burnable",
-    "dustyable",
-    "stainable",
-    "soakable"
-  ],
-  "door.n.01": [
-    "burnable",
-    "dustyable",
-    "stainable"
-  ],
-  "container.n.01": [
-    "dustyable",
-    "stainable"
-  ],
-  "fabric.n.01": [
-    "burnable",
-    "dustyable",
-    "stainable",
-    "soakable"
-  ],
-  "soap.n.01": [
-    "liquid"
-  ],
-  "bottle.n.01": [
-    "breakable",
-    "dustyable",
-    "stainable"
-  ],
-  "dish.n.01": [
-    "breakable",
-    "dustyable",
-    "stainable"
-  ],
-  "glass.n.02": [
-    "breakable",
-    "dustyable",
-    "stainable"
-  ],
-  "table.n.02": [
-    "burnable",
-    "dustyable",
-    "stainable"
-  ],
-  "sheet.n.03": [
-    "burnable",
-    "stainable"
-  ],
-  "cleansing_agent.n.01": [
-    "burnable",
-    "freezable",
-    "liquid"
-  ],
-  "bowl.n.01": [
-    "breakable",
-    "dustyable",
-    "stainable"
-  ],
-  "brush.n.02": [
-    "burnable",
-    "stainable"
-  ],
-  "vegetable_oil.n.01": [
-    "burnable",
-    "freezable",
-    "liquid",
-    "perishable"
-  ],
-  "atomizer.n.01": [
-    "liquid",
-    "stainable",
-    "toggleable"
-  ],
-  "window.n.01": [
-    "breakable",
-    "dustyable",
-    "stainable"
-  ],
-  "tape.n.01": [
-    "breakable",
-    "burnable"
-  ],
-  "vinegar.n.01": [
-    "freezable",
-    "liquid",
-    "perishable"
-  ],
-  "handle.n.01": [
-    "burnable",
-    "dustyable",
-    "stainable"
-  ],
-  "rag.n.01": [
-    "breakable",
-    "burnable",
-    "stainable",
-    "soakable"
-  ],
-  "apparel.n.01": [
-    "burnable",
-    "dustyable",
-    "stainable",
-    "soakable"
-  ],
-  "lid.n.02": [
-    "breakable",
-    "dustyable",
-    "screwable",
-    "stainable"
-  ],
-  "knife.n.01": [
-    "dustyable",
-    "stainable",
-    "slicer"
-  ],
-  "detergent.n.02": [
-    "freezable",
-    "liquid"
-  ],
-  "laundry.n.01": [
-    "burnable",
-    "dustyable",
-    "stainable"
-  ],
-  "car.n.01": [
-    "dustyable",
-    "stainable"
-  ],
-  "pop.n.02": [
-    "freezable",
-    "liquid",
-    "perishable"
-  ],
-  "vacuum.n.04": [
-    "dustyable",
-    "stainable",
-    "toggleable"
-  ],
-  "clothing.n.01": [
-    "burnable",
-    "stainable"
-  ],
-  "plate.n.04": [
-    "breakable",
-    "dustyable",
-    "stainable"
-  ],
-  "salt.n.02": [
-    "soakable"
-  ],
-  "tablespoon.n.02": [
-    "dustyable",
-    "stainable"
-  ],
-  "pad.n.01": [
-    "burnable",
-    "soakable"
-  ],
-  "pad.n.04": [
-    "burnable",
-    "dustyable",
-    "stainable",
-    "soakable"
-  ],
-  "coat.n.01": [
-    "burnable",
-    "stainable"
-  ],
-  "sink.n.01": [
-    "dustyable",
-    "stainable",
-    "waterSource"
-  ],
-  "furniture.n.01": [
-    "burnable",
-    "dustyable",
-    "stainable"
-  ],
-  "rack.n.01": [
-    "dustyable",
-    "stainable"
-  ],
-  "screw.n.02": [
-    "dustyable",
-    "screwable",
-    "stainable"
-  ],
-  "bubble.n.01": [
-    "liquid"
-  ],
-  "shoe.n.01": [
-    "burnable",
-    "dustyable",
-    "stainable"
-  ],
-  "bucket.n.01": [
-    "dustyable",
-    "stainable"
-  ],
-  "juice.n.01": [
-    "freezable",
-    "liquid",
-    "perishable"
-  ],
-  "wire.n.02": [
-    "burnable",
-    "dustyable",
-    "stainable"
-  ],
-  "pencil.n.01": [
-    "breakable",
-    "burnable",
-    "dustyable",
-    "stainable"
-  ],
-  "push_button.n.01": [
-    "dustyable",
-    "stainable",
-    "toggleable"
-  ],
-  "shelf.n.01": [
-    "burnable",
-    "dustyable",
-    "stainable"
-  ],
-  "screwdriver.n.01": [
-    "dustyable",
-    "stainable"
-  ],
-  "nail.n.02": [
-    "dustyable",
-    "stainable"
-  ],
-  "board.n.03": [
-    "burnable",
-    "dustyable",
-    "stainable"
-  ],
-  "lemon.n.01": [
-    "burnable",
-    "cookable",
-    "dustyable",
-    "freezable",
-    "perishable",
-    "stainable"
-  ],
-  "paint.n.01": [
-    "freezable",
-    "liquid",
-    "perishable"
-  ],
-  "fan.n.01": [
-    "breakable",
-    "burnable",
-    "coldSource",
-    "dustyable",
-    "stainable"
-  ],
-  "package.n.02": [
-    "breakable",
-    "burnable",
-    "dustyable"
-  ],
-  "frame.n.10": [
-    "breakable",
-    "burnable",
-    "dustyable",
-    "stainable"
-  ],
-  "hose.n.03": [
-    "burnable",
-    "dustyable",
-    "screwable",
-    "stainable"
-  ],
-  "cotton.n.04": [
-    "burnable",
-    "soakable"
-  ],
-  "wrapping.n.01": [
-    "breakable",
-    "burnable",
-    "soakable"
-  ],
-  "buffet.n.01": [
-    "burnable",
-    "dustyable",
-    "stainable"
-  ],
-  "pot.n.01": [
-    "dustyable",
-    "stainable"
-  ],
-  "refrigerator.n.01": [
-    "coldSource",
-    "dustyable",
-    "stainable"
-  ],
-  "book.n.02": [
-    "burnable",
-    "dustyable",
-    "soakable"
-  ],
-  "drawer.n.01": [
-    "breakable",
-    "burnable",
-    "dustyable",
-    "stainable"
-  ],
-  "ball.n.01": [
-    "burnable",
-    "dustyable",
-    "stainable"
-  ],
-  "ice.n.02": [
-    "breakable",
-    "coldSource",
-    "freezable",
-    "perishable",
-    "stainable"
-  ],
-  "foil.n.01": [
-    "breakable",
-    "dustyable",
-    "stainable"
-  ],
-  "pan.n.01": [
-    "dustyable",
-    "stainable"
-  ],
-  "toothbrush.n.01": [
-    "burnable",
-    "dustyable",
-    "stainable"
-  ],
-  "sock.n.01": [
-    "burnable",
-    "dustyable",
-    "stainable",
-    "soakable"
-  ],
-  "date.n.08": [
-    "breakable",
-    "burnable",
-    "cookable",
-    "freezable",
-    "perishable",
-    "soakable"
-  ],
-  "lint.n.02": [
-    "breakable",
-    "burnable",
-    "soakable"
-  ],
-  "powder.n.03": [
-    "burnable"
-  ],
-  "trouser.n.01": [
-    "burnable",
-    "dustyable",
-    "stainable",
-    "soakable"
-  ],
-  "cream.n.02": [
-    "burnable",
-    "cookable",
-    "freezable",
-    "liquid",
-    "perishable"
-  ],
-  "drain.n.03": [
-    "dustyable",
-    "stainable"
-  ],
-  "string.n.01": [
-    "breakable",
-    "burnable",
-    "dustyable",
-    "stainable",
-    "soakable"
-  ],
-  "cap.n.02": [
-    "screwable"
-  ],
-  "hook.n.04": [
-    "dustyable",
-    "stainable"
-  ],
-  "hook.n.05": [
-    "dustyable",
-    "stainable"
-  ],
-  "coffee.n.01": [
-    "burnable",
-    "cookable",
-    "freezable",
-    "liquid",
-    "perishable"
-  ],
-  "sleeve.n.01": [
-    "burnable",
-    "dustyable",
-    "stainable",
-    "soakable"
-  ],
-  "stick.n.01": [
-    "breakable",
-    "burnable",
-    "stainable"
-  ],
-  "vegetable.n.01": [
-    "breakable",
-    "burnable",
-    "cookable",
-    "dustyable",
-    "freezable",
-    "perishable",
-    "stainable"
-  ],
-  "tea.n.01": [
-    "freezable",
-    "liquid",
-    "perishable"
-  ],
-  "basket.n.01": [
-    "breakable",
-    "burnable",
-    "dustyable",
-    "stainable"
-  ],
-  "shirt.n.01": [
-    "burnable",
-    "dustyable",
-    "stainable",
-    "soakable"
-  ],
-  "bed.n.01": [
-    "burnable",
-    "dustyable",
-    "stainable"
-  ],
-  "block.n.01": [
-    "stainable"
-  ],
-  "oven.n.01": [
-    "dustyable",
-    "heatSource",
-    "stainable",
-    "toggleable"
-  ],
-  "teaspoon.n.02": [
-    "dustyable",
-    "stainable"
-  ],
-  "rock.n.01": [
-    "dustyable",
-    "stainable"
-  ],
-  "nut.n.03": [
-    "breakable",
-    "burnable",
-    "cookable",
-    "perishable",
-    "stainable"
-  ],
-  "tray.n.01": [
-    "breakable",
-    "burnable",
-    "dustyable",
-    "stainable"
-  ],
-  "band.n.07": [
-    "burnable",
-    "stainable"
-  ],
-  "pen.n.01": [
-    "breakable",
-    "burnable",
-    "dustyable",
-    "screwable",
-    "stainable"
-  ],
-  "fire.n.04": [],
-  "washer.n.03": [
-    "dustyable",
-    "stainable"
-  ],
-  "spread.n.05": [
-    "burnable",
-    "freezable",
-    "liquid",
-    "perishable"
-  ],
-  "stove.n.01": [
-    "dustyable",
-    "heatSource",
-    "stainable",
-    "toggleable"
-  ],
-  "spoon.n.01": [
-    "dustyable",
-    "stainable"
-  ],
-  "bathtub.n.01": [
-    "dustyable",
-    "stainable"
-  ],
-  "cube.n.05": [
-    "dustyable",
-    "stainable"
-  ],
-  "clip.n.03": [
-    "dustyable",
-    "stainable"
-  ],
-  "wool.n.01": [
-    "breakable",
-    "burnable",
-    "stainable",
-    "soakable"
-  ],
-  "jersey.n.03": [
-    "burnable",
-    "dustyable",
-    "stainable",
-    "soakable"
-  ],
-  "blanket.n.01": [
-    "burnable",
-    "dustyable",
-    "stainable",
-    "soakable"
-  ],
-  "garbage.n.03": [
-    "breakable",
-    "burnable",
-    "dustyable",
-    "perishable",
-    "stainable"
-  ],
-  "wheel.n.01": [
-    "burnable",
-    "dustyable",
-    "screwable",
-    "stainable"
-  ],
-  "kit.n.02": [
-    "burnable",
-    "dustyable",
-    "stainable"
-  ],
-  "nozzle.n.01": [
-    "burnable",
-    "dustyable",
-    "screwable",
-    "stainable"
-  ],
-  "bath.n.01": [
-    "dustyable",
-    "stainable"
-  ],
-  "pack.n.03": [
-    "breakable",
-    "burnable",
-    "dustyable",
-    "soakable"
-  ],
-  "packaging.n.03": [
-    "breakable",
-    "burnable",
-    "dustyable",
-    "stainable"
-  ],
-  "blade.n.09": [
-    "dustyable",
-    "stainable"
-  ],
-  "electric_refrigerator.n.01": [
-    "coldSource",
-    "dustyable",
-    "stainable"
-  ],
-  "iron.n.04": [
-    "breakable",
-    "dustyable",
-    "stainable"
-  ],
-  "can.n.01": [
-    "dustyable",
-    "stainable"
-  ],
-  "net.n.06": [
-    "burnable",
-    "dustyable",
-    "stainable"
-  ],
-  "spring.n.02": [
-    "dustyable",
-    "stainable"
-  ],
-  "rug.n.01": [
-    "burnable",
-    "dustyable",
-    "stainable",
-    "soakable"
-  ],
-  "foam.n.01": [
-    "breakable",
-    "burnable",
-    "freezable"
-  ],
-  "butter.n.01": [
-    "breakable",
-    "burnable",
-    "cookable",
-    "freezable",
-    "perishable"
-  ],
-  "bristle.n.01": [
-    "burnable"
-  ],
-  "dishwasher.n.01": [
-    "dustyable",
-    "stainable",
-    "toggleable"
-  ],
-  "orange.n.01": [
-    "breakable",
-    "burnable",
-    "cookable",
-    "dustyable",
-    "freezable",
-    "perishable",
-    "stainable"
-  ],
-  "citrus.n.01": [
-    "burnable",
-    "cookable",
-    "freezable",
-    "liquid",
-    "perishable"
-  ],
-  "egg.n.02": [
-    "breakable",
-    "burnable",
-    "cookable",
-    "freezable",
-    "liquid",
-    "perishable"
-  ],
-  "milk.n.01": [
-    "cookable",
-    "freezable",
-    "liquid",
-    "perishable"
-  ],
-  "meat.n.01": [
-    "burnable",
-    "cookable",
-    "freezable",
-    "perishable"
-  ],
-  "wine.n.01": [
-    "burnable",
-    "cookable",
-    "freezable",
-    "liquid",
-    "perishable"
-  ],
-  "dryer.n.01": [
-    "dustyable",
-    "stainable",
-    "toggleable"
-  ],
-  "seal.n.08": [
-    "dustyable"
-  ],
-  "hanger.n.02": [
-    "breakable",
-    "burnable",
-    "dustyable",
-    "stainable"
-  ],
-  "grain.n.01": [
-    "burnable",
-    "cookable",
-    "perishable",
-    "soakable"
-  ],
-  "chair.n.01": [
-    "breakable",
-    "burnable",
-    "dustyable",
-    "stainable"
-  ],
-  "apple.n.01": [
-    "breakable",
-    "burnable",
-    "cookable",
-    "dustyable",
-    "freezable",
-    "perishable",
-    "stainable"
-  ],
-  "shade.n.03": [
-    "burnable",
-    "dustyable",
-    "stainable"
-  ],
-  "cord.n.04": [
-    "burnable",
-    "dustyable",
-    "stainable",
-    "soakable"
-  ],
-  "cord.n.01": [
-    "burnable",
-    "dustyable",
-    "stainable"
-  ],
-  "sauce.n.01": [
-    "burnable",
-    "cookable",
-    "freezable",
-    "liquid",
-    "perishable",
-    "soakable"
-  ],
-  "plug.n.01": [
-    "burnable",
-    "dustyable",
-    "stainable"
-  ],
-  "plaything.n.01": [
-    "breakable",
-    "burnable",
-    "dustyable",
-    "stainable"
-  ],
-  "sugar.n.01": [
-    "cookable",
-    "perishable",
-    "soakable"
-  ],
-  "wardrobe.n.01": [
-    "burnable",
-    "dustyable",
-    "stainable"
-  ],
-  "microwave.n.02": [
-    "breakable",
-    "burnable",
-    "dustyable",
-    "heatSource",
-    "stainable",
-    "toggleable"
-  ],
-  "acid.n.02": [
-    "freezable",
-    "liquid"
-  ],
-  "pin.n.09": [
-    "dustyable",
-    "stainable"
-  ],
-  "fork.n.01": [
-    "dustyable",
-    "stainable"
-  ],
-  "pillow.n.01": [
-    "burnable",
-    "stainable",
-    "soakable"
-  ],
-  "greens.n.01": [
-    "breakable",
-    "burnable",
-    "cookable",
-    "freezable",
-    "perishable"
-  ],
-  "holder.n.01": [
-    "dustyable",
-    "stainable"
-  ],
-  "mask.n.04": [
-    "breakable",
-    "burnable",
-    "dustyable",
-    "stainable"
-  ],
-  "vehicle.n.01": [
-    "burnable",
-    "dustyable",
-    "stainable",
-    "toggleable"
-  ],
-  "photograph.n.01": [
-    "breakable",
-    "burnable",
-    "dustyable"
-  ],
-  "panel.n.01": [
-    "dustyable",
-    "stainable"
-  ],
-  "alcohol.n.01": [
-    "burnable",
-    "cookable",
-    "freezable",
-    "liquid",
-    "perishable"
-  ],
-  "mold.n.06": [
-    "burnable"
-  ],
-  "lining.n.01": [
-    "stainable"
-  ],
-  "tube.n.01": [
-    "burnable",
-    "dustyable",
-    "stainable"
-  ],
-  "card.n.01": [
-    "breakable",
-    "burnable"
-  ],
-  "marker.n.03": [
-    "breakable",
-    "burnable",
-    "dustyable",
-    "perishable",
-    "stainable"
-  ],
-  "seat.n.03": [
-    "burnable",
-    "dustyable",
-    "stainable"
-  ],
-  "underwear.n.01": [
-    "burnable",
-    "stainable",
-    "soakable"
-  ],
-  "dress.n.01": [
-    "burnable",
-    "dustyable",
-    "stainable"
-  ],
-  "deep-freeze.n.01": [
-    "coldSource",
-    "dustyable",
-    "stainable"
-  ],
-  "necktie.n.01": [
-    "burnable",
-    "dustyable",
-    "stainable"
-  ],
-  "jacket.n.01": [
-    "burnable",
-    "dustyable",
-    "stainable",
-    "soakable"
-  ],
-  "wall_socket.n.01": [
-    "burnable",
-    "dustyable",
-    "toggleable"
-  ],
-  "washcloth.n.01": [
-    "burnable",
-    "dustyable",
-    "stainable",
-    "soakable"
-  ],
-  "shower.n.01": [
-    "stainable"
-  ],
-  "tank.n.02": [
-    "dustyable",
-    "stainable"
-  ],
-  "switch.n.01": [
-    "dustyable",
-    "stainable",
-    "toggleable"
-  ],
-  "coating.n.01": [
-    "burnable",
-    "dustyable",
-    "liquid",
-    "stainable"
-  ],
-  "mat.n.01": [
-    "burnable",
-    "dustyable",
-    "stainable",
-    "soakable"
-  ],
-  "mat.n.07": [
-    "burnable",
-    "dustyable",
-    "stainable",
-    "soakable"
-  ],
-  "toilet.n.02": [
-    "dustyable",
-    "stainable"
-  ],
-  "candy.n.01": [
-    "breakable",
-    "burnable",
-    "perishable"
-  ],
-  "crumb.n.03": [
-    "burnable",
-    "cookable",
-    "perishable",
-    "soakable"
-  ],
-  "picture.n.01": [
-    "breakable",
-    "burnable",
-    "dustyable"
-  ],
-  "jar.n.01": [
-    "breakable",
-    "dustyable",
-    "screwable",
-    "stainable"
-  ],
-  "telephone.n.01": [
-    "breakable",
-    "burnable",
-    "dustyable",
-    "stainable",
-    "timeSetable",
-    "toggleable"
-  ],
-  "sweater.n.01": [
-    "burnable",
-    "dustyable",
-    "stainable",
-    "soakable"
-  ],
-  "faucet.n.01": [
-    "dustyable",
-    "stainable"
-  ],
-  "skirt.n.02": [
-    "burnable",
-    "dustyable",
-    "stainable"
-  ],
-  "cheese.n.01": [
-    "breakable",
-    "burnable",
-    "cookable",
-    "freezable",
-    "perishable"
-  ],
-  "bread.n.01": [
-    "breakable",
-    "burnable",
-    "cookable",
-    "freezable",
-    "perishable",
-    "soakable"
-  ],
-  "pasta.n.02": [
-    "breakable",
-    "burnable",
-    "cookable",
-    "perishable",
-    "soakable"
-  ],
-  "file.n.03": [
-    "burnable",
-    "dustyable",
-    "soakable"
-  ],
-  "roller.n.04": [
-    "burnable",
-    "dustyable",
-    "stainable"
-  ],
-  "vent.n.01": [
-    "dustyable",
-    "stainable"
-  ],
-  "curtain.n.01": [
-    "burnable",
-    "dustyable",
-    "stainable",
-    "soakable"
-  ],
-  "filter.n.01": [
-    "breakable",
-    "burnable",
-    "dustyable",
-    "stainable"
-  ],
-  "drill.n.01": [
-    "breakable",
-    "dustyable",
-    "screwable",
-    "stainable",
-    "toggleable"
-  ],
-  "brim.n.01": [
-    "dustyable",
-    "stainable"
-  ],
-  "ribbon.n.01": [
-    "burnable",
-    "dustyable",
-    "stainable"
-  ],
-  "linen.n.01": [
-    "burnable",
-    "stainable"
-  ],
-  "jean.n.01": [
-    "burnable",
-    "dustyable",
-    "stainable",
-    "soakable"
-  ],
-  "broom.n.01": [
-    "burnable",
-    "dustyable"
-  ],
-  "bin.n.01": [
-    "breakable",
-    "burnable",
-    "dustyable",
-    "stainable"
-  ],
-  "bolt.n.06": [
-    "dustyable",
-    "screwable"
-  ],
-  "scissors.n.01": [
-    "breakable",
-    "dustyable",
-    "stainable"
-  ],
-  "silk.n.01": [
-    "burnable",
-    "dustyable",
-    "stainable"
-  ],
-  "countertop.n.01": [
-    "dustyable",
-    "stainable"
-  ],
-  "tile.n.01": [
-    "breakable",
-    "dustyable",
-    "stainable"
-  ],
-  "spatula.n.01": [
-    "burnable",
-    "dustyable",
-    "stainable"
-  ],
-  "spatula.n.02": [
-    "burnable",
-    "dustyable",
-    "stainable"
-  ],
-  "salad.n.01": [
-    "burnable",
-    "cookable",
-    "freezable",
-    "perishable"
-  ],
-  "chocolate.n.02": [
-    "breakable",
-    "burnable",
-    "cookable",
-    "freezable",
-    "perishable"
-  ],
-  "jewelry.n.01": [
-    "breakable",
-    "dustyable",
-    "stainable"
-  ],
-  "backpack.n.01": [
-    "burnable",
-    "dustyable",
-    "stainable"
-  ],
-  "mallet.n.03": [
-    "burnable",
-    "dustyable",
-    "stainable"
-  ],
-  "mallet.n.02": [
-    "dustyable",
-    "stainable"
-  ],
-  "boot.n.01": [
-    "burnable",
-    "dustyable",
-    "stainable"
-  ],
-  "strap.n.01": [
-    "breakable",
-    "burnable",
-    "stainable"
-  ],
-  "eraser.n.01": [
-    "breakable",
-    "burnable",
-    "dustyable"
-  ],
-  "cable.n.02": [
-    "dustyable"
-  ],
-  "olive.n.04": [
-    "burnable",
-    "cookable",
-    "freezable",
-    "perishable"
-  ],
-  "timer.n.01": [
-    "breakable",
-    "burnable",
-    "dustyable",
-    "screwable",
-    "stainable",
-    "timeSetable",
-    "toggleable"
-  ],
-  "cutter.n.06": [
-    "dustyable",
-    "stainable"
-  ],
-  "knob.n.01": [
-    "dustyable",
-    "screwable",
-    "stainable"
-  ],
-  "eatage.n.01": [
-    "burnable",
-    "freezable",
-    "perishable"
-  ],
-  "hat.n.01": [
-    "burnable",
-    "dustyable",
-    "stainable"
-  ],
-  "rod.n.01": [
-    "breakable",
-    "dustyable",
-    "stainable"
-  ],
-  "swab.n.02": [
-    "breakable",
-    "burnable",
-    "dustyable",
-    "stainable",
-    "soakable"
-  ],
-  "swab.n.01": [
-    "breakable",
-    "burnable",
-    "soakable"
-  ],
-  "computer.n.01": [
-    "breakable",
-    "burnable",
-    "dustyable",
-    "timeSetable",
-    "toggleable"
-  ],
-  "scum.n.02": [
-    "stainable"
-  ],
-  "pool.n.06": [
-    "freezable",
-    "liquid"
-  ],
-  "pool.n.01": [
-    "freezable",
-    "liquid",
-    "stainable"
-  ],
-  "burner.n.01": [
-    "dustyable",
-    "stainable"
-  ],
-  "burner.n.02": [
-    "dustyable",
-    "toggleable"
-  ],
-  "candle.n.01": [
-    "breakable",
-    "burnable",
-    "dustyable"
-  ],
-  "baseboard.n.01": [
-    "breakable",
-    "burnable",
-    "dustyable",
-    "stainable"
-  ],
-  "ventilation.n.02": [
-    "dustyable",
-    "toggleable"
-  ],
-  "disinfectant.n.01": [
-    "burnable",
-    "liquid"
-  ],
-  "scrub_brush.n.01": [
-    "burnable",
-    "dustyable",
-    "stainable",
-    "soakable"
-  ],
-  "stool.n.01": [
-    "burnable",
-    "dustyable",
-    "stainable"
-  ],
-  "gelatin.n.02": [
-    "burnable",
-    "cookable",
-    "freezable",
-    "liquid",
-    "perishable"
-  ],
-  "gelatin.n.03": [
-    "burnable",
-    "freezable",
-    "liquid",
-    "perishable"
-  ],
-  "formula.n.06": [
-    "liquid",
-    "perishable"
-  ],
-  "lock.n.01": [
-    "dustyable",
-    "stainable"
-  ],
-  "staple.n.04": [
-    "dustyable"
-  ],
-  "cake.n.03": [
-    "breakable",
-    "burnable",
-    "cookable",
-    "freezable",
-    "perishable"
-  ],
-  "garment.n.01": [
-    "burnable",
-    "dustyable",
-    "stainable",
-    "soakable"
-  ],
-  "thermometer.n.01": [
-    "breakable",
-    "dustyable"
-  ],
-  "shampoo.n.01": [
-    "freezable",
-    "liquid",
-    "perishable"
-  ],
-  "fish.n.02": [
-    "burnable",
-    "cookable",
-    "freezable",
-    "perishable"
-  ],
-  "battery.n.02": [
-    "burnable",
-    "dustyable"
-  ],
-  "cupboard.n.01": [
-    "burnable",
-    "dustyable",
-    "stainable"
-  ],
-  "chip.n.04": [
-    "breakable",
-    "burnable",
-    "cookable",
-    "perishable"
-  ],
-  "mirror.n.01": [
-    "breakable",
-    "dustyable",
-    "stainable"
-  ],
-  "stand.n.04": [
-    "breakable",
-    "burnable",
-    "dustyable",
-    "stainable"
-  ],
-  "conditioner.n.03": [
-    "freezable",
-    "liquid",
-    "perishable"
-  ],
-  "cookie.n.01": [
-    "breakable",
-    "burnable",
-    "cookable",
-    "freezable",
-    "perishable"
-  ],
-  "berry.n.01": [
-    "burnable",
-    "cookable",
-    "dustyable",
-    "freezable",
-    "perishable",
-    "stainable"
-  ],
-  "glove.n.02": [
-    "burnable",
-    "stainable"
-  ],
-  "screen.n.01": [
-    "breakable",
-    "burnable",
-    "dustyable",
-    "stainable"
-  ],
-  "kettle.n.01": [
-    "dustyable",
-    "stainable"
-  ],
-  "toothpaste.n.01": [
-    "freezable",
-    "perishable"
-  ],
-  "toiletry.n.01": [
-    "breakable",
-    "burnable",
-    "dustyable",
-    "freezable",
-    "liquid",
-    "perishable",
-    "screwable",
-    "stainable"
-  ],
-  "sandwich.n.01": [
-    "breakable",
-    "burnable",
-    "cookable",
-    "freezable",
-    "perishable",
-    "soakable"
-  ],
-  "carrot.n.03": [
-    "breakable",
-    "burnable",
-    "cookable",
-    "dustyable",
-    "freezable",
-    "perishable",
-    "stainable"
-  ],
-  "rule.n.12": [
-    "breakable",
-    "burnable",
-    "dustyable"
-  ],
-  "honey.n.01": [
-    "burnable",
-    "cookable",
-    "freezable",
-    "liquid",
-    "perishable"
-  ],
-  "dishrag.n.01": [
-    "burnable",
-    "stainable",
-    "soakable"
-  ],
-  "disposal.n.04": [
-    "stainable",
-    "toggleable"
-  ],
-  "rice.n.01": [
-    "burnable",
-    "cookable",
-    "freezable",
-    "perishable",
-    "soakable"
-  ],
-  "peanut.n.04": [
-    "breakable",
-    "burnable",
-    "cookable",
-    "perishable"
-  ],
-  "land.n.02": [
-    "soakable"
-  ],
-  "dial.n.01": [
-    "dustyable",
-    "screwable",
-    "stainable",
-    "toggleable"
-  ],
-  "knot.n.02": [
-    "burnable",
-    "dustyable",
-    "soakable"
-  ],
-  "tire.n.01": [
-    "burnable",
-    "dustyable",
-    "stainable"
-  ],
-  "socket.n.02": [
-    "dustyable",
-    "screwable",
-    "stainable"
-  ],
-  "porcelain.n.01": [
-    "dustyable",
-    "stainable"
-  ],
-  "onion.n.03": [
-    "burnable",
-    "cookable",
-    "dustyable",
-    "freezable",
-    "perishable",
-    "stainable"
-  ],
-  "scraper.n.01": [
-    "stainable"
-  ],
-  "thread.n.01": [
-    "breakable",
-    "burnable",
-    "dustyable",
-    "stainable",
-    "soakable"
-  ],
-  "belt.n.02": [
-    "burnable",
-    "dustyable",
-    "stainable"
-  ],
-  "desk.n.01": [
-    "burnable",
-    "dustyable",
-    "stainable"
-  ],
-  "pipe.n.02": [
-    "dustyable",
-    "stainable"
-  ],
-  "bell.n.01": [
-    "dustyable",
-    "stainable",
-    "toggleable"
-  ],
-  "pill.n.02": [
-    "breakable",
-    "burnable",
-    "dustyable",
-    "perishable"
-  ],
-  "pill.n.01": [
-    "breakable",
-    "burnable",
-    "dustyable",
-    "perishable"
-  ],
-  "dustcloth.n.01": [
-    "breakable",
-    "burnable",
-    "stainable",
-    "soakable"
-  ],
-  "magazine.n.02": [
-    "breakable",
-    "burnable",
-    "coldSource",
-    "dustyable",
-    "soakable"
-  ],
-  "needle.n.03": [
-    "breakable"
-  ],
-  "grill.n.02": [
-    "dustyable",
-    "stainable"
-  ],
-  "pole.n.01": [
-    "dustyable",
-    "stainable"
-  ],
-  "bead.n.01": [
-    "breakable",
-    "burnable",
-    "dustyable",
-    "stainable"
-  ],
-  "rail.n.04": [
-    "dustyable",
-    "stainable"
-  ],
-  "collar.n.01": [
-    "burnable",
-    "dustyable",
-    "stainable"
-  ],
-  "banana.n.02": [
-    "breakable",
-    "burnable",
-    "cookable",
-    "dustyable",
-    "freezable",
-    "perishable",
-    "stainable"
-  ],
-  "cherry.n.03": [
-    "burnable",
-    "cookable",
-    "dustyable",
-    "freezable",
-    "perishable",
-    "stainable"
-  ],
-  "scoop.n.06": [
-    "stainable"
-  ],
-  "fastener.n.02": [
-    "dustyable",
-    "screwable"
-  ],
-  "skewer.n.01": [
-    "breakable",
-    "burnable",
-    "dustyable",
-    "stainable"
-  ],
-  "trap.n.02": [
-    "burnable",
-    "dustyable",
-    "toggleable"
-  ],
-  "light_bulb.n.01": [
-    "breakable",
-    "burnable",
-    "dustyable",
-    "screwable",
-    "toggleable"
-  ],
-  "saucepan.n.01": [
-    "dustyable",
-    "stainable"
-  ],
-  "lace.n.01": [
-    "burnable",
-    "stainable"
-  ],
-  "bean.n.01": [
-    "burnable",
-    "cookable",
-    "freezable",
-    "perishable",
-    "soakable"
-  ],
-  "chest_of_drawers.n.01": [
-    "burnable",
-    "dustyable",
-    "stainable"
-  ],
-  "chicken.n.01": [
-    "burnable",
-    "cookable",
-    "freezable",
-    "perishable",
-    "soakable"
-  ],
-  "soup.n.01": [
-    "burnable",
-    "cookable",
-    "freezable",
-    "liquid",
-    "perishable"
-  ],
-  "pump.n.01": [
-    "dustyable",
-    "toggleable"
-  ],
-  "razor.n.01": [
-    "dustyable",
-    "stainable"
-  ],
-  "ladder.n.01": [
-    "dustyable"
-  ],
-  "popcorn.n.02": [
-    "breakable",
-    "burnable",
-    "cookable",
-    "perishable"
-  ],
-  "peach.n.03": [
-    "burnable",
-    "cookable",
-    "dustyable",
-    "freezable",
-    "perishable",
-    "stainable"
-  ],
-  "straw.n.04": [
-    "breakable",
-    "burnable"
-  ],
-  "spice.n.02": [
-    "burnable",
-    "cookable",
-    "perishable"
-  ],
-  "grate.n.01": [
-    "dustyable",
-    "stainable"
-  ],
-  "television_receiver.n.01": [
-    "breakable",
-    "burnable",
-    "dustyable",
-    "stainable",
-    "toggleable"
-  ],
-  "slide_fastener.n.01": [
-    "breakable",
-    "dustyable",
-    "stainable"
-  ],
-  "lotion.n.02": [
-    "liquid"
-  ],
-  "lotion.n.01": [
-    "liquid"
-  ],
-  "gauge.n.01": [
-    "dustyable",
-    "stainable",
-    "toggleable"
-  ],
-  "syrup.n.01": [
-    "cookable",
-    "freezable",
-    "liquid",
-    "perishable"
-  ],
-  "circuit_breaker.n.01": [
-    "dustyable",
-    "toggleable"
-  ],
-  "lime.n.06": [
-    "burnable",
-    "cookable",
-    "freezable",
-    "perishable",
-    "stainable"
-  ],
-  "avocado.n.01": [
-    "burnable",
-    "cookable",
-    "freezable",
-    "perishable"
-  ],
-  "crayon.n.01": [
-    "breakable",
-    "burnable",
-    "dustyable"
-  ],
-  "mint.n.05": [
-    "breakable",
-    "burnable",
-    "cookable",
-    "freezable",
-    "perishable"
-  ],
-  "bookshelf.n.01": [
-    "burnable",
-    "dustyable",
-    "stainable"
-  ],
-  "bedclothes.n.01": [
-    "burnable",
-    "stainable"
-  ],
-  "wiring.n.01": [
-    "dustyable"
-  ],
-  "hinge.n.01": [
-    "breakable",
-    "dustyable",
-    "stainable"
-  ],
-  "blush_wine.n.01": [
-    "burnable",
-    "cookable",
-    "freezable",
-    "liquid",
-    "perishable"
-  ],
-  "drawing.n.02": [
-    "burnable",
-    "dustyable"
-  ],
-  "flour.n.01": [
-    "perishable",
-    "soakable"
-  ],
-  "anchor.n.01": [
-    "dustyable",
-    "stainable"
-  ],
-  "strainer.n.01": [
-    "dustyable",
-    "stainable"
-  ],
-  "vanilla.n.02": [
-    "burnable",
-    "freezable",
-    "perishable"
-  ],
-  "gym_shoe.n.01": [
-    "burnable",
-    "dustyable",
-    "stainable"
-  ],
-  "bow.n.08": [
-    "breakable",
-    "burnable",
-    "dustyable"
-  ],
-  "bracket.n.04": [
-    "dustyable",
-    "stainable"
-  ],
-  "suit.n.01": [
-    "burnable",
-    "dustyable",
-    "stainable"
-  ],
-  "baggage.n.01": [
-    "burnable",
-    "dustyable",
-    "stainable"
-  ],
-  "heel.n.01": [
-    "stainable"
-  ],
-  "pajama.n.02": [
-    "burnable",
-    "stainable",
-    "soakable"
-  ],
-  "mug.n.04": [
-    "breakable",
-    "burnable",
-    "dustyable",
-    "stainable"
-  ],
-  "wallboard.n.01": [
-    "burnable",
-    "dustyable",
-    "stainable"
-  ],
-  "ceramic.n.01": [
-    "breakable",
-    "dustyable",
-    "stainable"
-  ],
-  "funnel.n.02": [
-    "burnable",
-    "dustyable",
-    "stainable"
-  ],
-  "cushion.n.03": [
-    "burnable",
-    "dustyable",
-    "stainable"
-  ],
-  "lever.n.01": [
-    "dustyable",
-    "stainable"
-  ],
-  "dustpan.n.02": [
-    "burnable",
-    "dustyable",
-    "stainable"
-  ],
-  "tin.n.02": [
-    "dustyable",
-    "stainable"
-  ],
-  "cinnamon.n.03": [
-    "breakable",
-    "burnable",
-    "perishable",
-    "soakable"
-  ],
-  "notch.n.03": [
-    "dustyable",
-    "stainable"
-  ],
-  "sofa.n.01": [
-    "burnable",
-    "dustyable",
-    "stainable",
-    "soakable"
-  ],
-  "slack.n.06": [
-    "burnable",
-    "stainable"
-  ],
-  "steamer.n.02": [
-    "dustyable",
-    "stainable"
-  ],
-  "watch.n.01": [
-    "breakable",
-    "burnable",
-    "dustyable",
-    "screwable",
-    "stainable",
-    "timeSetable",
-    "toggleable"
-  ],
-  "dip.n.04": [
-    "cookable",
-    "freezable",
-    "liquid",
-    "perishable"
-  ],
-  "pear.n.01": [
-    "breakable",
-    "burnable",
-    "cookable",
-    "freezable",
-    "perishable"
-  ],
-  "packet.n.03": [
-    "breakable",
-    "burnable",
-    "dustyable"
-  ],
-  "perfume.n.02": [
-    "burnable",
-    "liquid"
-  ],
-  "chest.n.02": [
-    "burnable",
-    "dustyable",
-    "stainable"
-  ],
-  "basin.n.01": [
-    "dustyable",
-    "stainable"
-  ],
-  "breast.n.03": [
-    "burnable",
-    "cookable",
-    "freezable",
-    "perishable"
-  ],
-  "corn.n.03": [
-    "breakable",
-    "burnable",
-    "cookable",
-    "freezable",
-    "perishable",
-    "soakable"
-  ],
-  "cider.n.01": [
-    "freezable",
-    "liquid",
-    "perishable"
-  ],
-  "parsley.n.02": [
-    "burnable",
-    "cookable",
-    "freezable",
-    "perishable"
-  ],
-  "pouch.n.01": [
-    "burnable",
-    "dustyable",
-    "stainable"
-  ],
-  "chewing_gum.n.01": [
-    "burnable",
-    "perishable"
-  ],
-  "jug.n.01": [
-    "breakable",
-    "dustyable",
-    "stainable"
-  ],
-  "tarpaulin.n.01": [
-    "burnable",
-    "dustyable",
-    "stainable"
-  ],
-  "quilt.n.01": [
-    "burnable",
-    "stainable"
-  ],
-  "cutlery.n.02": [
-    "dustyable",
-    "stainable"
-  ],
-  "decoration.n.01": [
-    "breakable",
-    "burnable",
-    "dustyable",
-    "stainable"
-  ],
-  "lettuce.n.03": [
-    "burnable",
-    "freezable",
-    "perishable"
-  ],
-  "deodorant.n.01": [
-    "burnable",
-    "perishable",
-    "screwable"
-  ],
-  "pepper.n.03": [
-    "burnable",
-    "cookable",
-    "freezable",
-    "perishable"
-  ],
-  "wrench.n.03": [
-    "dustyable",
-    "screwable",
-    "stainable"
-  ],
-  "lamp.n.02": [
-    "breakable",
-    "burnable",
-    "dustyable",
-    "stainable",
-    "toggleable"
-  ],
-  "whisk.n.01": [
-    "dustyable",
-    "stainable"
-  ],
-  "spinach.n.02": [
-    "burnable",
-    "cookable",
-    "freezable",
-    "perishable"
-  ],
-  "coil.n.01": [
-    "stainable"
-  ],
-  "mayonnaise.n.01": [
-    "cookable",
-    "freezable",
-    "perishable"
-  ],
-  "potato.n.01": [
-    "burnable",
-    "cookable",
-    "dustyable",
-    "freezable",
-    "perishable",
-    "stainable"
-  ],
-  "truck.n.01": [
-    "burnable",
-    "dustyable",
-    "stainable"
-  ],
-  "golf_club.n.02": [
-    "dustyable",
-    "stainable"
-  ],
-  "folder.n.02": [
-    "breakable",
-    "burnable",
-    "dustyable"
-  ],
-  "enamel.n.04": [
-    "breakable",
-    "dustyable",
-    "stainable"
-  ],
-  "coconut.n.01": [
-    "breakable",
-    "burnable",
-    "cookable",
-    "freezable",
-    "perishable"
-  ],
-  "notebook.n.01": [
-    "burnable",
-    "dustyable"
-  ],
-  "tomato.n.01": [
-    "burnable",
-    "cookable",
-    "dustyable",
-    "freezable",
-    "perishable",
-    "stainable"
-  ],
-  "broccoli.n.02": [
-    "burnable",
-    "cookable",
-    "freezable",
-    "perishable"
-  ],
-  "mattress.n.01": [
-    "burnable",
-    "dustyable",
-    "stainable"
-  ],
-  "binder.n.03": [
-    "burnable",
-    "dustyable",
-    "stainable"
-  ],
-  "blender.n.01": [
-    "breakable",
-    "burnable",
-    "dustyable",
-    "stainable",
-    "toggleable"
-  ],
-  "painting.n.01": [
-    "burnable",
-    "dustyable"
-  ],
-  "brick.n.01": [
-    "breakable",
-    "dustyable",
-    "stainable"
-  ],
-  "beef.n.02": [
-    "burnable",
-    "cookable",
-    "freezable",
-    "perishable",
-    "soakable"
-  ],
-  "rope.n.01": [
-    "burnable",
-    "dustyable",
-    "stainable"
-  ],
-  "raspberry.n.02": [
-    "cookable",
-    "freezable",
-    "perishable"
-  ],
-  "crust.n.02": [
-    "breakable",
-    "burnable",
-    "cookable",
-    "freezable",
-    "perishable"
-  ],
-  "step_ladder.n.01": [
-    "dustyable",
-    "stainable"
-  ],
-  "laminate.n.01": [
-    "dustyable",
-    "stainable"
-  ],
-  "frying_pan.n.01": [
-    "dustyable",
-    "stainable"
-  ],
-  "throw.n.04": [
-    "burnable",
-    "stainable"
-  ],
-  "yogurt.n.01": [
-    "cookable",
-    "freezable",
-    "perishable"
-  ],
-  "bookcase.n.01": [
-    "burnable",
-    "dustyable",
-    "stainable"
-  ],
-  "comb.n.01": [
-    "breakable",
-    "burnable",
-    "dustyable",
-    "stainable"
-  ],
-  "blower.n.01": [
-    "dustyable",
-    "stainable"
-  ],
-  "undergarment.n.01": [
-    "burnable",
-    "stainable",
-    "soakable"
-  ],
-  "casserole.n.02": [
-    "breakable",
-    "burnable",
-    "cookable",
-    "freezable",
-    "perishable",
-    "stainable"
-  ],
-  "radio_receiver.n.01": [
-    "breakable",
-    "dustyable",
-    "timeSetable",
-    "toggleable"
-  ],
-  "document.n.02": [
-    "burnable",
-    "dustyable"
-  ],
-  "blockage.n.02": [
-    "dustyable",
-    "stainable"
-  ],
-  "legging.n.01": [
-    "burnable",
-    "stainable"
-  ],
-  "dressing.n.01": [
-    "burnable",
-    "cookable",
-    "freezable",
-    "liquid",
-    "perishable"
-  ],
-  "cocoa.n.02": [
-    "freezable",
-    "perishable"
-  ],
-  "wreath.n.01": [
-    "breakable",
-    "burnable",
-    "dustyable"
-  ],
-  "garlic.n.02": [
-    "breakable",
-    "burnable",
-    "cookable",
-    "freezable",
-    "perishable",
-    "stainable"
-  ],
-  "scantling.n.01": [
-    "dustyable",
-    "stainable"
-  ],
-  "cranberry.n.02": [
-    "burnable",
-    "cookable",
-    "freezable",
-    "perishable",
-    "stainable"
-  ],
-  "printer.n.03": [
-    "breakable",
-    "dustyable",
-    "toggleable"
-  ],
-  "shell.n.05": [
-    "breakable",
-    "burnable",
-    "dustyable",
-    "stainable"
-  ],
-  "ginger.n.02": [
-    "breakable",
-    "burnable",
-    "cookable",
-    "dustyable",
-    "freezable",
-    "perishable",
-    "stainable"
-  ],
-  "sunglass.n.01": [
-    "breakable",
-    "dustyable",
-    "stainable"
-  ],
-  "plunger.n.03": [
-    "dustyable",
-    "stainable"
-  ],
-  "cucumber.n.02": [
-    "breakable",
-    "burnable",
-    "cookable",
-    "freezable",
-    "perishable",
-    "stainable"
-  ],
-  "mustard.n.02": [
-    "cookable",
-    "freezable",
-    "liquid",
-    "perishable"
-  ],
-  "pineapple.n.02": [
-    "burnable",
-    "cookable",
-    "dustyable",
-    "freezable",
-    "perishable",
-    "stainable"
-  ],
-  "cracker.n.01": [
-    "breakable",
-    "burnable",
-    "cookable",
-    "perishable"
-  ],
-  "toothpick.n.01": [
-    "breakable",
-    "burnable",
-    "dustyable",
-    "stainable"
-  ],
-  "chili.n.02": [
-    "burnable",
-    "cookable",
-    "freezable",
-    "perishable"
-  ],
-  "chili.n.01": [
-    "burnable",
-    "cookable",
-    "freezable",
-    "liquid",
-    "perishable"
-  ],
-  "paintbrush.n.01": [
-    "burnable",
-    "dustyable",
-    "stainable"
-  ],
-  "blind.n.03": [
-    "breakable",
-    "burnable",
-    "dustyable",
-    "stainable"
-  ],
-  "soapsuds.n.01": [
-    "liquid"
-  ],
-  "napkin.n.01": [
-    "breakable",
-    "burnable",
-    "soakable"
-  ],
-  "float.n.05": [
-    "stainable"
-  ],
-  "flashlight.n.01": [
-    "breakable",
-    "burnable",
-    "dustyable",
-    "stainable",
-    "toggleable"
-  ],
-  "jack.n.10": [
-    "stainable"
-  ],
-  "marble.n.02": [
-    "stainable"
-  ],
-  "pie.n.01": [
-    "burnable",
-    "cookable",
-    "freezable",
-    "perishable"
-  ],
-  "compact_disk.n.01": [
-    "breakable",
-    "dustyable",
-    "stainable"
-  ],
-  "stew.n.02": [
-    "cookable",
-    "freezable",
-    "liquid",
-    "perishable"
-  ],
-  "applicator.n.01": [
-    "stainable"
-  ],
-  "muffin.n.01": [
-    "breakable",
-    "burnable",
-    "cookable",
-    "freezable",
-    "perishable",
-    "soakable"
-  ],
-  "mill.n.04": [
-    "breakable",
-    "dustyable",
-    "screwable",
-    "stainable"
-  ],
-  "flight.n.03": [
-    "dustyable",
-    "stainable"
-  ],
-  "grape.n.01": [
-    "burnable",
-    "cookable",
-    "freezable",
-    "perishable"
-  ],
-  "drive.n.10": [
-    "dustyable",
-    "toggleable"
-  ],
-  "gravy.n.01": [
-    "cookable",
-    "freezable",
-    "liquid",
-    "perishable"
-  ],
-  "pork.n.01": [
-    "burnable",
-    "cookable",
-    "freezable",
-    "perishable",
-    "soakable"
-  ],
-  "cauliflower.n.02": [
-    "breakable",
-    "burnable",
-    "cookable",
-    "freezable",
-    "perishable"
-  ],
-  "heater.n.01": [
-    "dustyable",
-    "toggleable"
-  ],
-  "umbrella.n.01": [
-    "breakable",
-    "burnable",
-    "dustyable",
-    "stainable"
-  ],
-  "hairbrush.n.01": [
-    "burnable",
-    "dustyable",
-    "stainable"
-  ],
-  "alarm.n.02": [
-    "breakable",
-    "dustyable",
-    "stainable",
-    "timeSetable",
-    "toggleable"
-  ],
-  "journal.n.04": [
-    "burnable",
-    "dustyable",
-    "soakable"
-  ],
-  "backing.n.02": [
-    "dustyable",
-    "stainable"
-  ],
-  "dishtowel.n.01": [
-    "burnable",
-    "stainable",
-    "soakable"
-  ],
-  "beer.n.01": [
-    "freezable",
-    "liquid",
-    "perishable"
-  ],
-  "disk.n.02": [
-    "breakable",
-    "dustyable"
-  ],
-  "chopstick.n.01": [
-    "breakable",
-    "burnable",
-    "dustyable",
-    "stainable"
-  ],
-  "tablecloth.n.01": [
-    "burnable",
-    "stainable"
-  ],
-  "library.n.01": [
-    "burnable",
-    "dustyable"
-  ],
-  "camera.n.01": [
-    "breakable",
-    "dustyable",
-    "timeSetable",
-    "toggleable"
-  ],
-  "jam.n.01": [
-    "cookable",
-    "freezable",
-    "perishable"
-  ],
-  "tuna.n.02": [
-    "burnable",
-    "cookable",
-    "freezable",
-    "perishable"
-  ],
-  "partition.n.01": [
-    "dustyable",
-    "stainable"
-  ],
-  "caddy.n.01": [
-    "dustyable",
-    "stainable"
-  ],
-  "carton.n.02": [
-    "breakable",
-    "burnable",
-    "dustyable"
-  ],
-  "steak.n.01": [
-    "burnable",
-    "cookable",
-    "freezable",
-    "perishable"
-  ],
-  "plywood.n.01": [
-    "burnable",
-    "dustyable",
-    "stainable"
-  ],
-  "peppermint.n.03": [
-    "cookable",
-    "burnable",
-    "freezable",
-    "perishable"
-  ],
-  "clove.n.03": [
-    "breakable",
-    "burnable",
-    "cookable",
-    "freezable",
-    "perishable",
-    "stainable"
-  ],
-  "celery.n.02": [
-    "breakable",
-    "burnable",
-    "cookable",
-    "freezable",
-    "perishable",
-    "stainable"
-  ],
-  "almond.n.02": [
-    "breakable",
-    "burnable",
-    "cookable",
-    "perishable"
-  ],
-  "step.n.04": [
-    "dustyable",
-    "stainable"
-  ],
-  "squeegee.n.01": [
-    "dustyable",
-    "stainable"
-  ],
-  "clothespin.n.01": [
-    "breakable",
-    "burnable",
-    "dustyable",
-    "stainable"
-  ],
-  "brassiere.n.01": [
-    "burnable",
-    "stainable",
-    "soakable"
-  ],
-  "scarf.n.01": [
-    "burnable",
-    "stainable",
-    "soakable"
-  ],
-  "canvas.n.01": [
-    "burnable",
-    "dustyable"
-  ],
-  "basil.n.03": [
-    "burnable",
-    "cookable",
-    "dustyable",
-    "freezable",
-    "perishable"
-  ],
-  "toaster.n.02": [
-    "burnable",
-    "dustyable",
-    "toggleable"
-  ],
-  "plum.n.02": [
-    "breakable",
-    "cookable",
-    "freezable",
-    "perishable"
-  ],
-  "colander.n.01": [
-    "dustyable",
-    "stainable"
-  ],
-  "girdle.n.02": [
-    "burnable",
-    "stainable"
-  ],
-  "frosting.n.01": [
-    "cookable",
-    "freezable",
-    "perishable"
-  ],
-  "charger.n.02": [
-    "dustyable",
-    "toggleable"
-  ],
-  "canister.n.02": [
-    "dustyable",
-    "stainable"
-  ],
-  "pizza.n.01": [
-    "breakable",
-    "burnable",
-    "cookable",
-    "freezable",
-    "perishable",
-    "soakable"
-  ],
-  "turkey.n.04": [
-    "breakable",
-    "burnable",
-    "cookable",
-    "freezable",
-    "perishable"
-  ],
-  "planner.n.02": [
-    "burnable",
-    "dustyable"
-  ],
-  "beater.n.02": [
-    "stainable"
-  ],
-  "blazer.n.01": [
-    "burnable",
-    "dustyable",
-    "stainable"
-  ],
-  "pickle.n.01": [
-    "breakable",
-    "burnable",
-    "cookable",
-    "freezable",
-    "perishable"
-  ],
-  "windowsill.n.01": [
-    "burnable",
-    "dustyable",
-    "stainable"
-  ],
-  "satin.n.01": [
-    "burnable",
-    "stainable"
-  ],
-  "mail.n.03": [
-    "breakable",
-    "burnable",
-    "dustyable",
-    "soakable"
-  ],
-  "pedal.n.02": [
-    "dustyable",
-    "stainable"
-  ],
-  "guard.n.03": [
-    "dustyable",
-    "stainable"
-  ],
-  "tack.n.02": [
-    "dustyable"
-  ],
-  "windshield.n.01": [
-    "dustyable",
-    "stainable"
-  ],
-  "cocktail.n.01": [
-    "freezable",
-    "liquid",
-    "perishable"
-  ],
-  "catsup.n.01": [
-    "burnable",
-    "cookable",
-    "freezable",
-    "liquid",
-    "perishable"
-  ],
-  "laptop.n.01": [
-    "breakable",
-    "burnable",
-    "dustyable",
-    "stainable",
-    "timeSetable",
-    "toggleable"
-  ],
-  "necklace.n.01": [
-    "breakable",
-    "dustyable",
-    "stainable"
-  ],
-  "fiber.n.05": [
-    "breakable",
-    "burnable",
-    "stainable"
-  ],
-  "clamp.n.01": [
-    "dustyable",
-    "screwable"
-  ],
-  "barrel.n.02": [
-    "burnable",
-    "dustyable",
-    "stainable"
-  ],
-  "latch.n.01": [
-    "breakable",
-    "dustyable",
-    "stainable"
-  ],
-  "bedspread.n.01": [
-    "burnable",
-    "stainable"
-  ],
-  "pitcher.n.02": [
-    "breakable",
-    "dustyable",
-    "stainable"
-  ],
-  "platter.n.01": [
-    "breakable",
-    "dustyable",
-    "stainable"
-  ],
-  "crate.n.01": [
-    "burnable",
-    "dustyable",
-    "stainable"
-  ],
-  "palette.n.02": [
-    "breakable",
-    "burnable",
-    "dustyable",
-    "stainable"
-  ],
-  "lemonade.n.01": [
-    "freezable",
-    "liquid",
-    "perishable"
-  ],
-  "cereal.n.03": [
-    "breakable",
-    "burnable",
-    "perishable",
-    "soakable"
-  ],
-  "dispenser.n.01": [
-    "breakable",
-    "dustyable",
-    "stainable"
-  ],
-  "nectarine.n.02": [
-    "burnable",
-    "cookable",
-    "freezable",
-    "perishable",
-    "stainable"
-  ],
-  "dental_floss.n.01": [
-    "breakable",
-    "burnable"
-  ],
-  "pretzel.n.01": [
-    "breakable",
-    "burnable",
-    "cookable",
-    "freezable",
-    "perishable",
-    "soakable"
-  ],
-  "bagel.n.01": [
-    "breakable",
-    "burnable",
-    "cookable",
-    "freezable",
-    "perishable",
-    "soakable"
-  ],
-  "covering.n.02": [
-    "dustyable",
-    "stainable"
-  ],
-  "receptacle.n.01": [
-    "dustyable",
-    "stainable"
-  ],
-  "lens.n.01": [
-    "breakable",
-    "dustyable",
-    "stainable"
-  ],
-  "trowel.n.01": [
-    "stainable"
-  ],
-  "clock.n.01": [
-    "breakable",
-    "dustyable",
-    "timeSetable"
-  ],
-  "stocking.n.01": [
-    "burnable",
-    "stainable"
-  ],
-  "chalk.n.04": [
-    "breakable"
-  ],
-  "blouse.n.01": [
-    "burnable",
-    "stainable"
-  ],
-  "bean_curd.n.01": [
-    "breakable",
-    "burnable",
-    "cookable",
-    "freezable",
-    "perishable",
-    "soakable"
-  ],
-  "soy_sauce.n.01": [
-    "breakable",
-    "burnable",
-    "cookable",
-    "freezable",
-    "perishable"
-  ],
-  "earphone.n.01": [
-    "breakable",
-    "burnable",
-    "dustyable",
-    "toggleable"
-  ],
-  "dough.n.01": [
-    "burnable",
-    "cookable",
-    "freezable",
-    "perishable"
-  ],
-  "strawberry.n.01": [
-    "burnable",
-    "cookable",
-    "freezable",
-    "perishable"
-  ],
-  "wicker.n.02": [
-    "burnable",
-    "dustyable",
-    "stainable",
-    "soakable"
-  ],
-  "prawn.n.01": [
-    "breakable",
-    "burnable",
-    "cookable",
-    "freezable",
-    "perishable"
-  ],
-  "personal_computer.n.01": [
-    "breakable",
-    "dustyable",
-    "timeSetable",
-    "toggleable"
-  ],
-  "peg.n.01": [
-    "burnable",
-    "dustyable",
-    "stainable"
-  ],
-  "egg_yolk.n.01": [
-    "breakable",
-    "burnable",
-    "cookable",
-    "freezable",
-    "liquid",
-    "perishable"
-  ],
-  "noodle.n.01": [
-    "breakable",
-    "burnable",
-    "cookable",
-    "freezable",
-    "perishable",
-    "soakable"
-  ],
-  "fireplace.n.01": [
-    "dustyable",
-    "stainable"
-  ],
-  "sandal.n.01": [
-    "dustyable",
-    "stainable"
-  ],
-  "swimsuit.n.01": [
-    "burnable",
-    "stainable"
-  ],
-  "hamper.n.02": [
-    "dustyable",
-    "stainable"
-  ],
-  "peeler.n.03": [
-    "stainable"
-  ],
-  "gasket.n.01": [
-    "burnable",
-    "stainable"
-  ],
-  "bird_feeder.n.01": [
-    "dustyable",
-    "stainable"
-  ],
-  "clothesline.n.01": [
-    "burnable",
-    "dustyable",
-    "stainable"
-  ],
-  "wheat.n.02": [
-    "burnable",
-    "cookable",
-    "freezable",
-    "perishable",
-    "soakable"
-  ],
-  "plush.n.01": [
-    "burnable",
-    "stainable",
-    "soakable"
-  ],
-  "bandage.n.01": [
-    "breakable",
-    "burnable",
-    "stainable",
-    "soakable"
-  ],
-  "brine.n.02": [
-    "cookable",
-    "freezable",
-    "liquid",
-    "perishable"
-  ],
-  "papaya.n.02": [
-    "breakable",
-    "burnable",
-    "cookable",
-    "freezable",
-    "perishable"
-  ],
-  "apricot.n.02": [
-    "breakable",
-    "burnable",
-    "cookable",
-    "freezable",
-    "perishable"
-  ],
-  "highlighter.n.02": [
-    "breakable",
-    "dustyable",
-    "stainable"
-  ],
-  "foliation.n.03": [
-    "burnable",
-    "perishable"
-  ],
-  "lipstick.n.01": [
-    "breakable",
-    "perishable"
-  ],
-  "blueberry.n.02": [
-    "breakable",
-    "burnable",
-    "cookable",
-    "freezable",
-    "perishable"
-  ],
-  "salsa.n.01": [
-    "burnable",
-    "cookable",
-    "freezable",
-    "liquid",
-    "perishable"
-  ],
-  "sill.n.01": [
-    "freezable",
-    "stainable"
-  ],
-  "globe.n.03": [
-    "breakable",
-    "dustyable",
-    "stainable"
-  ],
-  "paprika.n.02": [
-    "freezable",
-    "perishable"
-  ],
-  "tart.n.03": [
-    "breakable",
-    "burnable",
-    "cookable",
-    "freezable",
-    "perishable"
-  ],
-  "khaki.n.01": [
-    "burnable",
-    "stainable"
-  ],
-  "ointment.n.01": [
-    "burnable",
-    "freezable",
-    "perishable"
-  ],
-  "bacon.n.01": [
-    "breakable",
-    "burnable",
-    "cookable",
-    "freezable",
-    "perishable"
-  ],
-  "sunscreen.n.01": [
-    "freezable",
-    "liquid",
-    "perishable"
-  ],
-  "carryall.n.01": [
-    "breakable",
-    "burnable",
-    "dustyable",
-    "stainable"
-  ],
-  "turnbuckle.n.01": [
-    "dustyable",
-    "screwable",
-    "stainable"
-  ],
-  "bicycle.n.01": [
-    "dustyable",
-    "stainable"
-  ],
-  "pumpkin.n.02": [
-    "breakable",
-    "burnable",
-    "cookable",
-    "freezable",
-    "perishable"
-  ],
-  "salmon.n.03": [
-    "burnable",
-    "cookable",
-    "freezable",
-    "perishable"
-  ],
-  "earring.n.01": [
-    "breakable",
-    "dustyable",
-    "stainable"
-  ],
-  "pantyhose.n.01": [
-    "burnable",
-    "stainable",
-    "soakable"
-  ],
-  "railing.n.01": [
-    "dustyable",
-    "stainable"
-  ],
-  "calculator.n.02": [
-    "breakable",
-    "dustyable",
-    "toggleable"
-  ],
-  "vase.n.01": [
-    "breakable",
-    "dustyable",
-    "stainable"
-  ],
-  "headboard.n.01": [
-    "burnable",
-    "dustyable",
-    "stainable"
-  ],
-  "granule.n.01": [],
-  "sequin.n.01": [
-    "breakable",
-    "burnable",
-    "dustyable"
-  ],
-  "shovel.n.01": [
-    "breakable",
-    "stainable"
-  ],
-  "punch.n.02": [
-    "freezable",
-    "liquid",
-    "perishable"
-  ],
-  "nylon.n.02": [
-    "breakable",
-    "burnable",
-    "stainable"
-  ],
-  "rayon.n.01": [
-    "burnable",
-    "stainable"
-  ],
-  "baseball.n.02": [
-    "burnable",
-    "dustyable",
-    "stainable"
-  ],
-  "sketch.n.01": [
-    "breakable",
-    "burnable"
-  ],
-  "stapler.n.01": [
-    "breakable",
-    "dustyable",
-    "stainable"
-  ],
-  "deck.n.01": [
-    "dustyable",
-    "stainable"
-  ],
-  "cupcake.n.01": [
-    "breakable",
-    "burnable",
-    "cookable",
-    "freezable",
-    "perishable",
-    "soakable"
-  ],
-  "keyboard.n.01": [
-    "breakable",
-    "dustyable"
-  ],
-  "mitten.n.01": [
-    "burnable",
-    "stainable",
-    "soakable"
-  ],
-  "burlap.n.01": [
-    "burnable",
-    "stainable"
-  ],
-  "uniform.n.01": [
-    "burnable",
-    "dustyable",
-    "stainable",
-    "soakable"
-  ],
-  "zucchini.n.02": [
-    "burnable",
-    "cookable",
-    "freezable",
-    "perishable",
-    "stainable"
-  ],
-  "rosemary.n.02": [
-    "breakable",
-    "burnable",
-    "cookable",
-    "freezable",
-    "perishable"
-  ],
-  "raisin.n.01": [
-    "burnable",
-    "cookable",
-    "freezable",
-    "perishable",
-    "soakable"
-  ],
-  "watermelon.n.02": [
-    "breakable",
-    "burnable",
-    "cookable",
-    "freezable",
-    "perishable"
-  ],
-  "kosher.n.01": [],
-  "saw.n.02": [
-    "dustyable",
-    "stainable"
-  ],
-  "fur.n.03": [
-    "burnable",
-    "dustyable",
-    "stainable",
-    "soakable"
-  ],
-  "batter.n.02": [
-    "cookable",
-    "freezable",
-    "liquid",
-    "perishable"
-  ],
-  "mixer.n.04": [
-    "dustyable",
-    "stainable"
-  ],
-  "fuse.n.01": [
-    "burnable",
-    "toggleable"
-  ],
-  "suede_cloth.n.01": [
-    "burnable",
-    "dustyable",
-    "stainable"
-  ],
-  "duffel_bag.n.01": [
-    "burnable",
-    "dustyable",
-    "stainable",
-    "soakable"
-  ],
-  "tinsel.n.02": [
-    "burnable",
-    "dustyable"
-  ],
-  "dolly.n.02": [
-    "dustyable",
-    "stainable"
-  ],
-  "scanner.n.02": [
-    "breakable",
-    "dustyable",
-    "toggleable"
-  ],
-  "cellophane.n.01": [
-    "breakable",
-    "burnable",
-    "dustyable"
-  ],
-  "sweetening.n.01": [
-    "freezable",
-    "perishable"
-  ],
-  "pita.n.01": [
-    "breakable",
-    "burnable",
-    "cookable",
-    "freezable",
-    "perishable",
-    "soakable"
-  ],
-  "chickpea.n.03": [
-    "breakable",
-    "burnable",
-    "cookable",
-    "freezable",
-    "perishable"
-  ],
-  "dill.n.02": [
-    "breakable",
-    "burnable",
-    "cookable",
-    "freezable",
-    "perishable"
-  ],
-  "velcro.n.01": [
-    "burnable",
-    "dustyable",
-    "stainable"
-  ],
-  "clog.n.02": [
-    "breakable",
-    "burnable",
-    "freezable",
-    "stainable"
-  ],
-  "drum_sander.n.01": [
-    "dustyable",
-    "stainable",
-    "toggleable"
-  ],
-  "flat_coat.n.01": [
-    "freezable",
-    "liquid",
-    "perishable"
-  ],
-  "hummus.n.01": [
-    "burnable",
-    "cookable",
-    "freezable",
-    "perishable"
-  ],
-  "router.n.02": [
-    "breakable",
-    "dustyable",
-    "toggleable"
-  ],
-  "dressing_table.n.01": [
-    "burnable",
-    "dustyable",
-    "stainable"
-  ],
-  "tripod.n.01": [
-    "dustyable",
-    "stainable"
-  ],
-  "marshmallow.n.01": [
-    "breakable",
-    "burnable",
-    "cookable",
-    "freezable",
-    "perishable"
-  ],
-  "fillet.n.02": [
-    "breakable",
-    "burnable",
-    "cookable",
-    "freezable",
-    "perishable",
-    "soakable"
-  ],
-  "parmesan.n.01": [
-    "breakable",
-    "burnable",
-    "cookable",
-    "freezable",
-    "perishable"
-  ],
-  "kale.n.03": [
-    "breakable",
-    "burnable",
-    "cookable",
-    "freezable",
-    "perishable"
-  ],
-  "cheddar.n.02": [
-    "breakable",
-    "burnable",
-    "cookable",
-    "freezable",
-    "perishable"
-  ],
-  "cone.n.01": [
-    "breakable",
-    "burnable",
-    "cookable",
-    "dustyable",
-    "perishable",
-    "stainable"
-  ],
-  "respirator.n.01": [
-    "breakable",
-    "burnable",
-    "dustyable",
-    "stainable"
-  ],
-  "gauze.n.02": [
-    "burnable",
-    "dustyable",
-    "stainable",
-    "soakable"
-  ],
-  "gauze.n.01": [
-    "burnable",
-    "dustyable",
-    "stainable",
-    "soakable"
-  ],
-  "runner.n.09": [
-    "dustyable",
-    "stainable"
-  ],
-  "granola.n.01": [
-    "breakable",
-    "burnable",
-    "cookable",
-    "perishable"
-  ],
-  "margarine.n.01": [
-    "cookable",
-    "freezable",
-    "perishable"
-  ],
-  "mantel.n.01": [
-    "burnable",
-    "dustyable",
-    "stainable",
-    "soakable"
-  ],
-  "pendulum.n.01": [
-    "dustyable",
-    "stainable",
-    "timeSetable",
-    "toggleable"
-  ],
-  "drawstring.n.01": [
-    "burnable",
-    "stainable",
-    "soakable"
-  ],
-  "pulp.n.01": [
-    "breakable",
-    "burnable",
-    "freezable",
-    "perishable"
-  ],
-  "pegboard.n.01": [
-    "burnable",
-    "dustyable",
-    "stainable"
-  ],
-  "barley.n.01": [
-    "breakable",
-    "burnable",
-    "cookable",
-    "freezable",
-    "perishable",
-    "soakable"
-  ],
-  "compressor.n.01": [
-    "dustyable",
-    "stainable"
-  ],
-  "caramel.n.02": [
-    "burnable",
-    "cookable",
-    "freezable",
-    "liquid",
-    "perishable"
-  ],
-  "french_dressing.n.01": [
-    "cookable",
-    "freezable",
-    "liquid",
-    "perishable"
-  ],
-  "padding.n.01": [
-    "burnable",
-    "dustyable",
-    "stainable",
-    "soakable"
-  ],
-  "videodisk.n.01": [
-    "breakable",
-    "burnable",
-    "dustyable"
-  ],
-  "tortilla.n.01": [
-    "breakable",
-    "burnable",
-    "cookable",
-    "freezable",
-    "perishable",
-    "soakable"
-  ],
-  "nutcracker.n.01": [
-    "breakable",
-    "dustyable",
-    "stainable"
-  ],
-  "caliper.n.01": [
-    "dustyable",
-    "stainable"
-  ],
-  "doorknob.n.01": [
-    "dustyable",
-    "screwable",
-    "stainable",
-    "toggleable"
-  ],
-  "ham.n.01": [
-    "burnable",
-    "cookable",
-    "freezable",
-    "perishable",
-    "stainable"
-  ],
-  "wallet.n.01": [
-    "burnable",
-    "dustyable"
-  ],
-  "pea.n.01": [
-    "breakable",
-    "burnable",
-    "cookable",
-    "freezable",
-    "perishable"
-  ],
-  "tartan.n.01": [
-    "burnable",
-    "stainable",
-    "soakable"
-  ],
-  "diaper.n.01": [
-    "burnable",
-    "soakable"
-  ],
-  "mouse.n.04": [
-    "breakable",
-    "burnable",
-    "dustyable",
-    "stainable",
-    "toggleable"
-  ],
-  "mango.n.02": [
-    "breakable",
-    "burnable",
-    "cookable",
-    "freezable",
-    "perishable"
-  ],
-  "sack.n.01": [
-    "burnable",
-    "stainable"
-  ],
-  "crank.n.04": [
-    "breakable",
-    "dustyable",
-    "screwable",
-    "stainable"
-  ],
-  "rum.n.01": [
-    "burnable",
-    "cookable",
-    "freezable",
-    "liquid",
-    "perishable"
-  ],
-  "crock.n.03": [
-    "breakable",
-    "dustyable",
-    "stainable"
-  ],
-  "cooler.n.01": [
-    "dustyable",
-    "stainable"
-  ],
-  "drum.n.04": [
-    "breakable",
-    "burnable",
-    "dustyable",
-    "stainable"
-  ],
-  "watchband.n.01": [
-    "breakable",
-    "dustyable",
-    "stainable"
-  ],
-  "cheesecloth.n.01": [
-    "burnable",
-    "stainable",
-    "soakable"
-  ],
-  "beam.n.02": [
-    "burnable",
-    "dustyable"
-  ],
-  "firewall.n.03": [
-    "toggleable"
-  ],
-  "sieve.n.01": [
-    "stainable"
-  ],
-  "detector.n.01": [
-    "toggleable"
-  ],
-  "cart.n.01": [
-    "stainable"
-  ],
-  "hoop.n.02": [
-    "dustyable",
-    "stainable"
-  ],
-  "jigsaw.n.02": [
-    "breakable",
-    "dustyable",
-    "stainable",
-    "toggleable"
-  ],
-  "hamburger.n.01": [
-    "burnable",
-    "cookable",
-    "freezable",
-    "perishable",
-    "soakable"
-  ],
-  "yardstick.n.02": [
-    "breakable",
-    "burnable",
-    "dustyable",
-    "stainable"
-  ],
-  "upholstery.n.01": [
-    "breakable",
-    "burnable",
-    "dustyable",
-    "stainable"
-  ],
-  "cashmere.n.01": [
-    "burnable",
-    "dustyable",
-    "stainable",
-    "soakable"
-  ],
-  "lego.n.01": [
-    "burnable",
-    "dustyable",
-    "stainable"
-  ],
-  "puree.n.01": [
-    "burnable",
-    "cookable",
-    "freezable",
-    "liquid",
-    "perishable"
-  ],
-  "chutney.n.01": [
-    "burnable",
-    "cookable",
-    "freezable",
-    "liquid",
-    "perishable"
-  ],
-  "terry.n.02": [
-    "burnable",
-    "dustyable",
-    "stainable",
-    "soakable"
-  ],
-  "tumbler.n.02": [
-    "breakable",
-    "dustyable",
-    "stainable"
-  ],
-  "rake.n.03": [
-    "burnable",
-    "stainable"
-  ],
-  "trophy.n.02": [
-    "breakable",
-    "dustyable",
-    "stainable"
-  ],
-  "stamp.n.08": [
-    "breakable",
-    "burnable"
-  ],
-  "opener.n.03": [
-    "dustyable",
-    "stainable"
-  ],
-  "pincer.n.01": [
-    "dustyable",
-    "stainable"
-  ],
-  "thumbtack.n.01": [
-    "dustyable",
-    "screwable"
-  ],
-  "applesauce.n.01": [
-    "burnable",
-    "cookable",
-    "freezable",
-    "liquid",
-    "perishable"
-  ],
-  "monitor.n.04": [
-    "breakable",
-    "dustyable",
-    "timeSetable",
-    "toggleable"
-  ],
-  "nipple.n.02": [
-    "burnable",
-    "stainable"
-  ],
-  "boiler.n.01": [
-    "burnable",
-    "dustyable",
-    "stainable",
-    "toggleable"
-  ],
-  "glaze.n.01": [
-    "burnable",
-    "cookable",
-    "freezable",
-    "liquid",
-    "perishable"
-  ],
-  "shellac.n.02": [
-    "breakable",
-    "burnable",
-    "liquid"
-  ],
-  "varnish.n.01": [
-    "burnable",
-    "freezable",
-    "liquid"
-  ],
-  "spine.n.04": [
-    "breakable"
-  ],
-  "slat.n.01": [
-    "breakable",
-    "burnable",
-    "dustyable",
-    "stainable"
-  ],
-  "jaw.n.03": [
-    "dustyable",
-    "stainable"
-  ],
-  "football.n.02": [
-    "burnable",
-    "dustyable",
-    "stainable"
-  ],
-  "headband.n.01": [
-    "burnable",
-    "dustyable",
-    "soakable"
-  ],
-  "walnut.n.01": [
-    "breakable",
-    "burnable",
-    "cookable",
-    "perishable"
-  ],
-  "asparagus.n.02": [
-    "burnable",
-    "cookable",
-    "freezable",
-    "perishable"
-  ],
-  "flannel.n.01": [
-    "burnable",
-    "stainable"
-  ],
-  "ice_lolly.n.01": [
-    "breakable",
-    "coldSource",
-    "freezable",
-    "perishable"
-  ],
-  "knickknack.n.01": [
-    "breakable",
-    "burnable",
-    "dustyable"
-  ],
-  "paper_clip.n.01": [
-    "breakable"
-  ],
-  "sprout.n.02": [
-    "breakable",
-    "burnable",
-    "cookable",
-    "freezable",
-    "perishable"
-  ],
-  "lasagna.n.01": [
-    "burnable",
-    "cookable",
-    "freezable",
-    "perishable"
-  ],
-  "melon.n.01": [
-    "burnable",
-    "freezable",
-    "perishable",
-    "stainable"
-  ],
-  "nightgown.n.01": [
-    "burnable",
-    "stainable"
-  ],
-  "novel.n.02": [
-    "burnable",
-    "dustyable"
-  ],
-  "frill.n.03": [
-    "burnable",
-    "dustyable",
-    "stainable",
-    "soakable"
-  ],
-  "shoebox.n.02": [
-    "breakable",
-    "burnable",
-    "dustyable",
-    "soakable"
-  ],
-  "liquid_crystal_display.n.01": [
-    "breakable",
-    "dustyable",
-    "stainable",
-    "toggleable"
-  ],
-  "magnet.n.01": [
-    "dustyable",
-    "stainable"
-  ],
-  "remote_control.n.01": [
-    "breakable",
-    "dustyable",
-    "stainable",
-    "toggleable"
-  ],
-  "fleece.n.03": [
-    "burnable",
-    "stainable"
-  ],
-  "raincoat.n.01": [
-    "burnable",
-    "stainable"
-  ],
-  "slipper.n.01": [
-    "burnable",
-    "dustyable",
-    "stainable"
-  ],
-  "tenderloin.n.02": [
-    "burnable",
-    "cookable",
-    "freezable",
-    "perishable",
-    "soakable"
-  ],
-  "robe.n.01": [
-    "burnable",
-    "stainable",
-    "soakable"
-  ],
-  "bench.n.01": [
-    "burnable",
-    "dustyable",
-    "stainable"
-  ],
-  "insole.n.01": [
-    "burnable",
-    "stainable"
-  ],
-  "brew.n.01": [
-    "burnable",
-    "cookable",
-    "freezable",
-    "liquid",
-    "perishable"
-  ],
-  "axle.n.01": [
-    "screwable",
-    "stainable"
-  ],
-  "teacup.n.02": [
-    "breakable",
-    "dustyable",
-    "stainable"
-  ],
-  "espresso.n.01": [
-    "burnable",
-    "cookable",
-    "freezable",
-    "liquid",
-    "perishable"
-  ],
-  "marjoram.n.02": [
-    "breakable",
-    "burnable",
-    "cookable",
-    "freezable",
-    "perishable"
-  ],
-  "beet.n.02": [
-    "breakable",
-    "burnable",
-    "cookable",
-    "freezable",
-    "perishable",
-    "stainable"
-  ],
-  "macaroni.n.02": [
-    "breakable",
-    "burnable",
-    "cookable",
-    "freezable",
-    "perishable",
-    "soakable"
-  ],
-  "topper.n.05": [
-    "breakable",
-    "burnable",
-    "dustyable",
-    "stainable"
-  ],
-  "saucer.n.02": [
-    "breakable",
-    "dustyable",
-    "stainable"
-  ],
-  "portrait.n.02": [
-    "breakable",
-    "burnable",
-    "dustyable"
-  ],
-  "cabbage.n.01": [
-    "breakable",
-    "burnable",
-    "cookable",
-    "freezable",
-    "perishable",
-    "stainable"
-  ],
-  "sweatshirt.n.01": [
-    "burnable",
-    "stainable"
-  ],
-  "background.n.07": [
-    "burnable",
-    "dustyable",
-    "stainable",
-    "toggleable"
-  ],
-  "mozzarella.n.01": [
-    "breakable",
-    "burnable",
-    "cookable",
-    "freezable",
-    "perishable"
-  ],
-  "tampon.n.01": [
-    "breakable",
-    "burnable",
-    "soakable"
-  ],
-  "facsimile.n.02": [
-    "burnable",
-    "dustyable",
-    "stainable",
-    "toggleable"
-  ],
-  "shoelace.n.01": [
-    "burnable",
-    "stainable",
-    "soakable"
-  ],
-  "hubcap.n.01": [
-    "dustyable",
-    "stainable"
-  ],
-  "hay.n.01": [
-    "burnable",
-    "soakable"
-  ],
-  "windshield_wiper.n.01": [
-    "breakable",
-    "stainable"
-  ],
-  "stake.n.05": [
-    "burnable",
-    "dustyable"
-  ],
-  "muslin.n.01": [
-    "burnable",
-    "stainable",
-    "soakable"
-  ],
-  "fountain.n.03": [
-    "dustyable",
-    "stainable"
-  ],
-  "lamb.n.05": [
-    "burnable",
-    "cookable",
-    "freezable",
-    "perishable"
-  ],
-  "ratchet.n.01": [
-    "dustyable",
-    "screwable",
-    "stainable"
-  ],
-  "antenna.n.01": [
-    "breakable",
-    "dustyable",
-    "stainable",
-    "toggleable"
-  ],
-  "cornmeal.n.01": [
-    "burnable",
-    "cookable",
-    "perishable",
-    "soakable"
-  ],
-  "ramp.n.01": [
-    "stainable"
-  ],
-  "snake.n.05": [
-    "burnable",
-    "cookable",
-    "freezable",
-    "perishable"
-  ],
-  "carafe.n.01": [
-    "breakable",
-    "dustyable",
-    "stainable"
-  ],
-  "shaver.n.03": [
-    "dustyable",
-    "slicer",
-    "stainable"
-  ],
-  "pane.n.01": [
-    "breakable",
-    "dustyable",
-    "stainable"
-  ],
-  "piano.n.01": [
-    "breakable",
-    "burnable",
-    "dustyable"
-  ],
-  "doll.n.01": [
-    "breakable",
-    "burnable",
-    "dustyable",
-    "stainable"
-  ],
-  "cos.n.02": [
-    "breakable",
-    "burnable",
-    "cookable",
-    "freezable",
-    "perishable"
-  ],
-  "ranch.n.01": [
-    "freezable",
-    "liquid",
-    "perishable"
-  ],
-  "freshener.n.01": [
-    "burnable",
-    "liquid"
-  ],
-  "aerosol.n.02": [
-    "burnable"
-  ],
-  "adapter.n.02": [
-    "dustyable",
-    "toggleable"
-  ],
-  "beading.n.01": [
-    "breakable"
-  ],
-  "embroidery.n.02": [
-    "breakable",
-    "burnable",
-    "dustyable",
-    "stainable"
-  ],
-  "caper.n.02": [
-    "burnable",
-    "cookable",
-    "freezable",
-    "perishable"
-  ],
-  "thyme.n.02": [
-    "burnable",
-    "perishable"
-  ],
-  "coriander.n.03": [
-    "burnable",
-    "cookable",
-    "freezable",
-    "perishable"
-  ],
-  "radish.n.01": [
-    "burnable",
-    "cookable",
-    "freezable",
-    "perishable",
-    "stainable"
-  ],
-  "oat.n.02": [
-    "burnable",
-    "cookable",
-    "perishable",
-    "soakable"
-  ],
-  "hub.n.01": [
-    "dustyable",
-    "stainable",
-    "toggleable"
-  ],
-  "chop.n.02": [
-    "burnable",
-    "cookable",
-    "freezable",
-    "perishable",
-    "stainable"
-  ],
-  "apron.n.01": [
-    "burnable",
-    "dustyable",
-    "stainable",
-    "soakable"
-  ],
-  "liquor.n.01": [
-    "burnable",
-    "liquid",
-    "perishable"
-  ],
-  "briefcase.n.01": [
-    "burnable",
-    "dustyable",
-    "stainable"
-  ],
-  "cobweb.n.03": [
-    "breakable",
-    "burnable"
-  ],
-  "cleaver.n.01": [
-    "dustyable",
-    "slicer",
-    "stainable"
-  ],
-  "envelope.n.01": [
-    "breakable",
-    "burnable",
-    "soakable"
-  ],
-  "coca_cola.n.01": [
-    "freezable",
-    "liquid",
-    "perishable"
-  ],
-  "cringle.n.01": [
-    "dustyable",
-    "screwable",
-    "stainable"
-  ],
-  "sorter.n.02": [
-    "dustyable",
-    "stainable",
-    "toggleable"
-  ],
-  "mural.n.01": [
-    "dustyable",
-    "stainable"
-  ],
-  "biscuit.n.01": [
-    "breakable",
-    "burnable",
-    "cookable",
-    "freezable",
-    "perishable",
-    "soakable"
-  ],
-  "thermostat.n.01": [
-    "breakable",
-    "dustyable",
-    "toggleable"
-  ],
-  "cornice.n.01": [
-    "burnable",
-    "dustyable",
-    "stainable",
-    "soakable"
-  ],
-  "lingerie.n.01": [
-    "burnable",
-    "stainable",
-    "soakable"
-  ],
-  "blackberry.n.01": [
-    "burnable",
-    "cookable",
-    "freezable",
-    "perishable"
-  ],
-  "toggle_switch.n.01": [
-    "toggleable"
-  ],
-  "slate.n.01": [
-    "breakable",
-    "dustyable",
-    "stainable"
-  ],
-  "shim.n.01": [
-    "breakable",
-    "burnable",
-    "dustyable",
-    "stainable"
-  ],
-  "carpet_pad.n.01": [
-    "burnable",
-    "dustyable",
-    "stainable",
-    "soakable"
-  ],
-  "sawhorse.n.01": [
-    "burnable",
-    "dustyable",
-    "stainable"
-  ],
-  "straightener.n.01": [
-    "dustyable",
-    "toggleable"
-  ],
-  "gown.n.05": [
-    "burnable",
-    "dustyable",
-    "stainable",
-    "soakable"
-  ],
-  "griddle.n.01": [
-    "dustyable",
-    "stainable",
-    "toggleable"
-  ],
-  "shaker.n.03": [
-    "dustyable",
-    "screwable",
-    "stainable"
-  ],
-  "shield.n.01": [
-    "dustyable",
-    "stainable"
-  ],
-  "light-emitting_diode.n.01": [
-    "breakable",
-    "dustyable",
-    "toggleable"
-  ],
-  "sash.n.01": [
-    "burnable",
-    "dustyable",
-    "stainable",
-    "soakable"
-  ],
-  "footboard.n.02": [
-    "burnable",
-    "dustyable",
-    "stainable"
-  ],
-  "confetti.n.01": [
-    "burnable"
-  ],
-  "sirloin.n.01": [
-    "burnable",
-    "cookable",
-    "freezable",
-    "perishable"
-  ],
-  "relish.n.02": [
-    "freezable",
-    "perishable"
-  ],
-  "coaster.n.03": [
-    "breakable",
-    "burnable",
-    "dustyable",
-    "stainable"
-  ],
-  "seltzer.n.01": [
-    "freezable",
-    "liquid",
-    "perishable"
-  ],
-  "buttermilk.n.01": [
-    "cookable",
-    "freezable",
-    "liquid",
-    "perishable"
-  ],
-  "ski.n.01": [
-    "burnable",
-    "dustyable",
-    "stainable"
-  ],
-  "doorjamb.n.01": [
-    "burnable",
-    "dustyable"
-  ],
-  "plumbing.n.01": [
-    "breakable",
-    "dustyable",
-    "stainable"
-  ],
-  "eiderdown.n.01": [
-    "burnable",
-    "dustyable",
-    "stainable"
-  ],
-  "lampshade.n.01": [
-    "breakable",
-    "burnable",
-    "dustyable",
-    "screwable",
-    "stainable"
-  ],
-  "guitar.n.01": [
-    "breakable",
-    "burnable",
-    "dustyable",
-    "stainable"
-  ],
-  "computer_keyboard.n.01": [
-    "dustyable",
-    "stainable"
-  ],
-  "denture.n.01": [
-    "breakable",
-    "stainable"
-  ],
-  "loaf_of_bread.n.01": [
-    "breakable",
-    "burnable",
-    "cookable",
-    "freezable",
-    "perishable",
-    "soakable"
-  ],
-  "lentil.n.01": [
-    "burnable",
-    "cookable",
-    "freezable",
-    "perishable",
-    "soakable"
-  ],
-  "cinder.n.01": [
-    "breakable",
-    "burnable",
-    "dustyable"
-  ],
-  "bookend.n.01": [
-    "dustyable",
-    "stainable"
-  ],
-  "cantaloup.n.02": [
-    "burnable",
-    "cookable",
-    "freezable",
-    "perishable",
-    "stainable"
-  ],
-  "paperback_book.n.01": [
-    "burnable",
-    "dustyable",
-    "soakable"
-  ],
-  "floorboard.n.02": [
-    "burnable",
-    "dustyable",
-    "stainable"
-  ],
-  "scotch.n.02": [
-    "burnable",
-    "cookable",
-    "freezable",
-    "liquid",
-    "perishable"
-  ],
-  "clasp.n.01": [
-    "breakable",
-    "dustyable",
-    "stainable"
-  ],
-  "curry.n.01": [
-    "burnable",
-    "cookable",
-    "freezable",
-    "perishable"
-  ],
-  "cognac.n.01": [
-    "burnable",
-    "freezable",
-    "liquid",
-    "perishable"
-  ],
-  "carpet_sweeper.n.01": [
-    "burnable"
-  ],
-  "ladle.n.01": [
-    "dustyable",
-    "stainable"
-  ],
-  "sausage.n.01": [
-    "breakable",
-    "burnable",
-    "cookable",
-    "freezable",
-    "perishable"
-  ],
-  "crowbar.n.01": [
-    "dustyable",
-    "stainable"
-  ],
-  "webbing.n.03": [
-    "burnable",
-    "dustyable",
-    "stainable",
-    "soakable"
-  ],
-  "pudding.n.03": [
-    "burnable",
-    "cookable",
-    "freezable",
-    "perishable"
-  ],
-  "stereo.n.01": [
-    "breakable",
-    "burnable",
-    "dustyable",
-    "stainable",
-    "toggleable"
-  ],
-  "armoire.n.01": [
-    "burnable",
-    "dustyable",
-    "stainable"
-  ],
-  "meatball.n.01": [
-    "burnable",
-    "cookable",
-    "freezable",
-    "perishable"
-  ],
-  "sushi.n.01": [
-    "burnable",
-    "cookable",
-    "freezable",
-    "perishable"
-  ],
-  "cologne.n.02": [
-    "burnable",
-    "freezable",
-    "liquid",
-    "perishable"
-  ],
-  "baguet.n.01": [
-    "breakable",
-    "burnable",
-    "cookable",
-    "freezable",
-    "perishable",
-    "soakable"
-  ],
-  "fennel.n.02": [
-    "burnable",
-    "cookable",
-    "freezable",
-    "perishable",
-    "stainable"
-  ],
-  "allspice.n.03": [
-    "burnable",
-    "perishable"
-  ],
-  "squash.n.02": [
-    "burnable",
-    "cookable",
-    "freezable",
-    "perishable",
-    "stainable"
-  ],
-  "corkscrew.n.01": [
-    "burnable",
-    "dustyable",
-    "screwable",
-    "stainable"
-  ],
-  "gingham.n.01": [
-    "burnable",
-    "dustyable",
-    "stainable"
-  ],
-  "scrapbook.n.01": [
-    "burnable",
-    "dustyable"
-  ],
-  "jewel.n.01": [
-    "breakable",
-    "dustyable",
-    "stainable"
-  ],
-  "bangle.n.02": [
-    "breakable",
-    "dustyable",
-    "stainable"
-  ],
-  "cradle.n.01": [
-    "breakable",
-    "burnable",
-    "dustyable",
-    "stainable"
-  ],
-  "doormat.n.02": [
-    "burnable",
-    "dustyable",
-    "stainable"
-  ],
-  "tabbouleh.n.01": [
-    "burnable",
-    "freezable",
-    "perishable"
-  ],
-  "oatmeal.n.01": [
-    "burnable",
-    "cookable",
-    "freezable",
-    "perishable",
-    "soakable"
-  ],
-  "ravioli.n.01": [
-    "burnable",
-    "cookable",
-    "freezable",
-    "perishable"
-  ],
-  "cornbread.n.01": [
-    "breakable",
-    "burnable",
-    "cookable",
-    "freezable",
-    "perishable",
-    "soakable"
-  ],
-  "fig.n.04": [
-    "burnable",
-    "cookable",
-    "freezable",
-    "perishable"
-  ],
-  "fence.n.01": [
-    "burnable",
-    "dustyable",
-    "stainable"
-  ],
-  "eyeliner.n.01": [
-    "breakable",
-    "burnable",
-    "dustyable"
-  ],
-  "bikini.n.02": [
-    "burnable",
-    "stainable",
-    "soakable"
-  ],
-  "collage.n.01": [
-    "breakable",
-    "burnable",
-    "dustyable"
-  ],
-  "jamb.n.01": [
-    "burnable",
-    "dustyable",
-    "stainable"
-  ],
-  "piston.n.02": [
-    "dustyable",
-    "stainable"
-  ],
-  "ashcan.n.01": [
-    "dustyable",
-    "stainable"
-  ],
-  "cigarette.n.01": [
-    "breakable",
-    "burnable",
-    "perishable"
-  ],
-  "hygrometer.n.01": [
-    "breakable",
-    "dustyable",
-    "stainable",
-    "toggleable"
-  ],
-  "broth.n.01": [
-    "cookable",
-    "freezable",
-    "liquid",
-    "perishable"
-  ],
-  "mousse.n.01": [
-    "cookable",
-    "freezable",
-    "perishable"
-  ],
-  "reamer.n.01": [
-    "dustyable",
-    "screwable",
-    "stainable",
-    "toggleable"
-  ],
-  "chisel.n.01": [
-    "dustyable",
-    "stainable",
-    "slicer"
-  ],
-  "lanolin.n.02": [
-    "burnable",
-    "freezable",
-    "liquid",
-    "perishable"
-  ],
-  "balloon.n.02": [
-    "burnable",
-    "dustyable"
-  ],
-  "firework.n.01": [
-    "burnable"
-  ],
-  "purifier.n.01": [
-    "dustyable",
-    "stainable",
-    "toggleable"
-  ],
-  "marinara.n.01": [
-    "burnable",
-    "cookable",
-    "freezable",
-    "liquid",
-    "perishable"
-  ],
-  "mushroom.n.05": [
-    "breakable",
-    "burnable",
-    "cookable",
-    "freezable",
-    "perishable",
-    "soakable"
-  ],
-  "bannister.n.02": [
-    "burnable",
-    "dustyable",
-    "stainable"
-  ],
-  "pancake.n.01": [
-    "breakable",
-    "burnable",
-    "cookable",
-    "freezable",
-    "perishable",
-    "soakable"
-  ],
-  "canola_oil.n.01": [
-    "burnable",
-    "freezable",
-    "liquid",
-    "perishable"
-  ],
-  "teapot.n.01": [
-    "breakable",
-    "dustyable",
-    "stainable"
-  ],
-  "anchovy.n.01": [
-    "breakable",
-    "burnable",
-    "cookable",
-    "freezable",
-    "perishable"
-  ],
-  "pond.n.01": [
-    "freezable",
-    "liquid"
-  ],
-  "stockpot.n.01": [
-    "dustyable",
-    "stainable"
-  ],
-  "probe.n.02": [
-    "dustyable",
-    "stainable"
-  ],
-  "masher.n.02": [
-    "stainable"
-  ],
-  "nutmeg.n.02": [
-    "perishable"
-  ],
-  "dart.n.01": [
-    "dustyable",
-    "stainable"
-  ],
-  "hedge.n.01": [
-    "burnable",
-    "perishable"
-  ],
-  "dartboard.n.01": [
-    "burnable",
-    "dustyable"
-  ],
-  "motorcycle.n.01": [
-    "dustyable",
-    "stainable",
-    "toggleable"
-  ],
-  "tequila.n.01": [
-    "burnable",
-    "freezable",
-    "liquid",
-    "perishable"
-  ],
-  "vodka.n.01": [
-    "burnable",
-    "freezable",
-    "liquid",
-    "perishable"
-  ],
-  "frisbee.n.01": [
-    "breakable",
-    "dustyable"
-  ],
-  "farfalle.n.01": [
-    "cookable",
-    "freezable",
-    "soakable"
-  ],
-  "worktable.n.01": [
-    "burnable",
-    "dustyable",
-    "stainable"
-  ],
-  "sifter.n.01": [
-    "dustyable",
-    "stainable"
-  ],
-  "turmeric.n.02": [
-    "burnable",
-    "cookable",
-    "perishable"
-  ],
-  "horseradish.n.03": [
-    "burnable",
-    "cookable",
-    "freezable",
-    "perishable",
-    "stainable"
-  ],
-  "radicchio.n.01": [
-    "burnable",
-    "cookable",
-    "freezable",
-    "perishable"
-  ],
-  "worcester_sauce.n.01": [
-    "freezable",
-    "liquid",
-    "perishable"
-  ],
-  "minibike.n.01": [
-    "dustyable",
-    "stainable",
-    "toggleable"
-  ],
-  "handlebar.n.01": [
-    "dustyable",
-    "stainable"
-  ],
-  "oxford.n.04": [
-    "burnable",
-    "dustyable",
-    "soakable"
-  ],
-  "cashew.n.02": [
-    "breakable",
-    "burnable",
-    "cookable",
-    "perishable"
-  ],
-  "shallot.n.03": [
-    "burnable",
-    "cookable",
-    "freezable",
-    "perishable"
-  ],
-  "smoothie.n.02": [
-    "freezable",
-    "liquid",
-    "perishable"
-  ],
-  "sharpener.n.01": [
-    "burnable",
-    "dustyable",
-    "stainable"
-  ],
-  "album.n.02": [
-    "burnable",
-    "dustyable"
-  ],
-  "hood.n.09": [
-    "burnable",
-    "dustyable",
-    "stainable"
-  ],
-  "oolong.n.01": [
-    "perishable",
-    "soakable"
-  ],
-  "fudge.n.01": [
-    "breakable",
-    "burnable",
-    "cookable",
-    "freezable",
-    "perishable"
-  ],
-  "modem.n.01": [
-    "breakable",
-    "dustyable",
-    "toggleable"
-  ],
-  "bidet.n.01": [
-    "burnable",
-    "dustyable",
-    "stainable"
-  ],
-  "furnace.n.01": [
-    "dustyable",
-    "stainable",
-    "toggleable"
-  ],
-  "crouton.n.01": [
-    "breakable",
-    "burnable",
-    "cookable",
-    "perishable",
-    "soakable"
-  ],
-  "cotter.n.03": [
-    "dustyable",
-    "stainable"
-  ],
-  "accelerator.n.01": [
-    "burnable",
-    "dustyable",
-    "toggleable",
-    "stainable"
-  ],
-  "accelerator.n.02": [
-    "dustyable"
-  ],
-  "capacitor.n.01": [
-    "burnable",
-    "dustyable",
-    "toggleable"
-  ],
-  "siren.n.04": [
-    "dustyable",
-    "toggleable"
-  ],
-  "recreational_vehicle.n.01": [
-    "burnable",
-    "dustyable",
-    "stainable"
-  ],
-  "lighter.n.02": [
-    "burnable",
-    "toggleable"
-  ],
-  "crossbar.n.01": [
-    "dustyable",
-    "stainable"
-  ],
-  "teddy.n.01": [
-    "burnable",
-    "dustyable",
-    "stainable",
-    "soakable"
-  ],
-  "mousetrap.n.01": [
-    "breakable",
-    "burnable",
-    "dustyable",
-    "stainable",
-    "toggleable"
-  ],
-  "brownie.n.03": [
-    "burnable",
-    "cookable",
-    "freezable",
-    "perishable"
-  ],
-  "mocha.n.03": [
-    "burnable",
-    "cookable",
-    "freezable",
-    "liquid",
-    "perishable"
-  ],
-  "sculpture.n.01": [
-    "breakable",
-    "dustyable",
-    "stainable"
-  ],
-  "putter.n.02": [
-    "dustyable",
-    "stainable"
-  ],
-  "kabob.n.01": [
-    "breakable",
-    "burnable",
-    "cookable",
-    "freezable",
-    "perishable"
-  ],
-  "faceplate.n.01": [
-    "breakable",
-    "dustyable",
-    "stainable"
-  ],
-  "grapefruit.n.02": [
-    "burnable",
-    "cookable",
-    "freezable",
-    "perishable"
-  ],
-  "duplicator.n.01": [
-    "dustyable",
-    "toggleable"
-  ],
-  "undercarriage.n.01": [
-    "stainable"
-  ],
-  "chock.n.01": [
-    "dustyable",
-    "stainable"
-  ],
-  "coloring.n.01": [
-    "liquid"
-  ],
-  "gumdrop.n.01": [
-    "cookable",
-    "freezable",
-    "perishable"
-  ],
-  "hardback.n.01": [
-    "burnable",
-    "dustyable"
-  ],
-  "stopcock.n.01": [
-    "dustyable",
-    "stainable"
-  ],
-  "fire_extinguisher.n.01": [
-    "dustyable",
-    "stainable",
-    "toggleable"
-  ],
-  "pomegranate.n.02": [
-    "burnable",
-    "cookable",
-    "freezable",
-    "perishable"
-  ],
-  "resistor.n.01": [
-    "dustyable",
-    "toggleable"
-  ],
-  "cheesecake.n.01": [
-    "burnable",
-    "cookable",
-    "freezable",
-    "perishable"
-  ],
-  "demitasse.n.02": [
-    "breakable",
-    "dustyable",
-    "stainable"
-  ],
-  "jump_suit.n.01": [
-    "burnable",
-    "stainable",
-    "soakable"
-  ],
-  "penne.n.01": [
-    "cookable",
-    "freezable",
-    "soakable"
-  ],
-  "sail.n.03": [
-    "burnable",
-    "dustyable",
-    "stainable",
-    "soakable"
-  ],
-  "trailer_truck.n.01": [
-    "dustyable",
-    "stainable",
-    "toggleable"
-  ],
-  "sprocket.n.01": [
-    "dustyable",
-    "screwable",
-    "stainable"
-  ],
-  "pulley.n.01": [
-    "dustyable",
-    "stainable"
-  ],
-  "semigloss.n.01": [
-    "liquid"
-  ],
-  "dander.n.01": [
-    "burnable",
-    "dustyable"
-  ],
-  "dampener.n.01": [
-    "stainable"
-  ],
-  "firebox.n.01": [
-    "dustyable",
-    "stainable"
-  ],
-  "tabasco.n.02": [
-    "freezable",
-    "liquid",
-    "perishable"
-  ],
-  "tulle.n.01": [
-    "breakable",
-    "burnable",
-    "dustyable",
-    "stainable",
-    "soakable"
-  ],
-  "tent.n.01": [
-    "burnable",
-    "dustyable",
-    "stainable",
-    "soakable"
-  ],
-  "voltmeter.n.01": [
-    "dustyable",
-    "stainable",
-    "toggleable"
-  ],
-  "clamshell.n.02": [
-    "breakable",
-    "dustyable",
-    "stainable"
-  ],
-  "wastepaper_basket.n.01": [
-    "burnable",
-    "dustyable",
-    "stainable"
-  ],
-  "tidy.n.01": [
-    "breakable",
-    "burnable",
-    "dustyable"
-  ],
-  "decaffeinated_coffee.n.01": [
-    "burnable",
-    "cookable",
-    "freezable",
-    "liquid",
-    "perishable"
-  ],
-  "frappe.n.01": [
-    "freezable",
-    "liquid",
-    "perishable"
-  ],
-  "cream_pitcher.n.01": [
-    "breakable",
-    "dustyable",
-    "stainable"
-  ],
-  "percolator.n.01": [
-    "dustyable",
-    "stainable",
-    "toggleable"
-  ],
-  "monocle.n.01": [
-    "breakable",
-    "dustyable",
-    "stainable"
-  ],
-  "bale.n.01": [
-    "breakable",
-    "burnable",
-    "dustyable"
-  ],
-  "grater.n.01": [
-    "dustyable",
-    "stainable"
-  ],
-  "cayenne.n.03": [
-    "burnable",
-    "cookable",
-    "freezable",
-    "perishable"
-  ],
-  "power_shovel.n.01": [
-    "dustyable",
-    "stainable"
-  ],
-  "potpourri.n.03": [
-    "burnable",
-    "perishable"
-  ],
-  "snowball.n.04": [
-    "breakable",
-    "burnable",
-    "coldSource",
-    "freezable"
-  ],
-  "burrito.n.01": [
-    "breakable",
-    "burnable",
-    "cookable",
-    "freezable",
-    "perishable"
-  ],
-  "flatbed.n.02": [
-    "dustyable",
-    "stainable"
-  ],
-  "speedometer.n.01": [
-    "dustyable",
-    "toggleable"
-  ],
-  "odometer.n.01": [
-    "dustyable",
-    "toggleable"
-  ],
-  "shear.n.02": [
-    "dustyable",
-    "stainable",
-    "slicer"
-  ],
-  "trimmer.n.02": [
-    "dustyable",
-    "stainable",
-    "slicer",
-    "toggleable"
-  ],
-  "sauerkraut.n.01": [
-    "burnable",
-    "cookable",
-    "freezable",
-    "perishable"
-  ],
-  "bobbin.n.01": [
-    "burnable",
-    "dustyable",
-    "screwable"
-  ],
-  "earplug.n.01": [
-    "breakable",
-    "burnable",
-    "dustyable",
-    "toggleable"
-  ],
-  "repeater.n.04": [
-    "breakable",
-    "dustyable",
-    "toggleable"
-  ],
-  "stout.n.01": [
-    "burnable",
-    "cookable",
-    "freezable",
-    "liquid",
-    "perishable"
-  ],
-  "whiskey.n.01": [
-    "burnable",
-    "cookable",
-    "liquid",
-    "perishable"
-  ],
-  "liqueur.n.01": [
-    "burnable",
-    "cookable",
-    "freezable",
-    "liquid",
-    "perishable"
-  ],
-  "sweatband.n.02": [
-    "burnable",
-    "dustyable",
-    "stainable",
-    "soakable"
-  ],
-  "tahini.n.01": [
-    "burnable",
-    "cookable",
-    "freezable",
-    "liquid",
-    "perishable"
-  ],
-  "chassis.n.02": [
-    "stainable"
-  ],
-  "goblet.n.01": [
-    "breakable",
-    "dustyable",
-    "stainable"
-  ],
-  "gazpacho.n.01": [
-    "burnable",
-    "cookable",
-    "freezable",
-    "liquid",
-    "perishable"
-  ],
-  "brie.n.01": [
-    "breakable",
-    "burnable",
-    "cookable",
-    "freezable",
-    "perishable"
-  ],
-  "plumber's_snake.n.01": [
-    "dustyable",
-    "screwable",
-    "stainable",
-    "toggleable"
-  ],
-  "webcam.n.01": [
-    "breakable",
-    "burnable",
-    "dustyable",
-    "toggleable"
-  ],
-  "mascara.n.01": [
-    "burnable",
-    "dustyable",
-    "liquid",
-    "perishable",
-    "screwable"
-  ],
-  "eyeshadow.n.01": [
-    "breakable",
-    "burnable",
-    "dustyable"
-  ],
-  "licorice.n.02": [
-    "breakable",
-    "burnable",
-    "cookable",
-    "freezable",
-    "perishable"
-  ],
-  "comfrey.n.02": [
-    "breakable",
-    "burnable",
-    "cookable",
-    "perishable"
-  ],
-  "alfalfa.n.02": [
-    "breakable",
-    "burnable",
-    "cookable",
-    "freezable",
-    "perishable"
-  ],
-  "shortening.n.01": [
-    "burnable",
-    "cookable",
-    "freezable",
-    "perishable"
-  ],
-  "groundsheet.n.01": [
-    "burnable",
-    "dustyable",
-    "stainable"
-  ],
-  "bedpost.n.01": [
-    "burnable",
-    "dustyable",
-    "stainable"
-  ],
-  "easel.n.01": [
-    "breakable",
-    "burnable",
-    "dustyable",
-    "stainable"
-  ],
-  "dinner_jacket.n.01": [
-    "burnable",
-    "dustyable",
-    "stainable",
-    "soakable"
-  ],
-  "dipper.n.01": [
-    "dustyable",
-    "stainable"
-  ],
-  "stopwatch.n.01": [
-    "breakable",
-    "burnable",
-    "dustyable",
-    "stainable",
-    "timeSetable",
-    "toggleable"
-  ],
-  "roaster.n.04": [
-    "dustyable",
-    "stainable"
-  ],
-  "aspartame.n.01": [
-    "burnable",
-    "perishable"
-  ],
-  "spindle.n.02": [
-    "burnable"
-  ],
-  "greatcoat.n.01": [
-    "burnable",
-    "dustyable",
-    "stainable",
-    "soakable"
-  ],
-  "blackboard.n.01": [
-    "breakable",
-    "burnable",
-    "dustyable",
-    "stainable"
-  ],
-  "softball.n.01": [
-    "dustyable",
-    "stainable"
-  ],
-  "martini.n.01": [
-    "burnable",
-    "freezable",
-    "liquid",
-    "perishable"
-  ],
-  "doily.n.01": [
-    "breakable",
-    "burnable",
-    "stainable"
-  ],
-  "basketball.n.02": [
-    "burnable",
-    "dustyable",
-    "stainable"
-  ],
-  "tiara.n.01": [
-    "breakable",
-    "dustyable"
-  ],
-  "comforter.n.04": [
-    "burnable",
-    "stainable"
-  ],
-  "bib.n.02": [
-    "burnable",
-    "stainable"
-  ],
-  "puppet.n.03": [
-    "burnable",
-    "dustyable",
-    "stainable",
-    "soakable"
-  ],
-  "gingerbread.n.01": [
-    "breakable",
-    "burnable",
-    "cookable",
-    "freezable",
-    "perishable",
-    "soakable"
-  ],
-  "lollipop.n.02": [
-    "breakable",
-    "cookable",
-    "perishable"
-  ],
-  "hazelnut.n.02": [
-    "breakable",
-    "burnable",
-    "cookable",
-    "freezable",
-    "perishable",
-    "soakable"
-  ],
-  "blanc.n.01": [
-    "freezable",
-    "liquid",
-    "perishable"
-  ],
-  "chicory_escarole.n.01": [
-    "breakable",
-    "burnable",
-    "cookable",
-    "freezable",
-    "perishable"
-  ],
-  "gorgonzola.n.01": [
-    "breakable",
-    "burnable",
-    "cookable",
-    "freezable",
-    "perishable"
-  ],
-  "green_onion.n.01": [
-    "breakable",
-    "burnable",
-    "cookable",
-    "freezable",
-    "perishable"
-  ],
-  "cumin.n.02": [
-    "burnable",
-    "perishable"
-  ],
-  "mostaccioli.n.01": [
-    "breakable",
-    "burnable",
-    "cookable",
-    "freezable",
-    "perishable",
-    "soakable"
-  ],
-  "pepperoni.n.01": [
-    "burnable",
-    "cookable",
-    "freezable",
-    "perishable"
-  ],
-  "salami.n.01": [
-    "burnable",
-    "cookable",
-    "freezable",
-    "perishable"
-  ],
-  "carabiner.n.01": [
-    "dustyable",
-    "stainable"
-  ],
-  "outsole.n.01": [
-    "burnable",
-    "stainable"
-  ],
-  "awl.n.01": [
-    "dustyable",
-    "stainable"
-  ],
-  "pebble.n.01": [
-    "stainable"
-  ],
-  "brocade.n.01": [
-    "burnable",
-    "dustyable",
-    "soakable"
-  ],
-  "gourd.n.01": [
-    "breakable",
-    "dustyable",
-    "stainable"
-  ],
-  "cassette.n.01": [
-    "breakable",
-    "burnable",
-    "dustyable",
-    "toggleable"
-  ],
-  "sled.n.01": [
-    "burnable",
-    "dustyable",
-    "stainable"
-  ],
-  "meat_loaf.n.01": [
-    "breakable",
-    "burnable",
-    "cookable",
-    "freezable",
-    "perishable"
-  ],
-  "taco.n.02": [
-    "breakable",
-    "burnable",
-    "cookable",
-    "freezable",
-    "perishable"
-  ],
-  "waffle.n.01": [
-    "breakable",
-    "burnable",
-    "cookable",
-    "freezable",
-    "perishable"
-  ],
-  "kiwi.n.03": [
-    "burnable",
-    "freezable",
-    "perishable"
-  ],
-  "artichoke.n.02": [
-    "breakable",
-    "burnable",
-    "cookable",
-    "freezable",
-    "perishable"
-  ],
-  "blinker.n.01": [
-    "dustyable",
-    "toggleable"
-  ],
-  "shrapnel.n.01": [
-    "dustyable",
-    "stainable"
-  ],
-  "venison.n.01": [
-    "burnable",
-    "cookable",
-    "freezable",
-    "perishable"
-  ],
-  "generator.n.04": [
-    "dustyable",
-    "stainable",
-    "toggleable"
-  ],
-  "diskette.n.01": [
-    "breakable",
-    "dustyable"
-  ],
-  "gumbo.n.03": [
-    "burnable",
-    "cookable",
-    "freezable",
-    "perishable"
-  ],
-  "eggplant.n.01": [
-    "breakable",
-    "burnable",
-    "cookable",
-    "freezable",
-    "perishable"
-  ],
-  "honeydew.n.01": [
-    "breakable",
-    "burnable",
-    "cookable",
-    "freezable",
-    "perishable"
-  ],
-  "protractor.n.01": [
-    "breakable",
-    "dustyable",
-    "stainable"
-  ],
-  "helmet.n.01": [
-    "dustyable",
-    "stainable"
-  ],
-  "skateboard.n.01": [
-    "breakable",
-    "burnable",
-    "dustyable",
-    "stainable"
-  ],
-  "water_scooter.n.01": [
-    "dustyable",
-    "stainable"
-  ],
-  "cellular_telephone.n.01": [
-    "breakable",
-    "dustyable",
-    "stainable",
-    "timeSetable",
-    "toggleable"
-  ],
-  "braid.n.02": [
-    "burnable",
-    "soakable"
-  ],
-  "lath.n.01": [
-    "breakable",
-    "burnable",
-    "dustyable"
-  ],
-  "inflater.n.01": [
-    "dustyable",
-    "stainable",
-    "toggleable"
-  ],
-  "potholder.n.01": [
-    "burnable",
-    "stainable"
-  ],
-  "paperweight.n.01": [
-    "breakable",
-    "dustyable"
-  ],
-  "van.n.05": [
-    "dustyable",
-    "stainable",
-    "toggleable"
-  ],
-  "earmuff.n.01": [
-    "burnable",
-    "dustyable",
-    "stainable",
-    "soakable"
-  ],
-  "bust.n.03": [
-    "breakable",
-    "dustyable",
-    "stainable"
-  ],
-  "ember.n.01": [
-    "breakable",
-    "burnable"
-  ],
-  "hacksaw.n.01": [
-    "dustyable",
-    "stainable",
-    "slicer"
-  ],
-  "dowel.n.01": [
-    "breakable",
-    "burnable",
-    "stainable"
-  ],
-  "windowpane.n.01": [
-    "breakable",
-    "dustyable",
-    "stainable"
-  ],
-  "julienne.n.01": [
-    "breakable",
-    "cookable",
-    "freezable",
-    "perishable"
-  ],
-  "buffer.n.05": [
-    "dustyable",
-    "stainable",
-    "toggleable"
-  ],
-  "lacquer.n.02": [
-    "freezable",
-    "liquid",
-    "perishable"
-  ],
-  "curacao.n.02": [
-    "burnable",
-    "cookable",
-    "freezable",
-    "liquid",
-    "perishable"
-  ],
-  "stirrer.n.02": [
-    "dustyable",
-    "stainable"
-  ],
-  "mussel.n.01": [
-    "burnable",
-    "cookable",
-    "freezable",
-    "perishable"
-  ],
-  "clam.n.03": [
-    "burnable",
-    "cookable",
-    "freezable",
-    "perishable"
-  ],
-  "cardigan.n.01": [
-    "burnable",
-    "soakable"
-  ],
-  "stiletto.n.01": [
-    "dustyable",
-    "slicer",
-    "stainable"
-  ],
-  "sunhat.n.01": [
-    "burnable",
-    "dustyable"
-  ],
-  "diary.n.02": [
-    "breakable",
-    "burnable",
-    "dustyable",
-    "soakable"
-  ],
-  "treadmill.n.01": [
-    "burnable",
-    "dustyable",
-    "stainable",
-    "toggleable"
-  ],
-  "loafer.n.02": [
-    "burnable",
-    "dustyable",
-    "stainable"
-  ],
-  "toner.n.03": [
-    "freezable",
-    "liquid"
-  ],
-  "ipod.n.01": [
-    "breakable",
-    "dustyable",
-    "timeSetable",
-    "toggleable"
-  ],
-  "barbell.n.01": [
-    "dustyable",
-    "stainable"
-  ],
-  "cardamom.n.02": [
-    "breakable",
-    "burnable",
-    "freezable",
-    "perishable"
-  ],
-  "conserve.n.01": [
-    "perishable"
-  ],
-  "toast.n.01": [
-    "breakable",
-    "burnable",
-    "cookable",
-    "freezable",
-    "perishable",
-    "soakable"
-  ],
-  "intake.n.02": [
-    "dustyable",
-    "stainable"
-  ],
-  "fluorescent.n.01": [
-    "breakable",
-    "dustyable",
-    "screwable",
-    "toggleable"
-  ],
-  "chenille.n.02": [
-    "burnable",
-    "stainable",
-    "soakable"
-  ],
-  "prosciutto.n.01": [
-    "breakable",
-    "burnable",
-    "cookable",
-    "freezable",
-    "perishable"
-  ],
-  "coleslaw.n.01": [
-    "burnable",
-    "cookable",
-    "freezable",
-    "perishable"
-  ],
-  "puff.n.02": [
-    "breakable",
-    "burnable",
-    "cookable",
-    "perishable"
-  ],
-  "nacho.n.01": [
-    "breakable",
-    "burnable",
-    "cookable",
-    "freezable",
-    "perishable"
-  ],
-  "guacamole.n.01": [
-    "freezable",
-    "perishable"
-  ],
-  "sangaree.n.01": [
-    "freezable",
-    "liquid",
-    "perishable"
-  ],
-  "footstool.n.01": [
-    "burnable",
-    "dustyable",
-    "stainable"
-  ],
-  "carriage.n.04": [
-    "burnable",
-    "dustyable",
-    "stainable"
-  ],
-  "baby_buggy.n.01": [
-    "burnable",
-    "dustyable",
-    "stainable"
-  ],
-  "cheeseboard.n.01": [
-    "burnable",
-    "dustyable",
-    "perishable",
-    "stainable"
-  ],
-  "thimble.n.02": [
-    "dustyable",
-    "stainable"
-  ],
-  "inverter.n.01": [
-    "dustyable",
-    "toggleable"
-  ],
-  "choke.n.01": [],
-  "filament.n.04": [
-    "breakable",
-    "burnable"
-  ],
-  "bisque.n.01": [
-    "burnable",
-    "cookable",
-    "freezable",
-    "liquid",
-    "perishable"
-  ],
-  "lobster.n.01": [
-    "burnable",
-    "cookable",
-    "freezable",
-    "perishable"
-  ],
-  "breadcrumb.n.01": [
-    "burnable",
-    "cookable",
-    "freezable",
-    "perishable",
-    "soakable"
-  ],
-  "crab.n.05": [
-    "burnable",
-    "cookable",
-    "freezable",
-    "perishable"
-  ],
-  "veal.n.01": [
-    "burnable",
-    "cookable",
-    "freezable",
-    "perishable"
-  ],
-  "cutlet.n.01": [
-    "burnable",
-    "cookable",
-    "freezable",
-    "perishable"
-  ],
-  "medallion.n.02": [
-    "dustyable",
-    "stainable"
-  ],
-  "gouda.n.01": [
-    "burnable",
-    "cookable",
-    "freezable",
-    "perishable"
-  ],
-  "brandy.n.01": [
-    "burnable",
-    "freezable",
-    "liquid",
-    "perishable"
-  ],
-  "selsyn.n.01": [
-    "stainable"
-  ],
-  "capsule.n.02": [
-    "breakable",
-    "burnable"
-  ],
-  "talcum.n.02": [
-    "soakable"
-  ],
-  "vest.n.01": [
-    "burnable",
-    "dustyable",
-    "stainable",
-    "soakable"
-  ],
-  "manifold.n.01": [
-    "dustyable",
-    "stainable"
-  ],
-  "camcorder.n.01": [
-    "breakable",
-    "dustyable",
-    "timeSetable",
-    "toggleable"
-  ],
-  "microphone.n.01": [
-    "burnable",
-    "dustyable",
-    "toggleable"
-  ],
-  "headlight.n.01": [
-    "breakable",
-    "dustyable",
-    "stainable"
-  ],
-  "dumbbell.n.01": [
-    "dustyable",
-    "stainable"
-  ],
-  "buckle.n.01": [
-    "dustyable"
-  ],
-  "doorframe.n.01": [
-    "burnable",
-    "dustyable"
-  ],
-  "stairwell.n.01": [
-    "dustyable",
-    "stainable"
-  ],
-  "joist.n.01": [
-    "breakable",
-    "burnable"
-  ],
-  "breathing_device.n.01": [
-    "dustyable",
-    "toggleable"
-  ],
-  "mothball.n.01": [
-    "breakable",
-    "burnable",
-    "soakable"
-  ],
-  "clipboard.n.01": [
-    "burnable",
-    "dustyable"
-  ],
-  "pomade.n.01": [
-    "perishable"
-  ],
-  "scone.n.01": [
-    "breakable",
-    "burnable",
-    "cookable",
-    "freezable",
-    "perishable",
-    "soakable"
-  ],
-  "pestle.n.03": [
-    "dustyable",
-    "stainable"
-  ],
-  "crusher.n.01": [
-    "dustyable",
-    "stainable",
-    "toggleable"
-  ],
-  "wafer.n.02": [
-    "breakable",
-    "burnable",
-    "cookable",
-    "perishable",
-    "soakable"
-  ],
-  "caster.n.02": [
-    "dustyable",
-    "screwable",
-    "stainable"
-  ],
-  "crochet.n.01": [
-    "burnable",
-    "soakable"
-  ],
-  "toolbox.n.01": [
-    "dustyable",
-    "stainable"
-  ],
-  "caldron.n.01": [
-    "dustyable",
-    "stainable"
-  ],
-  "loudspeaker.n.01": [
-    "dustyable",
-    "stainable"
-  ],
-  "armchair.n.01": [
-    "dustyable",
-    "stainable"
-  ],
-  "cabinet.n.01": [
-    "burnable",
-    "dustyable",
-    "stainable"
-  ],
-  "chaise_longue.n.01": [
-    "dustyable",
-    "stainable",
-    "soakable"
-  ],
-  "coffee_maker.n.01": [
-    "dustyable",
-    "stainable",
-    "timeSetable",
-    "toggleable"
-  ],
-  "coffee_table.n.01": [
-    "burnable",
-    "dustyable",
-    "stainable"
-  ],
-  "console_table.n.01": [
-    "dustyable",
-    "stainable"
-  ],
-  "crib.n.01": [
-    "burnable",
-    "dustyable",
-    "stainable"
-  ],
-  "dining_table.n.01": [
-    "dustyable",
-    "stainable"
-  ],
-  "floor_lamp.n.01": [
-    "dustyable",
-    "stainable",
-    "toggleable"
-  ],
-  "table_lamp.n.01": [
-    "dustyable",
-    "screwable",
-    "toggleable"
-  ],
-  "gaming_table.n.01": [
-    "dustyable",
-    "stainable"
-  ],
-  "grandfather_clock.n.01": [
-    "breakable",
-    "burnable",
-    "dustyable",
-    "stainable",
-    "timeSetable"
-  ],
-  "highchair.n.01": [
-    "dustyable",
-    "stainable"
-  ],
-  "pedestal_table.n.01": [
-    "dustyable",
-    "stainable"
-  ],
-  "pool_table.n.01": [
-    "burnable",
-    "dustyable",
-    "stainable"
-  ],
-  "pot_plant.n.01": [
-    "burnable",
-    "soakable"
-  ],
-  "rail_fence.n.01": [
-    "dustyable",
-    "stainable"
-  ],
-  "range_hood.n.01": [
-    "burnable",
-    "dustyable",
-    "stainable"
-  ],
-  "rocking_chair.n.01": [
-    "dustyable",
-    "stainable"
-  ],
-  "straight_chair.n.01": [
-    "dustyable",
-    "stainable"
-  ],
-  "swivel_chair.n.01": [
-    "dustyable",
-    "stainable",
-    "soakable"
-  ],
-  "towel_rack.n.01": [
-    "breakable",
-    "burnable",
-    "dustyable",
-    "stainable"
-  ],
-  "wall_clock.n.01": [
-    "breakable",
-    "dustyable",
-    "stainable",
-    "timeSetable",
-    "toggleable"
-  ],
-  "bell_pepper.n.02": [
-    "burnable",
-    "cookable",
-    "freezable",
-    "perishable",
-    "stainable"
-  ],
-  "lyonnaise_sauce.n.01": [
-    "burnable",
-    "cookable",
-    "freezable",
-    "liquid",
-    "perishable"
-  ],
-  "bulldog_clip.n.01": [
-    "dustyable",
-    "stainable"
-  ],
-  "bulletin_board.n.02": [
-    "dustyable"
-  ],
-  "canned_food.n.01": [
-    "burnable",
-    "cookable",
-    "freezable"
-  ],
-  "carving_knife.n.01": [
-    "dustyable",
-    "stainable",
-    "slicer"
-  ],
-  "cheese_dip.n.01": [
-    "freezable",
-    "perishable"
-  ],
-  "chestnut.n.03": [
-    "burnable",
-    "cookable",
-    "freezable",
-    "perishable",
-    "stainable",
-    "soakable"
-  ],
-  "chives.n.01": [
-    "burnable",
-    "cookable",
-    "freezable",
-    "perishable"
-  ],
-  "chopping_board.n.01": [
-    "dustyable",
-    "stainable"
-  ],
-  "coatrack.n.01": [
-    "dustyable",
-    "stainable"
-  ],
-  "corn_flake.n.01": [
-    "cookable",
-    "soakable"
-  ],
-  "cruet.n.01": [
-    "breakable",
-    "dustyable",
-    "stainable"
-  ],
-  "scale.n.07": [
-    "dustyable",
-    "stainable",
-    "toggleable"
-  ],
-  "dinner_napkin.n.01": [
-    "burnable",
-    "soakable"
-  ],
-  "dish_rack.n.01": [
-    "dustyable",
-    "stainable"
-  ],
-  "foot_rule.n.01": [
-    "dustyable",
-    "stainable"
-  ],
-  "pistachio.n.02": [
-    "burnable",
-    "cookable",
-    "freezable",
-    "perishable"
-  ],
-  "pomelo.n.02": [
-    "burnable",
-    "cookable",
-    "freezable",
-    "perishable"
-  ],
-  "vidalia_onion.n.01": [
-    "burnable",
-    "cookable",
-    "freezable",
-    "perishable"
-  ],
-  "head_cabbage.n.02": [
-    "burnable",
-    "cookable",
-    "freezable",
-    "perishable"
-  ],
-  "steel.n.03": [
-    "dustyable",
-    "stainable"
-  ],
-  "low-fat_milk.n.01": [
-    "cookable",
-    "freezable",
-    "liquid",
-    "perishable"
-  ],
-  "millet.n.03": [
-    "soakable"
-  ],
-  "olive_oil.n.01": [
-    "cookable",
-    "freezable",
-    "liquid"
-  ],
-  "paper_towel.n.01": [
-    "breakable",
-    "burnable",
-    "dustyable",
-    "stainable",
-    "soakable"
-  ],
-  "parer.n.02": [
-    "dustyable",
-    "stainable",
-    "slicer"
-  ],
-  "pencil_box.n.01": [
-    "dustyable",
-    "stainable"
-  ],
-  "pepper_grinder.n.01": [
-    "dustyable",
-    "screwable",
-    "stainable"
-  ],
-  "pepper_sauce.n.01": [
-    "burnable",
-    "cookable",
-    "freezable",
-    "perishable"
-  ],
-  "powdered_milk.n.01": [
-    "soakable"
-  ],
-  "puffed_rice.n.01": [
-    "cookable",
-    "soakable"
-  ],
-  "raisin_bran.n.01": [
-    "cookable",
-    "soakable"
-  ],
-  "hip.n.05": [
-    "burnable",
-    "cookable",
-    "freezable",
-    "perishable"
-  ],
-  "soup_ladle.n.01": [
-    "dustyable",
-    "stainable"
-  ],
-  "spaghetti.n.01": [
-    "cookable",
-    "freezable",
-    "soakable"
-  ],
-  "spaghetti_sauce.n.01": [
-    "burnable",
-    "cookable",
-    "freezable",
-    "perishable"
-  ],
-  "straight_pin.n.01": [
-    "dustyable",
-    "stainable"
-  ],
-  "sweet_corn.n.02": [
-    "burnable",
-    "cookable",
-    "freezable",
-    "perishable"
-  ],
-  "table_knife.n.01": [
-    "dustyable",
-    "stainable",
-    "slicer"
-  ],
-  "tablefork.n.01": [
-    "dustyable",
-    "stainable"
-  ],
-  "toasting_fork.n.01": [
-    "dustyable",
-    "stainable"
-  ],
-  "tongs.n.01": [
-    "dustyable",
-    "stainable"
-  ],
-  "turnip.n.02": [
-    "burnable",
-    "cookable",
-    "freezable",
-    "perishable"
-  ],
-  "velveeta.n.01": [
-    "burnable",
-    "cookable",
-    "freezable",
-    "perishable"
-  ],
-  "display_panel.n.01": [
-    "dustyable",
-    "stainable",
-    "toggleable"
-  ],
-  "wine_bottle.n.01": [
-    "breakable",
-    "dustyable",
-    "liquid",
-    "stainable"
-  ],
-  "computer_game.n.01": [
-    "breakable",
-    "dustyable",
-    "stainable",
-    "toggleable"
-  ],
-  "board_game.n.01": [
-    "dustyable",
-    "stainable"
-  ],
-  "walker.n.04": [
-    "dustyable",
-    "stainable"
-  ],
-  "medicine.n.02": [
-    "burnable"
-  ],
-  "protein.n.01": [],
-  "ink_cartridge.n.01": [
-    "dustyable",
-    "stainable"
-  ],
-  "cpu_board.n.01": [
-    "breakable",
-    "burnable",
-    "dustyable",
-    "toggleable"
-  ],
-  "headset.n.01": [
-    "dustyable",
-    "stainable",
-    "toggleable"
-  ],
-  "disk_drive.n.01": [
-    "breakable",
-    "dustyable",
-    "toggleable"
-  ],
-  "hammer.n.02": [
-    "dustyable",
-    "stainable"
-  ],
-  "bath_towel.n.01": [
-    "burnable",
-    "dustyable",
-    "stainable",
-    "soakable"
-  ],
-  "hand_towel.n.01": [
-    "burnable",
-    "dustyable",
-    "stainable",
-    "soakable"
-  ],
-  "candy_cane.n.01": [
-    "burnable",
-    "cookable"
-  ],
-  "folderal.n.01": [
-    "dustyable",
-    "stainable"
-  ],
-  "clout_nail.n.01": [
-    "dustyable",
-    "stainable"
-  ],
-  "pocketknife.n.01": [
-    "dustyable",
-    "slicer",
-    "stainable"
-  ],
-  "bracelet.n.02": [
-    "dustyable",
-    "stainable"
-  ],
-  "ring.n.08": [
-    "dustyable",
-    "stainable"
-  ],
-  "tree.n.01": [
-    "burnable"
-  ],
-  "polish.n.03": [
-    "liquid"
-  ],
-  "fruit.n.01": [
-    "freezable",
-    "perishable"
-  ],
-  "rib.n.03": [
-    "burnable",
-    "cookable",
-    "freezable",
-    "perishable"
-  ],
-  "brisket.n.01": [
-    "burnable",
-    "cookable",
-    "freezable",
-    "perishable"
-  ],
-  "curd.n.02": [
-    "freezable",
-    "liquid",
-    "perishable"
-  ],
-  "racket.n.04": [],
-  "champagne.n.01": [
-    "liquid",
-    "breakable"
-  ],
-  "cage.n.01": [
-    "stainable"
-  ],
-  "trout.n.01": [
-    "burnable",
-    "cookable",
-    "freezable",
-    "perishable"
-  ],
-  "shank.n.01": [
-    "burnable",
-    "cookable",
-    "freezable",
-    "perishable"
-  ],
-  "lantern.n.01": [
-    "breakable",
-    "dustyable",
-    "toggleable"
-  ],
-  "rivet.n.02": [],
-  "barbecue.n.01": [
-    "stainable",
-    "toggleable"
-  ],
-  "rump.n.02": [
-    "burnable",
-    "cookable",
-    "freezable",
-    "perishable"
-  ],
-  "flank.n.03": [
-    "burnable",
-    "cookable",
-    "freezable",
-    "perishable"
-  ],
-  "broiler.n.01": [
-    "stainable",
-    "toggleable",
-    "timeSetable"
-  ],
-  "currant.n.03": [
-    "freezable",
-    "perishable"
-  ],
-  "credenza.n.01": [
-    "burnable",
-    "stainable",
-    "toggleable"
-  ],
-  "candlestick.n.01": [
-    "burnable",
-    "toggleable"
-  ],
-  "cloche.n.01": [
-    "breakable",
-    "dustyable"
-  ],
-  "bradawl.n.01": [],
-  "skeleton.n.04": [
-    "breakable",
-    "dustyable"
-  ],
-  "gravestone.n.01": [
-    "stainable"
-  ],
-  "nan.n.04": [
-    "cookable",
-    "perishable"
-  ],
-  "teriyaki.n.01": [],
-  "soy.n.04": [
-    "cookable",
-    "perishable"
-  ],
-  "mandarin.n.05": [
-    "freezable",
-    "perishable"
-  ],
-  "sconce.n.03": [
-    "burnable",
-    "toggleable"
-  ],
-  "sharpie.n.03": [],
-  "horn.n.01": [
-    "dustyable"
-  ],
-  "pallet.n.02": [
-    "burnable"
-  ],
-  "clipper.n.04": [
-    "toggleable",
-    "slicer"
-  ],
-  "crutch.n.01": [],
-  "acetate_rayon.n.01": [
-    "burnable",
-    "soakable"
-  ],
-  "porterhouse.n.01": [
-    "burnable",
-    "cookable",
-    "freezable",
-    "perishable"
-  ],
-  "marinade.n.01": [
-    "liquid",
-    "screwable",
-    "perishable"
-  ],
-  "tinfoil.n.01": [],
-  "saute.n.01": [
-    "burnable",
-    "cookable",
-    "freezable",
-    "perishable"
-  ],
-  "feijoa.n.02": [
-    "perishable",
-    "freezable"
-  ],
-  "autoclave.n.01": [
-    "dustyable",
-    "toggleable",
-    "timeSetable"
-  ],
-  "whitefish.n.02": [
-    "burnable",
-    "cookable",
-    "freezable",
-    "perishable"
-  ],
-  "red_salmon.n.01": [
-    "burnable",
-    "cookable",
-    "freezable",
-    "perishable"
-  ],
-  "silver_salmon.n.01": [
-    "burnable",
-    "cookable",
-    "freezable",
-    "perishable"
-  ],
-  "chum.n.02": [
-    "cookable",
-    "freezable",
-    "perishable"
-  ],
-  "stoop.n.03": [],
-  "lumberjack.n.02": [],
-  "pruner.n.02": [
-    "stainable",
-    "slicer"
-  ],
-  "planter.n.03": [
-    "breakable"
-  ],
-  "handset.n.01": [
-    "dustyable",
-    "toggleable"
-  ],
-  "casement.n.01": [
-    "stainable"
-  ],
-  "thumbscrew.n.02": [
-    "screwable"
-  ],
-  "knitwear.n.01": [
-    "burnable",
-    "soakable"
-  ],
-  "broomstick.n.01": [
-    "dustyable"
-  ],
-  "lawn_mower.n.01": [
-    "stainable",
-    "toggleable",
-    "slicer"
-  ],
-  "doorstop.n.01": [],
-  "wax.n.01": [
-    "burnable"
-  ],
-  "drumstick.n.02": [
-    "breakable",
-    "burnable",
-    "dustyable",
-    "stainable"
-  ],
-  "drumstick.n.01": [
-    "burnable",
-    "cookable",
-    "freezable"
-  ],
-  "gooseberry.n.01": [
-    "burnable",
-    "cookable",
-    "perishable"
-  ],
-  "floor.n.01": [
-    "dustyable",
-    "stainable"
-  ],
-  "breakfast_table.n.01": [
-    "burnable",
-    "dustyable",
-    "stainable"
-  ],
-  "pepper_mill.n.01": [
-    "breakable",
-    "burnable",
-    "dustyable",
-    "stainable"
-  ],
-  "ice_cube.n.01": [
-    "breakable",
-    "coldSource"
-  ],
-  "tart.n.02": [
-    "burnable",
-    "cookable",
-    "freezable"
-  ],
-  "folding_chair.n.01": [
-    "breakable",
-    "dustyable"
-  ]
->>>>>>> 28d9b8a7
 }