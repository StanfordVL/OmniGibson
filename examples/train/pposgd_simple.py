from baselines.common import Dataset, explained_variance, fmt_row, zipsame
from baselines import logger
import baselines.common.tf_util as U
import tensorflow as tf, numpy as np
import time
from baselines.common.mpi_adam import MpiAdam
from baselines.common.mpi_moments import mpi_moments
from mpi4py import MPI
from collections import deque
from realenv.core.render.profiler import Profiler
<<<<<<< HEAD

import os
import tempfile
import cloudpickle
import zipfile
=======
import os
>>>>>>> 48cbcef7


def save(self, path=None):
    """Save model to a pickle located at `path`"""
    if path is None:
        path = os.path.join(logger.get_dir(), "model.pkl")

    with tempfile.TemporaryDirectory() as td:
        U.save_state(os.path.join(td, "model"))
        arc_name = os.path.join(td, "packed.zip")
        with zipfile.ZipFile(arc_name, 'w') as zipf:
            for root, dirs, files in os.walk(td):
                for fname in files:
                    file_path = os.path.join(root, fname)
                    if file_path != arc_name:
                        zipf.write(file_path, os.path.relpath(file_path, td))
        with open(arc_name, "rb") as f:
            model_data = f.read()
    with open(path, "wb") as f:
        cloudpickle.dump((model_data), f)


def load(path):
    with open(path, "rb") as f:
        model_data= cloudpickle.load(f)
    sess = U.get_session()
    sess.__enter__()
    with tempfile.TemporaryDirectory() as td:
        arc_path = os.path.join(td, "packed.zip")
        with open(arc_path, "wb") as f:
            f.write(model_data)

        zipfile.ZipFile(arc_path, 'r', zipfile.ZIP_DEFLATED).extractall(td)
        U.load_state(os.path.join(td, "model"))
    #return ActWrapper(act, act_params)


def traj_segment_generator(pi, env, horizon, stochastic, sensor = False):
    t = 0
    ac = env.action_space.sample() # not used, just so we have the datatype
    new = True # marks if we're on first timestep of an episode
    ob, ob_sensor = env.reset()

    cur_ep_ret = 0 # return in current episode
    cur_ep_len = 0 # len of current episode
    ep_rets = [] # returns of completed episodes in this segment
    ep_lens = [] # lengths of ...

    # Initialize history arrays
    if sensor:
        obs = np.array([ob_sensor for _ in range(horizon)])
    else:
        obs = np.array([ob for _ in range(horizon)])
    rews = np.zeros(horizon, 'float32')
    vpreds = np.zeros(horizon, 'float32')
    news = np.zeros(horizon, 'int32')
    acs = np.array([ac for _ in range(horizon)])
    prevacs = acs.copy()
    
    while True:
        prevac = ac
        #with Profiler("agent act"):
        if sensor:
            ac, vpred = pi.act(stochastic, ob_sensor)
        else:
            ac, vpred = pi.act(stochastic, ob)
        # Slight weirdness here because we need value function at time T
        # before returning segment [0, T-1] so we get the correct
        # terminal value
        if t > 0 and t % horizon == 0:
            yield {"ob" : obs, "rew" : rews, "vpred" : vpreds, "new" : news,
                    "ac" : acs, "prevac" : prevacs, "nextvpred": vpred * (1 - new),
                    "ep_rets" : ep_rets, "ep_lens" : ep_lens}
            # Be careful!!! if you change the downstream algorithm to aggregate
            # several of these batches, then be sure to do a deepcopy
            ep_rets = []
            ep_lens = []
        i = t % horizon

        if sensor:
            obs[i] = ob_sensor
        else:
            obs[i] = ob

        vpreds[i] = vpred
        news[i] = new
        acs[i] = ac
        prevacs[i] = prevac

        #with Profiler("environment step"):
        ob, rew, new, meta = env.step(ac)
        if meta:
            if 'sensor' in meta:
                ob_sensor = meta['sensor']
        rews[i] = rew

        cur_ep_ret += rew
        cur_ep_len += 1
        if new:
            ep_rets.append(cur_ep_ret)
            ep_lens.append(cur_ep_len)
            cur_ep_ret = 0
            cur_ep_len = 0
            ob, ob_sensor = env.reset()
        t += 1

def add_vtarg_and_adv(seg, gamma, lam):
    """
    Compute target value using TD(lambda) estimator, and advantage with GAE(lambda)
    """
    new = np.append(seg["new"], 0) # last element is only used for last vtarg, but we already zeroed it if last new = 1
    vpred = np.append(seg["vpred"], seg["nextvpred"])
    T = len(seg["rew"])
    seg["adv"] = gaelam = np.empty(T, 'float32')
    rew = seg["rew"]
    lastgaelam = 0
    for t in reversed(range(T)):
        nonterminal = 1-new[t+1]
        delta = rew[t] + gamma * vpred[t+1] * nonterminal - vpred[t]
        gaelam[t] = lastgaelam = delta + gamma * lam * nonterminal * lastgaelam
    seg["tdlamret"] = seg["adv"] + seg["vpred"]

def learn(env, policy_func, *,
        timesteps_per_actorbatch, # timesteps per actor per update
        clip_param, entcoeff, # clipping parameter epsilon, entropy coeff
        optim_epochs, optim_stepsize, optim_batchsize,# optimization hypers
        gamma, lam, # advantage estimation
        max_timesteps=0, max_episodes=0, max_iters=0, max_seconds=0,  # time constraint
        callback=None, # you can do anything in the callback, since it takes locals(), globals()
        adam_epsilon=1e-5,
        schedule='constant', # annealing for stepsize parameters (epsilon and adam)
<<<<<<< HEAD
        sensor = False
=======
        save_name=None,
        save_per_acts=3,
        reload_name=None
>>>>>>> 48cbcef7
        ):
    # Setup losses and stuff
    # ----------------------------------------
    if sensor:
        ob_space = env.sensor_space
    else:
        ob_space = env.observation_space
    ac_space = env.action_space



    pi = policy_func("pi", ob_space, ac_space) # Construct network for new policy
    oldpi = policy_func("oldpi", ob_space, ac_space) # Network for old policy
    atarg = tf.placeholder(dtype=tf.float32, shape=[None]) # Target advantage function (if applicable)
    ret = tf.placeholder(dtype=tf.float32, shape=[None]) # Empirical return

    lrmult = tf.placeholder(name='lrmult', dtype=tf.float32, shape=[]) # learning rate multiplier, updated with schedule
    clip_param = clip_param * lrmult # Annealed cliping parameter epislon

    ob = U.get_placeholder_cached(name="ob")
    ac = pi.pdtype.sample_placeholder([None])

    kloldnew = oldpi.pd.kl(pi.pd)
    ent = pi.pd.entropy()
    meankl = U.mean(kloldnew)
    meanent = U.mean(ent)
    pol_entpen = (-entcoeff) * meanent

    ratio = tf.exp(pi.pd.logp(ac) - oldpi.pd.logp(ac)) # pnew / pold
    surr1 = ratio * atarg # surrogate from conservative policy iteration
    surr2 = U.clip(ratio, 1.0 - clip_param, 1.0 + clip_param) * atarg #
    pol_surr = - U.mean(tf.minimum(surr1, surr2)) # PPO's pessimistic surrogate (L^CLIP)
    vf_loss = U.mean(tf.square(pi.vpred - ret))
    total_loss = pol_surr + pol_entpen + vf_loss
    losses = [pol_surr, pol_entpen, vf_loss, meankl, meanent]
    loss_names = ["pol_surr", "pol_entpen", "vf_loss", "kl", "ent"]

    var_list = pi.get_trainable_variables()
    lossandgrad = U.function([ob, ac, atarg, ret, lrmult], losses + [U.flatgrad(total_loss, var_list)])
    adam = MpiAdam(var_list, epsilon=adam_epsilon)

    assign_old_eq_new = U.function([],[], updates=[tf.assign(oldv, newv)
        for (oldv, newv) in zipsame(oldpi.get_variables(), pi.get_variables())])
    compute_losses = U.function([ob, ac, atarg, ret, lrmult], losses)

    U.initialize()
    adam.sync()

    if reload_name:
        saver = tf.train.Saver()
        saver.restore(tf.get_default_session(), reload_name)
        print("Loaded model successfully.")


    # Prepare for rollouts
    # ----------------------------------------
    seg_gen = traj_segment_generator(pi, env, timesteps_per_actorbatch, stochastic=True, sensor = sensor)

    episodes_so_far = 0
    timesteps_so_far = 0
    iters_so_far = 0
    tstart = time.time()
    lenbuffer = deque(maxlen=100) # rolling buffer for episode lengths
    rewbuffer = deque(maxlen=100) # rolling buffer for episode rewards

    assert sum([max_iters>0, max_timesteps>0, max_episodes>0, max_seconds>0])==1, "Only one time constraint permitted"

    while True:
        if callback: callback(locals(), globals())
        if max_timesteps and timesteps_so_far >= max_timesteps:
            break
        elif max_episodes and episodes_so_far >= max_episodes:
            break
        elif max_iters and iters_so_far >= max_iters:
            break
        elif max_seconds and time.time() - tstart >= max_seconds:
            break

        if schedule == 'constant':
            cur_lrmult = 1.0
        elif schedule == 'linear':
            cur_lrmult =  max(1.0 - float(timesteps_so_far) / max_timesteps, 0)
        else:
            raise NotImplementedError

        logger.log("********** Iteration %i ************"%iters_so_far)

        seg = seg_gen.__next__()
        add_vtarg_and_adv(seg, gamma, lam)

        # ob, ac, atarg, ret, td1ret = map(np.concatenate, (obs, acs, atargs, rets, td1rets))
        ob, ac, atarg, tdlamret = seg["ob"], seg["ac"], seg["adv"], seg["tdlamret"]
        vpredbefore = seg["vpred"] # predicted value function before udpate
        atarg = (atarg - atarg.mean()) / atarg.std() # standardized advantage function estimate
        d = Dataset(dict(ob=ob, ac=ac, atarg=atarg, vtarg=tdlamret), shuffle=not pi.recurrent)
        optim_batchsize = optim_batchsize or ob.shape[0]

        if hasattr(pi, "ob_rms"): pi.ob_rms.update(ob) # update running mean/std for policy

        assign_old_eq_new() # set old parameter values to new parameter values
        logger.log("Optimizing...")
        logger.log(fmt_row(13, loss_names))
        # Here we do a bunch of optimization epochs over the data
        for _ in range(optim_epochs):
            losses = [] # list of tuples, each of which gives the loss for a minibatch
            for batch in d.iterate_once(optim_batchsize):
                *newlosses, g = lossandgrad(batch["ob"], batch["ac"], batch["atarg"], batch["vtarg"], cur_lrmult)
                adam.update(g, optim_stepsize * cur_lrmult) 
                losses.append(newlosses)
            logger.log(fmt_row(13, np.mean(losses, axis=0)))

        logger.log("Evaluating losses...")
        losses = []
        for batch in d.iterate_once(optim_batchsize):
            newlosses = compute_losses(batch["ob"], batch["ac"], batch["atarg"], batch["vtarg"], cur_lrmult)
            losses.append(newlosses)            
        meanlosses,_,_ = mpi_moments(losses, axis=0)
        logger.log(fmt_row(13, meanlosses))
        for (lossval, name) in zipsame(meanlosses, loss_names):
            logger.record_tabular("loss_"+name, lossval)
        logger.record_tabular("ev_tdlam_before", explained_variance(vpredbefore, tdlamret))
        lrlocal = (seg["ep_lens"], seg["ep_rets"]) # local values
        listoflrpairs = MPI.COMM_WORLD.allgather(lrlocal) # list of tuples
        lens, rews = map(flatten_lists, zip(*listoflrpairs))
        lenbuffer.extend(lens)
        rewbuffer.extend(rews)
        logger.record_tabular("EpLenMean", np.mean(lenbuffer))
        logger.record_tabular("EpRewMean", np.mean(rewbuffer))
        logger.record_tabular("EpThisIter", len(lens))
        episodes_so_far += len(lens)
        timesteps_so_far += sum(lens)
        iters_so_far += 1
        logger.record_tabular("EpisodesSoFar", episodes_so_far)
        logger.record_tabular("TimestepsSoFar", timesteps_so_far)
        logger.record_tabular("TimeElapsed", time.time() - tstart)
        if MPI.COMM_WORLD.Get_rank()==0:
            logger.dump_tabular()

        print(iters_so_far, save_per_acts)

        if save_name and (iters_so_far % save_per_acts == 0):
            base_path = os.path.dirname(os.path.abspath(__file__))
            print(base_path)
            out_name = os.path.join(base_path, 'models', save_name + '_' + str(iters_so_far) + ".model")
            U.save_state(out_name)
            print ("Saved model successfully.")


def flatten_lists(listoflists):
    return [el for list_ in listoflists for el in list_]<|MERGE_RESOLUTION|>--- conflicted
+++ resolved
@@ -8,15 +8,11 @@
 from mpi4py import MPI
 from collections import deque
 from realenv.core.render.profiler import Profiler
-<<<<<<< HEAD
 
 import os
 import tempfile
 import cloudpickle
 import zipfile
-=======
-import os
->>>>>>> 48cbcef7
 
 
 def save(self, path=None):
@@ -148,13 +144,10 @@
         callback=None, # you can do anything in the callback, since it takes locals(), globals()
         adam_epsilon=1e-5,
         schedule='constant', # annealing for stepsize parameters (epsilon and adam)
-<<<<<<< HEAD
-        sensor = False
-=======
+        sensor = False,
         save_name=None,
         save_per_acts=3,
         reload_name=None
->>>>>>> 48cbcef7
         ):
     # Setup losses and stuff
     # ----------------------------------------
