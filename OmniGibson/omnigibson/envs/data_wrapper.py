--- conflicted
+++ resolved
@@ -831,12 +831,8 @@
             flush_every_n_traj=flush_every_n_traj,
             flush_every_n_steps=flush_every_n_steps,
             full_scene_file=full_scene_file,
-<<<<<<< HEAD
-            partial_full_scene_load=load_room_instances is not None and full_scene_file is not None,
-=======
             include_robot_control=include_robot_control,
             include_contacts=include_contacts,
->>>>>>> f6c9f781
         )
 
     def __init__(
@@ -851,12 +847,9 @@
         flush_every_n_traj=10,
         flush_every_n_steps=0,
         full_scene_file=None,
-<<<<<<< HEAD
         partial_full_scene_load=False,
-=======
         include_robot_control=True,
         include_contacts=True,
->>>>>>> f6c9f781
     ):
         """
         Args:
@@ -875,13 +868,10 @@
             full_scene_file (None or str): If specified, the full scene file to use for playback. During data collection,
                 the scene file stored may be partial, and this will be used to fill in the missing scene objects from the
                 full scene file.
-<<<<<<< HEAD
             partial_full_scene_load (bool): Whether to use a partial load the full scene
                 This will include objects not in the original hdf5 but not everything in the full scene either
-=======
             include_robot_control (bool): Whether or not to include robot control. If False, will disable all joint control.
             include_contacts (bool): Whether or not to include (enable) contacts in the sim. If False, will set all objects to be visual_only
->>>>>>> f6c9f781
         """
         # Make sure transition rules are DISABLED for playback since we manually propagate transitions
         assert not gm.ENABLE_TRANSITION_RULES, "Transition rules must be disabled for DataPlaybackWrapper env!"
@@ -904,7 +894,6 @@
 
         # Store additional variables
         self.n_render_iterations = n_render_iterations
-<<<<<<< HEAD
         if flush_every_n_steps > 0:
             assert flush_every_n_traj == 1, "flush_every_n_traj must be 1 if flush_every_n_steps is greater than 0"
         self.flush_every_n_steps = flush_every_n_steps
@@ -912,10 +901,8 @@
         self.current_traj_grp = None
         self.current_episode_step_count = 0
         self.traj_dsets = dict()
-=======
         self.include_robot_control = include_robot_control
         self.include_contacts = include_contacts
->>>>>>> f6c9f781
 
         # Run super
         super().__init__(
