---
icon: material/laptop
---


# 💻 **Examples**

**`OmniGibson`** ships with many demo scripts highlighting its modularity and diverse feature set intended as a set of building blocks enabling your research. Let's try them out!

***

## ⚙️ **A quick word about macros**

??? question annotate "Why macros?"

    Macros enforce global behavior that is consistent within an individual python process but can differ between processes. This is useful because globally enabling all of **`OmniGibson`**'s features can cause unnecessary slowdowns, and so configuring the macros for your specific use case can optimize performance.

    For example, Omniverse provides a so-called `flatcache` feature which provides significant performance boosts, but cannot be used when fluids or soft bodies are present. So, we ideally should always have `gm.USE_FLATCACHE=True` unless we have fluids or soft bodies in our environment.

`macros` define a globally available set of magic numbers or flags set throughout **`OmniGibson`**. These can either be directly set in `omnigibson.macros.py`, or can be programmatically modified at runtime via:

```{.python .annotate}
from omnigibson.macros import gm, macros

gm.<GLOBAL_MACRO> = <VALUE> # (1)!
macros.<OG_DIRECTORY>.<OG_MODULE>.<MODULE_MACRO> = <VALUE> # (2)!
```

1. `gm` refers to the "global" macros -- i.e.: settings that generally impact the entire **`OmniGibson`** stack. These are usually the only settings you may need to modify.
2. `macros` captures all remaining macros defined throughout **`OmniGibson`**'s codebase -- these are often hardcoded default settings or magic numbers defined in a specific module. These can also be overridden, but we recommend inspecting the module first to understand how it is used.

Many of our examples set various `macros` settings at the beginning of the script, and is a good way to understand use cases for modifying them!

***

## 🌎 **Environments**
These examples showcase the full **`OmniGibson`** stack in use, and the types of environments immediately supported.

### **BEHAVIOR Task Demo**
!!! abstract "This demo is useful for..."

    * Understanding how to instantiate a BEHAVIOR task
    * Understanding how a pre-defined configuration file is used

```{.python .annotate}
python -m omnigibson.examples.environments.behavior_env_demo
```

This demo instantiates one of our BEHAVIOR tasks (and optionally sampling object locations online) in a fully-populated scene and loads a `Fetch` robot. The robot executes random actions and the environment is reset periodically.

??? code "behavior_env_demo.py"

    ``` py linenums="1"
    --8<-- "examples/environments/behavior_env_demo.py"
    ```

### **Navigation Task Demo**
!!! abstract "This demo is useful for..."

    * Understanding how to instantiate a navigation task
    * Understanding how a pre-defined configuration file is used

```{.python .annotate}
python -m omnigibson.examples.environments.navigation_env_demo
```

This demo instantiates one of our navigation tasks in a fully-populated scene and loads a `Turtlebot` robot. The robot executes random actions and the environment is reset periodically.

??? code "navigation_env_demo.py"

    ``` py linenums="1"
    --8<-- "examples/environments/navigation_env_demo.py"
    ```

## 🧑‍🏫 **Learning**
These examples showcase how **`OmniGibson`** can be used to train embodied AI agents.

### **Reinforcement Learning Demo**
!!! abstract "This demo is useful for..."

    * Understanding how to hook up **`OmniGibson`** to an external algorithm
    * Understanding how to train and evaluate a policy

```{.python .annotate}
python -m omnigibson.examples.learning.navigation_policy_demo
```

This demo loads a BEHAVIOR task with a `Fetch` robot, and trains / evaluates the agent using [Stable Baseline3](https://stable-baselines3.readthedocs.io/en/master/)'s PPO algorithm.

??? code "navigation_policy_demo.py"

    ``` py linenums="1"
    --8<-- "examples/learning/navigation_policy_demo.py"
    ```

## 🏔️ **Scenes**
These examples showcase how to leverage **`OmniGibson`**'s large-scale, diverse scenes shipped with the BEHAVIOR dataset.

### **Scene Selector Demo**
!!! abstract "This demo is useful for..."

    * Understanding how to load a scene into **`OmniGibson`**
    * Accessing all BEHAVIOR dataset scenes

```{.python .annotate}
python -m omnigibson.examples.scenes.scene_selector
```

This demo lets you choose a scene from the BEHAVIOR dataset, loads it along with a `Turtlebot` robot, and cycles the resulting environment periodically.

??? code "scene_selector.py"

    ``` py linenums="1"
    --8<-- "examples/scenes/scene_selector.py"
    ```

### **Scene Tour Demo**
!!! abstract "This demo is useful for..."

    * Understanding how to load a scene into **`OmniGibson`**
    * Understanding how to generate a trajectory from a set of waypoints

```{.python .annotate}
python -m omnigibson.examples.scenes.scene_tour_demo
```

This demo lets you choose a scene from the BEHAVIOR dataset. It allows you to move the camera using the keyboard, select waypoints, and then programmatically generates a video trajectory from the selected waypoints

??? code "scene_tour_demo.py"

    ``` py linenums="1"
    --8<-- "examples/scenes/scene_tour_demo.py"
    ```

### **Traversability Map Demo**
!!! abstract "This demo is useful for..."

    * Understanding how to leverage traversability map information from BEHAVIOR dataset scenes

```{.python .annotate}
python -m omnigibson.examples.scenes.traversability_map_example
```

This demo lets you choose a scene from the BEHAVIOR dataset, and generates its corresponding traversability map.

??? code "traversability_map_example.py"

    ``` py linenums="1"
    --8<-- "examples/scenes/traversability_map_example.py"
    ```

## 🍎 **Objects**
These examples showcase how to leverage objects in **`OmniGibson`**.

### **Load Object Demo**
!!! abstract "This demo is useful for..."

    * Understanding how to load an object into **`OmniGibson`**
    * Accessing all BEHAVIOR dataset asset categories and models

```{.python .annotate}
python -m omnigibson.examples.objects.load_object_selector
```

This demo lets you choose a specific object from the BEHAVIOR dataset, and loads the requested object into an environment.

??? code "load_object_selector.py"

    ``` py linenums="1"
    --8<-- "examples/objects/load_object_selector.py"
    ```

### **Object Visualizer Demo**
!!! abstract "This demo is useful for..."

    * Viewing objects' textures as rendered in **`OmniGibson`**
    * Viewing articulated objects' range of motion
    * Understanding how to reference object instances from the environment
    * Understanding how to set object poses and joint states

```{.python .annotate}
python -m omnigibson.examples.objects.visualize_object
```

This demo lets you choose a specific object from the BEHAVIOR dataset, and rotates the object in-place. If the object is articulated, it additionally moves its joints through its full range of motion.

??? code "visualize_object.py"

    ``` py linenums="1"
    --8<-- "examples/objects/visualize_object.py"
    ```

### **Highlight Object**
!!! abstract "This demo is useful for..."

    * Understanding how to highlight individual objects within a cluttered scene
    * Understanding how to access groups of objects from the environment

```{.python .annotate}
python -m omnigibson.examples.objects.highlight_objects
```

This demo loads the Rs_int scene and highlights windows on/off repeatedly.

??? code "highlight_objects.py"

    ``` py linenums="1"
    --8<-- "examples/objects/highlight_objects.py"
    ```

### **Draw Object Bounding Box Demo**
!!! abstract annotate "This demo is useful for..."

    * Understanding how to access observations from a `GymObservable` object
    * Understanding how to access objects' bounding box information
    * Understanding how to dynamically modify vision modalities

*[GymObservable]: [`Environment`](../reference/envs/env_base.md), all sensors extending from [`BaseSensor`](../reference/sensors/sensor_base.md), and all objects extending from [`BaseObject`](../reference/objects/object_base.md) (which includes all robots extending from [`BaseRobot`](../reference/robots/robot_base.md)!) are [`GymObservable`](../reference/utils/gym_utils.md#utils.gym_utils.GymObservable) objects!

```{.python .annotate}
python -m omnigibson.examples.objects.draw_bounding_box
```

This demo loads a door object and banana object, and partially obscures the banana with the door. It generates both "loose" and "tight" bounding boxes (where the latter respects occlusions) for both objects, and dumps them to an image on disk.

??? code "draw_bounding_box.py"

    ``` py linenums="1"
    --8<-- "examples/objects/draw_bounding_box.py"
    ```

## 🌡️ **Object States**
These examples showcase **`OmniGibson`**'s powerful object states functionality, which captures both individual and relational kinematic and non-kinematic states.

### **Slicing Demo**
!!! abstract "This demo is useful for..."

    * Understanding how slicing works in **`OmniGibson`**
    * Understanding how to access individual objects once the environment is created

```{.python .annotate}
python -m omnigibson.examples.object_states.slicing_demo
```

This demo spawns an apple on a table with a knife above it, and lets the knife fall to "cut" the apple in half.

??? code "slicing_demo.py"

    ``` py linenums="1"
<<<<<<< HEAD
    --8<-- "examples/object_states/attachment_demo.py"
=======
    --8<-- "src/examples/object_states/slicing_demo.py"
>>>>>>> ed4935c3
    ```

### **Dicing Demo**
!!! abstract "This demo is useful for..."

    * Understanding how to leverage the `Dicing` state
    * Understanding how to enable objects to be `diceable`

```{.python .annotate}
python -m omnigibson.examples.object_states.dicing_demo
```

This demo loads an apple and a knife, and showcases how apple can be diced into smaller chunks with the knife.

??? code "dicing_demo.py"

    ``` py linenums="1"
    --8<-- "examples/object_states/dicing_demo.py"
    ```

### **Folded and Unfolded Demo**
!!! abstract "This demo is useful for..."

    * Understanding how to load a softbody (cloth) version of a BEHAVIOR dataset object
    * Understanding how to enable cloth objects to be `foldable` 
    * Understanding the current heuristics used for gauging a cloth's "foldness"

```{.python .annotate}
python -m omnigibson.examples.object_states.folded_unfolded_state_demo
```

This demo loads in three different cloth objects, and allows you to manipulate them while printing out their `Folded` state status in real-time. Try manipulating the object by holding down **`Shift`** and then **`Left-click + Drag`**!

??? code "folded_unfolded_state_demo.py"

    ``` py linenums="1"
    --8<-- "examples/object_states/folded_unfolded_state_demo.py"
    ```

### **Overlaid Demo**
!!! abstract "This demo is useful for..."

    * Understanding how cloth objects can be overlaid on rigid objects
    * Understanding current heuristics used for gauging a cloth's "overlaid" status

```{.python .annotate}
python -m omnigibson.examples.object_states.overlaid_demo
```

This demo loads in a carpet on top of a table. The demo allows you to manipulate the carpet while printing out their `Overlaid` state status in real-time. Try manipulating the object by holding down **`Shift`** and then **`Left-click + Drag`**!

??? code "overlaid_demo.py"

    ``` py linenums="1"
    --8<-- "src/examples/object_states/overlaid_demo.py"
    ```

### **Heat Source or Sink Demo**
!!! abstract "This demo is useful for..."

    * Understanding how a heat source (or sink) is visualized in **`OmniGibson`**
    * Understanding how dynamic fire visuals are generated in real-time

```{.python .annotate}
python -m omnigibson.examples.object_states.heat_source_or_sink_demo
```

This demo loads in a stove and toggles its `HeatSource` on and off, showcasing the dynamic fire visuals available in **`OmniGibson`**.

??? code "heat_source_or_sink_demo.py"

    ``` py linenums="1"
    --8<-- "examples/object_states/heat_source_or_sink_demo.py"
    ```

### **Temperature Demo**
!!! abstract "This demo is useful for..."

    * Understanding how to dynamically sample kinematic states for BEHAVIOR dataset objects
    * Understanding how temperature changes are propagated to individual objects from individual heat sources or sinks

```{.python .annotate}
python -m omnigibson.examples.object_states.temperature_demo
```

This demo loads in various heat sources and sinks, and places an apple within close proximity to each of them. As the environment steps, each apple's temperature is printed in real-time, showcasing **`OmniGibson`**'s rudimentary temperature dynamics.

??? code "temperature_demo.py"

    ``` py linenums="1"
<<<<<<< HEAD
    --8<-- "examples/object_states/heated_state_demo.py"
=======
    --8<-- "src/examples/object_states/temperature_demo.py"
>>>>>>> ed4935c3
    ```

### **Heated Demo**
!!! abstract "This demo is useful for..."

    * Understanding how temperature modifications can cause objects' visual changes
    * Understanding how dynamic steam visuals are generated in real-time

```{.python .annotate}
python -m omnigibson.examples.object_states.heated_state_demo
```

This demo loads in three bowls, and immediately sets their temperatures past their `Heated` threshold. Steam is generated in real-time from these objects, and then disappears once the temperature of the objects drops below their `Heated` threshold.

??? code "heated_state_demo.py"

    ``` py linenums="1"
<<<<<<< HEAD
    --8<-- "examples/object_states/object_state_texture_demo.py"
=======
    --8<-- "src/examples/object_states/heated_state_demo.py"
>>>>>>> ed4935c3
    ```

### **Onfire Demo**
!!! abstract "This demo is useful for..."

    * Understanding how changing onfire state can cause objects' visual changes
    * Understanding how onfire can be triggered by nearby onfire objects

```{.python .annotate}
python -m omnigibson.examples.object_states.onfire_demo
```

This demo loads in a stove (toggled on) and two apples. The first apple will be ignited by the stove first, then the second apple will be ignited by the first apple.

??? code "onfire_demo.py"

    ``` py linenums="1"
    --8<-- "examples/object_states/onfire_demo.py"
    ```

<<<<<<< HEAD
### **Overlaid Demo**
!!! abstract "This demo is useful for..."

    * Understanding how cloth objects can be overlaid on rigid objects
    * Understanding current heuristics used for gauging a cloth's "overlaid" status

```{.python .annotate}
python -m omnigibson.examples.object_states.overlaid_demo
```

This demo loads in a carpet on top of a table. The demo allows you to manipulate the carpet while printing out their `Overlaid` state status in real-time. Try manipulating the object by holding down **`Shift`** and then **`Left-click + Drag`**!

??? code "overlaid_demo.py"

    ``` py linenums="1"
    --8<-- "examples/object_states/overlaid_demo.py"
    ```

=======
>>>>>>> ed4935c3
### **Particle Applier and Remover Demo**
!!! abstract "This demo is useful for..."

    * Understanding how a `ParticleRemover` or `ParticleApplier` object can be generated
    * Understanding how particles can be dynamically generated on objects
    * Understanding different methods for applying and removing particles via the `ParticleRemover` or `ParticleApplier` object

```{.python .annotate}
python -m omnigibson.examples.object_states.particle_applier_remover_demo
```

This demo loads in a washtowel and table and lets you choose the ability configuration to enable the washtowel with. The washtowel will then proceed to either remove and generate particles dynamically on the table while moving.

??? code "particle_applier_remover_demo.py"

    ``` py linenums="1"
    --8<-- "examples/object_states/particle_applier_remover_demo.py"
    ```

### **Particle Source and Sink Demo**
!!! abstract "This demo is useful for..."

    * Understanding how a `ParticleSource` or `ParticleSink` object can be generated
    * Understanding how particles can be dynamically generated and destroyed via such objects

```{.python .annotate}
python -m omnigibson.examples.object_states.particle_source_sink_demo
```

This demo loads in a sink, which is enabled with both the ParticleSource and ParticleSink states. The sink's particle source is located at the faucet spout and spawns a continuous stream of water particles, which is then destroyed ("sunk") by the sink's particle sink located at the drain.

??? note "Difference between `ParticleApplier/Removers` and `ParticleSource/Sinks`"
    The key difference between `ParticleApplier/Removers` and `ParticleSource/Sinks` is that `Applier/Removers`
    requires contact (if using `ParticleProjectionMethod.ADJACENCY`) or overlap
    (if using `ParticleProjectionMethod.PROJECTION`) in order to spawn / remove particles, and generally only spawn
    particles at the contact points. `ParticleSource/Sinks` are special cases of `ParticleApplier/Removers` that
    always use `ParticleProjectionMethod.PROJECTION` and always spawn / remove particles within their projection volume,
    irregardless of overlap with other objects.

??? code "particle_source_sink_demo.py"

    ``` py linenums="1"
    --8<-- "examples/object_states/particle_source_sink_demo.py"
    ```

### **Kinematics Demo**
!!! abstract "This demo is useful for..."

    * Understanding how to dynamically sample kinematic states for BEHAVIOR dataset objects
    * Understanding how to import additional objects after the environment is created

```{.python .annotate}
python -m omnigibson.examples.object_states.sample_kinematics_demo
```

This demo procedurally generates a mini populated scene, spawning in a cabinet and placing boxes in its shelves, and then generating a microwave on a cabinet with a plate and apples sampled both inside and on top of it.

??? code "sample_kinematics_demo.py"

    ``` py linenums="1"
    --8<-- "examples/object_states/sample_kinematics_demo.py"
    ```

<<<<<<< HEAD
### **Slicing Demo**
!!! abstract "This demo is useful for..."

    * Understanding how slicing works in **`OmniGibson`**
    * Understanding how to access individual objects once the environment is created

```{.python .annotate}
python -m omnigibson.examples.object_states.slicing_demo
```

This demo spawns an apple on a table with a knife above it, and lets the knife fall to "cut" the apple in half.

??? code "slicing_demo.py"

    ``` py linenums="1"
    --8<-- "examples/object_states/slicing_demo.py"
    ```

### **Temperature Demo**
=======
### **Attachment Demo**
>>>>>>> ed4935c3
!!! abstract "This demo is useful for..."

    * Understanding how to leverage the `Attached` state
    * Understanding how to enable objects to be `attachable`

```{.python .annotate}
python -m omnigibson.examples.object_states.attachment_demo
```
This demo loads an assembled shelf, and showcases how it can be manipulated to attach and detach parts. 

??? code "attachment_demo.py"

    ``` py linenums="1"
<<<<<<< HEAD
    --8<-- "examples/object_states/temperature_demo.py"
=======
    --8<-- "src/examples/object_states/attachment_demo.py"
>>>>>>> ed4935c3
    ```

### **Object Texture Demo**
!!! abstract "This demo is useful for..."

    * Understanding how different object states can result in texture changes
    * Understanding how to enable objects with texture-changing states
    * Understanding how to dynamically modify object states

```{.python .annotate}
python -m omnigibson.examples.object_states.object_state_texture_demo
```

This demo loads in a single object, and then dynamically modifies its state so that its texture changes with each modification.

??? code "object_state_texture_demo.py"

    ``` py linenums="1"
<<<<<<< HEAD
    --8<-- "examples/renderer_settings/renderer_settings_example.py"
=======
    --8<-- "src/examples/object_states/object_state_texture_demo.py"
>>>>>>> ed4935c3
    ```

## 🤖 **Robots**
These examples showcase how to interact and leverage robot objects in **`OmniGibson`**.

### **Robot Visualizer Demo**
!!! abstract "This demo is useful for..."

    * Understanding how to load a robot into **`OmniGibson`** after an environment is created
    * Accessing all **`OmniGibson`** robot models
    * Viewing robots' low-level joint motion

```{.python .annotate}
python -m omnigibson.examples.robots.all_robots_visualizer
```

This demo iterates over all robots in **`OmniGibson`**, loading each one into an empty scene and randomly moving its joints for a brief amount of time.

??? code "all_robots_visualizer.py"

    ``` py linenums="1"
    --8<-- "examples/robots/all_robots_visualizer.py"
    ```

### **Robot Control Demo**
!!! abstract "This demo is useful for..."

    * Understanding how different controllers can be used to control robots
    * Understanding how to teleoperate a robot through external commands

```{.python .annotate}
python -m omnigibson.examples.robots.robot_control_example
```

This demo lets you choose a robot and the set of controllers to control the robot, and then lets you teleoperate the robot using your keyboard.

??? code "robot_control_example.py"

    ``` py linenums="1"
    --8<-- "examples/robots/robot_control_example.py"
    ```

### **Robot Grasping Demo**
!!! abstract annotate "This demo is useful for..."

    * Understanding the difference between `physical` and `sticky` grasping
    * Understanding how to teleoperate a robot through external commands

```{.python .annotate}
python -m omnigibson.examples.robots.grasping_mode_example
```

This demo lets you choose a grasping mode and then loads a `Fetch` robot and a cube on a table. You can then teleoperate the robot to grasp the cube, observing the difference is grasping behavior based on the grasping mode chosen. Here, `physical` means natural friction is required to hold objects, while `sticky` means that objects are constrained to the robot's gripper once contact is made. 

??? code "grasping_mode_example.py"

    ``` py linenums="1"
    --8<-- "examples/robots/grasping_mode_example.py"
    ```

### **Advanced: IK Demo**
!!! abstract "This demo is useful for..."

    * Understanding how to construct your own IK functionality using omniverse's native lula library without explicitly utilizing all of OmniGibson's class abstractions
    * Understanding how to manipulate the simulator at a lower-level than the main Environment entry point

```{.python .annotate}
python -m omnigibson.examples.robots.advanced.ik_example
```

This demo loads in `Fetch` robot and a IK solver to control the robot, and then lets you teleoperate the robot using your keyboard.

??? code "ik_example.py"

    ``` py linenums="1"
    --8<-- "examples/robots/advanced/ik_example.py"
    ```

## 🧰 **Simulator**
These examples showcase useful functionality from **`OmniGibson`**'s monolithic `Simulator` object.

??? question "What's the difference between `Environment` and `Simulator`?"

    The [`Simulator`](../../reference/simulator) class is a lower-level object that:
      
      * handles importing scenes and objects into the actual simulation
      * directly interfaces with the underlying physics engine

    The [`Environment`](../../reference/environemnts/base_env) class thinly wraps the `Simulator`'s core functionality, by:

      * providing convenience functions for automatically importing a predefined scene, object(s), and robot(s) (via the `cfg` argument), as well as a [`task`](../../reference/tasks/task_base)
      * providing a OpenAI Gym interface for stepping through the simulation

    While most of the core functionality in `Environment` (as well as more fine-grained physics control) can be replicated via direct calls to `Simulator` (`og.sim`), it requires deeper understanding of **`OmniGibson`**'s infrastructure and is not recommended for new users.

### **State Saving and Loading Demo**
!!! abstract "This demo is useful for..."

    * Understanding how to interact with objects using the mouse
    * Understanding how to save the active simulator state to a file
    * Understanding how to restore the simulator state from a given file

```{.python .annotate}
python -m omnigibson.examples.simulator.sim_save_load_example
```

This demo loads a stripped-down scene with the `Turtlebot` robot, and lets you interact with objects to modify the scene. The state is then saved, written to a `.json` file, and then restored in the simulation.

??? code "sim_save_load_example.py"

    ``` py linenums="1"
<<<<<<< HEAD
    --8<-- "examples/simulator/sim_save_load_example.py"
=======
    --8<-- "src/examples/simulator/sim_save_load_example.py"
    ```

## 🖼️ **Rendering**
These examples showcase how to change renderer settings in **`OmniGibson`**.

### **Renderer Settings Demo**
!!! abstract "This demo is useful for..."

    * Understanding how to use RendererSettings class

```{.python .annotate}
python -m omnigibson.examples.renderer_settings.renderer_settings_example
```

This demo iterates over different renderer settings of and shows how they can be programmatically set with **`OmniGibson`** interface.

??? code "renderer_settings_example.py"

    ``` py linenums="1"
    --8<-- "src/examples/renderer_settings/renderer_settings_example.py"
>>>>>>> ed4935c3
    ```<|MERGE_RESOLUTION|>--- conflicted
+++ resolved
@@ -51,7 +51,7 @@
 ??? code "behavior_env_demo.py"
 
     ``` py linenums="1"
-    --8<-- "examples/environments/behavior_env_demo.py"
+    --8<-- "src/examples/environments/behavior_env_demo.py"
     ```
 
 ### **Navigation Task Demo**
@@ -69,7 +69,7 @@
 ??? code "navigation_env_demo.py"
 
     ``` py linenums="1"
-    --8<-- "examples/environments/navigation_env_demo.py"
+    --8<-- "src/examples/environments/navigation_env_demo.py"
     ```
 
 ## 🧑‍🏫 **Learning**
@@ -90,7 +90,7 @@
 ??? code "navigation_policy_demo.py"
 
     ``` py linenums="1"
-    --8<-- "examples/learning/navigation_policy_demo.py"
+    --8<-- "src/examples/learning/navigation_policy_demo.py"
     ```
 
 ## 🏔️ **Scenes**
@@ -111,7 +111,7 @@
 ??? code "scene_selector.py"
 
     ``` py linenums="1"
-    --8<-- "examples/scenes/scene_selector.py"
+    --8<-- "src/examples/scenes/scene_selector.py"
     ```
 
 ### **Scene Tour Demo**
@@ -129,7 +129,7 @@
 ??? code "scene_tour_demo.py"
 
     ``` py linenums="1"
-    --8<-- "examples/scenes/scene_tour_demo.py"
+    --8<-- "src/examples/scenes/scene_tour_demo.py"
     ```
 
 ### **Traversability Map Demo**
@@ -146,7 +146,7 @@
 ??? code "traversability_map_example.py"
 
     ``` py linenums="1"
-    --8<-- "examples/scenes/traversability_map_example.py"
+    --8<-- "src/examples/scenes/traversability_map_example.py"
     ```
 
 ## 🍎 **Objects**
@@ -167,7 +167,7 @@
 ??? code "load_object_selector.py"
 
     ``` py linenums="1"
-    --8<-- "examples/objects/load_object_selector.py"
+    --8<-- "src/examples/objects/load_object_selector.py"
     ```
 
 ### **Object Visualizer Demo**
@@ -187,7 +187,7 @@
 ??? code "visualize_object.py"
 
     ``` py linenums="1"
-    --8<-- "examples/objects/visualize_object.py"
+    --8<-- "src/examples/objects/visualize_object.py"
     ```
 
 ### **Highlight Object**
@@ -205,7 +205,7 @@
 ??? code "highlight_objects.py"
 
     ``` py linenums="1"
-    --8<-- "examples/objects/highlight_objects.py"
+    --8<-- "src/examples/objects/highlight_objects.py"
     ```
 
 ### **Draw Object Bounding Box Demo**
@@ -226,7 +226,7 @@
 ??? code "draw_bounding_box.py"
 
     ``` py linenums="1"
-    --8<-- "examples/objects/draw_bounding_box.py"
+    --8<-- "src/examples/objects/draw_bounding_box.py"
     ```
 
 ## 🌡️ **Object States**
@@ -247,11 +247,7 @@
 ??? code "slicing_demo.py"
 
     ``` py linenums="1"
-<<<<<<< HEAD
-    --8<-- "examples/object_states/attachment_demo.py"
-=======
     --8<-- "src/examples/object_states/slicing_demo.py"
->>>>>>> ed4935c3
     ```
 
 ### **Dicing Demo**
@@ -269,7 +265,7 @@
 ??? code "dicing_demo.py"
 
     ``` py linenums="1"
-    --8<-- "examples/object_states/dicing_demo.py"
+    --8<-- "src/examples/object_states/dicing_demo.py"
     ```
 
 ### **Folded and Unfolded Demo**
@@ -288,7 +284,7 @@
 ??? code "folded_unfolded_state_demo.py"
 
     ``` py linenums="1"
-    --8<-- "examples/object_states/folded_unfolded_state_demo.py"
+    --8<-- "src/examples/object_states/folded_unfolded_state_demo.py"
     ```
 
 ### **Overlaid Demo**
@@ -324,7 +320,7 @@
 ??? code "heat_source_or_sink_demo.py"
 
     ``` py linenums="1"
-    --8<-- "examples/object_states/heat_source_or_sink_demo.py"
+    --8<-- "src/examples/object_states/heat_source_or_sink_demo.py"
     ```
 
 ### **Temperature Demo**
@@ -342,11 +338,7 @@
 ??? code "temperature_demo.py"
 
     ``` py linenums="1"
-<<<<<<< HEAD
-    --8<-- "examples/object_states/heated_state_demo.py"
-=======
     --8<-- "src/examples/object_states/temperature_demo.py"
->>>>>>> ed4935c3
     ```
 
 ### **Heated Demo**
@@ -364,11 +356,7 @@
 ??? code "heated_state_demo.py"
 
     ``` py linenums="1"
-<<<<<<< HEAD
-    --8<-- "examples/object_states/object_state_texture_demo.py"
-=======
     --8<-- "src/examples/object_states/heated_state_demo.py"
->>>>>>> ed4935c3
     ```
 
 ### **Onfire Demo**
@@ -386,30 +374,9 @@
 ??? code "onfire_demo.py"
 
     ``` py linenums="1"
-    --8<-- "examples/object_states/onfire_demo.py"
-    ```
-
-<<<<<<< HEAD
-### **Overlaid Demo**
-!!! abstract "This demo is useful for..."
-
-    * Understanding how cloth objects can be overlaid on rigid objects
-    * Understanding current heuristics used for gauging a cloth's "overlaid" status
-
-```{.python .annotate}
-python -m omnigibson.examples.object_states.overlaid_demo
-```
-
-This demo loads in a carpet on top of a table. The demo allows you to manipulate the carpet while printing out their `Overlaid` state status in real-time. Try manipulating the object by holding down **`Shift`** and then **`Left-click + Drag`**!
-
-??? code "overlaid_demo.py"
-
-    ``` py linenums="1"
-    --8<-- "examples/object_states/overlaid_demo.py"
-    ```
-
-=======
->>>>>>> ed4935c3
+    --8<-- "src/examples/object_states/onfire_demo.py"
+    ```
+
 ### **Particle Applier and Remover Demo**
 !!! abstract "This demo is useful for..."
 
@@ -426,7 +393,7 @@
 ??? code "particle_applier_remover_demo.py"
 
     ``` py linenums="1"
-    --8<-- "examples/object_states/particle_applier_remover_demo.py"
+    --8<-- "src/examples/object_states/particle_applier_remover_demo.py"
     ```
 
 ### **Particle Source and Sink Demo**
@@ -452,7 +419,7 @@
 ??? code "particle_source_sink_demo.py"
 
     ``` py linenums="1"
-    --8<-- "examples/object_states/particle_source_sink_demo.py"
+    --8<-- "src/examples/object_states/particle_source_sink_demo.py"
     ```
 
 ### **Kinematics Demo**
@@ -470,32 +437,10 @@
 ??? code "sample_kinematics_demo.py"
 
     ``` py linenums="1"
-    --8<-- "examples/object_states/sample_kinematics_demo.py"
-    ```
-
-<<<<<<< HEAD
-### **Slicing Demo**
-!!! abstract "This demo is useful for..."
-
-    * Understanding how slicing works in **`OmniGibson`**
-    * Understanding how to access individual objects once the environment is created
-
-```{.python .annotate}
-python -m omnigibson.examples.object_states.slicing_demo
-```
-
-This demo spawns an apple on a table with a knife above it, and lets the knife fall to "cut" the apple in half.
-
-??? code "slicing_demo.py"
-
-    ``` py linenums="1"
-    --8<-- "examples/object_states/slicing_demo.py"
-    ```
-
-### **Temperature Demo**
-=======
+    --8<-- "src/examples/object_states/sample_kinematics_demo.py"
+    ```
+
 ### **Attachment Demo**
->>>>>>> ed4935c3
 !!! abstract "This demo is useful for..."
 
     * Understanding how to leverage the `Attached` state
@@ -509,11 +454,7 @@
 ??? code "attachment_demo.py"
 
     ``` py linenums="1"
-<<<<<<< HEAD
-    --8<-- "examples/object_states/temperature_demo.py"
-=======
     --8<-- "src/examples/object_states/attachment_demo.py"
->>>>>>> ed4935c3
     ```
 
 ### **Object Texture Demo**
@@ -532,11 +473,7 @@
 ??? code "object_state_texture_demo.py"
 
     ``` py linenums="1"
-<<<<<<< HEAD
-    --8<-- "examples/renderer_settings/renderer_settings_example.py"
-=======
     --8<-- "src/examples/object_states/object_state_texture_demo.py"
->>>>>>> ed4935c3
     ```
 
 ## 🤖 **Robots**
@@ -558,7 +495,7 @@
 ??? code "all_robots_visualizer.py"
 
     ``` py linenums="1"
-    --8<-- "examples/robots/all_robots_visualizer.py"
+    --8<-- "src/examples/robots/all_robots_visualizer.py"
     ```
 
 ### **Robot Control Demo**
@@ -576,7 +513,7 @@
 ??? code "robot_control_example.py"
 
     ``` py linenums="1"
-    --8<-- "examples/robots/robot_control_example.py"
+    --8<-- "src/examples/robots/robot_control_example.py"
     ```
 
 ### **Robot Grasping Demo**
@@ -594,7 +531,7 @@
 ??? code "grasping_mode_example.py"
 
     ``` py linenums="1"
-    --8<-- "examples/robots/grasping_mode_example.py"
+    --8<-- "src/examples/robots/grasping_mode_example.py"
     ```
 
 ### **Advanced: IK Demo**
@@ -612,7 +549,7 @@
 ??? code "ik_example.py"
 
     ``` py linenums="1"
-    --8<-- "examples/robots/advanced/ik_example.py"
+    --8<-- "src/examples/robots/advanced/ik_example.py"
     ```
 
 ## 🧰 **Simulator**
@@ -648,9 +585,6 @@
 ??? code "sim_save_load_example.py"
 
     ``` py linenums="1"
-<<<<<<< HEAD
-    --8<-- "examples/simulator/sim_save_load_example.py"
-=======
     --8<-- "src/examples/simulator/sim_save_load_example.py"
     ```
 
@@ -672,5 +606,4 @@
 
     ``` py linenums="1"
     --8<-- "src/examples/renderer_settings/renderer_settings_example.py"
->>>>>>> ed4935c3
     ```