import pytest
import torch as th

import omnigibson as og
import omnigibson.lazy as lazy
import omnigibson.utils.transform_utils as T
from omnigibson import object_states
from omnigibson.macros import gm
from omnigibson.utils.constants import ParticleModifyCondition
from omnigibson.utils.transform_utils import quat_multiply


<<<<<<< HEAD
@pytest.mark.parametrize("pipeline_mode", ["cpu", "cuda"], indirect=True)
class TestMultiEnvironment:

    def setup_multi_environment(self, pipeline_mode, num_of_envs, robot="Fetch", additional_objects_cfg=[]):
        cfg = {
            "env": {"device": pipeline_mode},
            "scene": {
                "type": "InteractiveTraversableScene",
                "scene_model": "Rs_int",
                "load_object_categories": ["floors", "walls"],
            },
            "robots": [
                {
                    "type": robot,
                    "obs_modalities": [],
                }
            ],
        }
=======
def setup_multi_environment(num_of_envs, robot="Fetch", additional_objects_cfg=[]):
    cfg = {
        "scene": {
            "type": "InteractiveTraversableScene",
            "scene_model": "Rs_int",
            "load_object_categories": ["floors", "walls"],
        },
        "robots": [
            {
                "type": robot,
                "obs_modalities": [],
            }
        ],
    }

    cfg["objects"] = additional_objects_cfg

    if og.sim is None:
        # Make sure GPU dynamics are enabled (GPU dynamics needed for cloth)
        gm.RENDER_VIEWER_CAMERA = False
        gm.ENABLE_OBJECT_STATES = True
        gm.USE_GPU_DYNAMICS = True
        gm.ENABLE_FLATCACHE = False
        gm.ENABLE_TRANSITION_RULES = False
    else:
        # Make sure sim is stopped
        og.sim.stop()

    vec_env = og.VectorEnvironment(num_of_envs, cfg)
    return vec_env


def test_multi_scene_dump_load_states():
    vec_env = setup_multi_environment(3)
    robot_0 = vec_env.envs[0].scene.robots[0]
    robot_1 = vec_env.envs[1].scene.robots[0]
    robot_2 = vec_env.envs[2].scene.robots[0]

    robot_0_pos = robot_0.get_position_orientation()[0]
    robot_1_pos = robot_1.get_position_orientation()[0]
    robot_2_pos = robot_2.get_position_orientation()[0]

    dist_0_1 = robot_1_pos - robot_0_pos
    dist_1_2 = robot_2_pos - robot_1_pos

    assert th.allclose(dist_0_1, dist_1_2, atol=1e-3)

    # Set different poses for the cube in each environment
    pose_1 = (th.tensor([1, 1, 1], dtype=th.float32), th.tensor([0, 0, 0, 1], dtype=th.float32))
    pose_2 = (th.tensor([0, 2, 1], dtype=th.float32), th.tensor([0, 0, 0.7071, 0.7071], dtype=th.float32))
    pose_3 = (th.tensor([-1, -1, 0.5], dtype=th.float32), th.tensor([0.5, 0.5, 0.5, 0.5], dtype=th.float32))

    robot_0.set_position_orientation(*pose_1, frame="scene")
    robot_1.set_position_orientation(*pose_2, frame="scene")
    robot_2.set_position_orientation(*pose_3, frame="scene")

    # Run simulation for a bit
    for _ in range(10):
        og.sim.step()

    initial_robot_pos_scene_1 = robot_1.get_position_orientation(frame="scene")
    initial_robot_pos_scene_2 = robot_2.get_position_orientation(frame="scene")
    initial_robot_pos_scene_0 = robot_0.get_position_orientation(frame="scene")

    # Save states
    robot_0_state = vec_env.envs[0].scene._dump_state()
    robot_1_state = vec_env.envs[1].scene._dump_state()
    robot_2_state = vec_env.envs[2].scene._dump_state()

    # reset the object_positions
    vec_env.reset()

    # Load the states in a different order
    vec_env.envs[1].scene._load_state(robot_1_state)
    vec_env.envs[2].scene._load_state(robot_2_state)
    vec_env.envs[0].scene._load_state(robot_0_state)

    post_robot_pos_scene_1 = vec_env.envs[1].scene.robots[0].get_position_orientation(frame="scene")
    post_robot_pos_scene_2 = vec_env.envs[2].scene.robots[0].get_position_orientation(frame="scene")
    post_robot_pos_scene_0 = vec_env.envs[0].scene.robots[0].get_position_orientation(frame="scene")

    # Check that the poses are the same
    assert th.allclose(initial_robot_pos_scene_0[0], post_robot_pos_scene_0[0], atol=1e-3)
    assert th.allclose(initial_robot_pos_scene_1[0], post_robot_pos_scene_1[0], atol=1e-3)
    assert th.allclose(initial_robot_pos_scene_2[0], post_robot_pos_scene_2[0], atol=1e-3)

    assert th.allclose(initial_robot_pos_scene_0[1], post_robot_pos_scene_0[1], atol=1e-3)
    assert th.allclose(initial_robot_pos_scene_1[1], post_robot_pos_scene_1[1], atol=1e-3)
    assert th.allclose(initial_robot_pos_scene_2[1], post_robot_pos_scene_2[1], atol=1e-3)

    og.clear()


def test_multi_scene_get_local_position():
    vec_env = setup_multi_environment(3)

    robot_1_pos_local = vec_env.envs[1].scene.robots[0].get_position_orientation(frame="scene")[0]
    robot_1_pos_global = vec_env.envs[1].scene.robots[0].get_position_orientation()[0]

    pos_scene = vec_env.envs[1].scene.get_position_orientation()[0]

    assert th.allclose(robot_1_pos_global, pos_scene + robot_1_pos_local, atol=1e-3)
    og.clear()


def test_multi_scene_set_local_position():
    vec_env = setup_multi_environment(3)

    # Get the robot from the second environment
    robot = vec_env.envs[1].scene.robots[0]

    # Get the initial global position of the robot
    initial_global_pos = robot.get_position_orientation()[0]

    # Define a new global position
    new_global_pos = initial_global_pos + th.tensor([1.0, 0.5, 0.0], dtype=th.float32)

    # Set the new global position
    robot.set_position_orientation(position=new_global_pos)

    # Get the updated global position
    updated_global_pos = robot.get_position_orientation()[0]

    # Get the scene's global position
    scene_pos = vec_env.envs[1].scene.get_position_orientation()[0]

    # Get the updated local position
    updated_local_pos = robot.get_position_orientation(frame="scene")[0]

    # Calculate expected local position
    expected_local_pos = new_global_pos - scene_pos
>>>>>>> a02bb6e1

        cfg["objects"] = additional_objects_cfg

        if og.sim is None:
            # Make sure GPU dynamics are enabled (GPU dynamics needed for cloth)
            gm.RENDER_VIEWER_CAMERA = False
            gm.ENABLE_OBJECT_STATES = True
            gm.USE_GPU_DYNAMICS = True
            gm.ENABLE_FLATCACHE = False
            gm.ENABLE_TRANSITION_RULES = False
        else:
            # Make sure sim is stopped
            og.sim.stop()

        vec_env = og.VectorEnvironment(num_of_envs, cfg)
        return vec_env

    def test_multi_scene_dump_load_states(self, pipeline_mode):
        vec_env = self.setup_multi_environment(pipeline_mode, 3)
        robot_0 = vec_env.envs[0].scene.robots[0]
        robot_1 = vec_env.envs[1].scene.robots[0]
        robot_2 = vec_env.envs[2].scene.robots[0]

        robot_0_pos = robot_0.get_position_orientation()[0]
        robot_1_pos = robot_1.get_position_orientation()[0]
        robot_2_pos = robot_2.get_position_orientation()[0]

        dist_0_1 = robot_1_pos - robot_0_pos
        dist_1_2 = robot_2_pos - robot_1_pos

        assert th.allclose(dist_0_1, dist_1_2, atol=1e-3)

        # Set different poses for the cube in each environment
        pose_1 = (th.tensor([1, 1, 1], dtype=th.float32), th.tensor([0, 0, 0, 1], dtype=th.float32))
        pose_2 = (th.tensor([0, 2, 1], dtype=th.float32), th.tensor([0, 0, 0.7071, 0.7071], dtype=th.float32))
        pose_3 = (th.tensor([-1, -1, 0.5], dtype=th.float32), th.tensor([0.5, 0.5, 0.5, 0.5], dtype=th.float32))

        robot_0.set_position_orientation(*pose_1, frame="scene")
        robot_1.set_position_orientation(*pose_2, frame="scene")
        robot_2.set_position_orientation(*pose_3, frame="scene")

        # Run simulation for a bit
        for _ in range(10):
            og.sim.step()

        initial_robot_pos_scene_1 = robot_1.get_position_orientation(frame="scene")
        initial_robot_pos_scene_2 = robot_2.get_position_orientation(frame="scene")
        initial_robot_pos_scene_0 = robot_0.get_position_orientation(frame="scene")

        # Save states
        robot_0_state = vec_env.envs[0].scene._dump_state()
        robot_1_state = vec_env.envs[1].scene._dump_state()
        robot_2_state = vec_env.envs[2].scene._dump_state()
        og.clear()

        # recreate the environments
        vec_env = self.setup_multi_environment(pipeline_mode, 3)

        # Load the states in a different order
        vec_env.envs[1].scene._load_state(robot_1_state)
        vec_env.envs[2].scene._load_state(robot_2_state)
        vec_env.envs[0].scene._load_state(robot_0_state)

        post_robot_pos_scene_1 = vec_env.envs[1].scene.robots[0].get_position_orientation(frame="scene")
        post_robot_pos_scene_2 = vec_env.envs[2].scene.robots[0].get_position_orientation(frame="scene")
        post_robot_pos_scene_0 = vec_env.envs[0].scene.robots[0].get_position_orientation(frame="scene")

        # Check that the poses are the same
        assert th.allclose(initial_robot_pos_scene_0[0], post_robot_pos_scene_0[0], atol=1e-3)
        assert th.allclose(initial_robot_pos_scene_1[0], post_robot_pos_scene_1[0], atol=1e-3)
        assert th.allclose(initial_robot_pos_scene_2[0], post_robot_pos_scene_2[0], atol=1e-3)

        assert th.allclose(initial_robot_pos_scene_0[1], post_robot_pos_scene_0[1], atol=1e-3)
        assert th.allclose(initial_robot_pos_scene_1[1], post_robot_pos_scene_1[1], atol=1e-3)
        assert th.allclose(initial_robot_pos_scene_2[1], post_robot_pos_scene_2[1], atol=1e-3)

        og.clear()

    def test_multi_scene_get_local_position(self, pipeline_mode):
        vec_env = self.setup_multi_environment(pipeline_mode, 3)

        robot_1_pos_local = vec_env.envs[1].scene.robots[0].get_position_orientation(frame="scene")[0]
        robot_1_pos_global = vec_env.envs[1].scene.robots[0].get_position_orientation()[0]

        pos_scene = vec_env.envs[1].scene.get_position_orientation()[0]

        assert th.allclose(robot_1_pos_global, pos_scene + robot_1_pos_local, atol=1e-3)
        og.clear()

    def test_multi_scene_set_local_position(self, pipeline_mode):
        vec_env = self.setup_multi_environment(pipeline_mode, 3)

        # Get the robot from the second environment
        robot = vec_env.envs[1].scene.robots[0]

        # Get the initial global position of the robot
        initial_global_pos = robot.get_position_orientation()[0]

        # Define a new global position
        new_global_pos = initial_global_pos + th.tensor([1.0, 0.5, 0.0], dtype=th.float32)

        # Set the new global position
        robot.set_position_orientation(position=new_global_pos)

        # Get the updated global position
        updated_global_pos = robot.get_position_orientation()[0]

        # Get the scene's global position
        scene_pos = vec_env.envs[1].scene.get_position_orientation()[0]

        # Get the updated local position
        updated_local_pos = robot.get_position_orientation(frame="scene")[0]

        # Calculate expected local position
        expected_local_pos = new_global_pos - scene_pos

        # Assert that the global position has been updated correctly
        assert th.allclose(
            updated_global_pos, new_global_pos, atol=1e-3
        ), f"Updated global position {updated_global_pos} does not match expected {new_global_pos}"

        # Assert that the local position has been updated correctly
        assert th.allclose(
            updated_local_pos, expected_local_pos, atol=1e-3
        ), f"Updated local position {updated_local_pos} does not match expected {expected_local_pos}"

        # Assert that the change in global position is correct
        global_pos_change = updated_global_pos - initial_global_pos
        expected_change = th.tensor([1.0, 0.5, 0.0], dtype=th.float32)
        assert th.allclose(
            global_pos_change, expected_change, atol=1e-3
        ), f"Global position change {global_pos_change} does not match expected change {expected_change}"

        og.clear()

    def test_multi_scene_scene_prim(self, pipeline_mode):
        vec_env = self.setup_multi_environment(pipeline_mode, 1)
        original_robot_pos = vec_env.envs[0].scene.robots[0].get_position_orientation()[0]
        scene_state = vec_env.envs[0].scene._dump_state()
        scene_prim_displacement = th.tensor([10.0, 0.0, 0.0], dtype=th.float32)
        original_scene_prim_pos = vec_env.envs[0].scene._scene_prim.get_position_orientation()[0]
        vec_env.envs[0].scene.set_position_orientation(position=original_scene_prim_pos + scene_prim_displacement)
        vec_env.envs[0].scene._load_state(scene_state)
        new_scene_prim_pos = vec_env.envs[0].scene._scene_prim.get_position_orientation()[0]
        new_robot_pos = vec_env.envs[0].scene.robots[0].get_position_orientation()[0]
        assert th.allclose(new_scene_prim_pos - original_scene_prim_pos, scene_prim_displacement, atol=1e-3)
        assert th.allclose(new_robot_pos - original_robot_pos, scene_prim_displacement, atol=1e-3)

        og.clear()

    def test_multi_scene_particle_source(self, pipeline_mode):
        sink_cfg = dict(
            type="DatasetObject",
            name="sink",
            category="sink",
            model="egwapq",
            bounding_box=[2.427, 0.625, 1.2],
            abilities={
                "toggleable": {},
                "particleSource": {
                    "conditions": {
                        "water": [
                            (ParticleModifyCondition.TOGGLEDON, True)
                        ],  # Must be toggled on for water source to be active
                    },
                    "initial_speed": 0.0,  # Water merely falls out of the spout
                },
                "particleSink": {
                    "conditions": {
                        "water": [],  # No conditions, always sinking nearby particles
                    },
                },
            },
            position=[0.0, -1.5, 0.42],
        )

        vec_env = self.setup_multi_environment(pipeline_mode, 3, additional_objects_cfg=[sink_cfg])

        for env in vec_env.envs:
            sink = env.scene.object_registry("name", "sink")
            assert sink.states[object_states.ToggledOn].set_value(True)

        for _ in range(50):
            og.sim.step()

        og.clear()

    def test_multi_scene_position_orientation_relative_to_scene(self, pipeline_mode):
        vec_env = self.setup_multi_environment(pipeline_mode, 3)

        # Get the robot from the second environment
        robot = vec_env.envs[1].scene.robots[0]

        # Define a new position and orientation relative to the scene
        new_relative_pos = th.tensor([1.0, 2.0, 0.5])
        new_relative_ori = th.tensor([0, 0, 0.7071, 0.7071])  # 90 degrees rotation around z-axis

        # Set the new position and orientation relative to the scene
        robot.set_position_orientation(position=new_relative_pos, orientation=new_relative_ori, frame="scene")

        # Get the updated position and orientation relative to the scene
        updated_relative_pos, updated_relative_ori = robot.get_position_orientation(frame="scene")

        # Assert that the relative position has been updated correctly
        assert th.allclose(
            updated_relative_pos, new_relative_pos, atol=1e-3
        ), f"Updated relative position {updated_relative_pos} does not match expected {new_relative_pos}"

        # Assert that the relative orientation has been updated correctly
        assert th.allclose(
            updated_relative_ori, new_relative_ori, atol=1e-3
        ), f"Updated relative orientation {updated_relative_ori} does not match expected {new_relative_ori}"

        # Get the scene's global position and orientation
        scene_pos, scene_ori = vec_env.envs[1].scene.get_position_orientation()

        # Get the robot's global position and orientation
        global_pos, global_ori = robot.get_position_orientation()

        # Calculate expected global position
        expected_global_pos = scene_pos + updated_relative_pos

        # Assert that the global position is correct
        assert th.allclose(
            global_pos, expected_global_pos, atol=1e-3
        ), f"Global position {global_pos} does not match expected {expected_global_pos}"

        # Calculate expected global orientation
        expected_global_ori = quat_multiply(scene_ori, new_relative_ori)

        # Assert that the global orientation is correct
        assert th.allclose(
            global_ori, expected_global_ori, atol=1e-3
        ), f"Global orientation {global_ori} does not match expected {expected_global_ori}"

        og.clear()

    def test_tiago_getter(self, pipeline_mode):
        vec_env = self.setup_multi_environment(pipeline_mode, 2, robot="Tiago")
        robot1 = vec_env.envs[0].scene.robots[0]

        robot1_world_position, robot1_world_orientation = robot1.get_position_orientation()
        robot1_scene_position, robot1_scene_orientation = robot1.get_position_orientation(frame="scene")

        # Test the get_position_orientation method for 3 different frames
        # since the robot is at the origin, the position and orientation should be the same
        assert th.allclose(robot1_world_position, robot1_scene_position, atol=1e-3)
        assert th.allclose(robot1_world_orientation, robot1_scene_orientation, atol=1e-3)

        # test if the scene position is non-zero, the getter with scene and world frame should return different values
        robot2 = vec_env.envs[1].scene.robots[0]
        scene_position, scene_orientation = vec_env.envs[1].scene.get_position_orientation()

        robot2_world_position, robot2_world_orientation = robot2.get_position_orientation()
        robot2_scene_position, robot2_scene_orientation = robot2.get_position_orientation(frame="scene")

        combined_position, combined_orientation = T.pose_transform(
            scene_position, scene_orientation, robot2_scene_position, robot2_scene_orientation
        )
        assert th.allclose(robot2_world_position, combined_position, atol=1e-3)
        assert th.allclose(robot2_world_orientation, combined_orientation, atol=1e-3)

        # Clean up
        og.clear()

    def test_tiago_setter(self, pipeline_mode):
        vec_env = self.setup_multi_environment(pipeline_mode, 2, robot="Tiago")

        # use a robot with non-zero scene position
        robot = vec_env.envs[1].scene.robots[0]

        # Test setting position and orientation in world frame
        new_world_pos = th.tensor([1.0, 2.0, 0.5])
        new_world_ori = T.euler2quat(th.tensor([0, 0, th.pi / 2]))
        robot.set_position_orientation(position=new_world_pos, orientation=new_world_ori)

        got_world_pos, got_world_ori = robot.get_position_orientation()
        assert th.allclose(got_world_pos, new_world_pos, atol=1e-3)
        assert th.allclose(got_world_ori, new_world_ori, atol=1e-3)

        # Test setting position and orientation in scene frame
        new_scene_pos = th.tensor([0.5, 1.0, 0.25])
        new_scene_ori = T.euler2quat(th.tensor([0, th.pi / 4, 0]))
        robot.set_position_orientation(position=new_scene_pos, orientation=new_scene_ori, frame="scene")

        got_scene_pos, got_scene_ori = robot.get_position_orientation(frame="scene")
        assert th.allclose(got_scene_pos, new_scene_pos, atol=1e-3)
        assert th.allclose(got_scene_ori, new_scene_ori, atol=1e-3)

        # Test setting position and orientation in scene frame
        new_scene_pos = th.tensor([-1.0, -2.0, 0.1])
        new_scene_ori = T.euler2quat(th.tensor([th.pi / 6, 0, 0]))
        robot.set_position_orientation(position=new_scene_pos, orientation=new_scene_ori, frame="scene")

        # Verify that world frame position/orientation has changed after setting in scene frame
        got_world_pos, got_world_ori = robot.get_position_orientation()
        assert not th.allclose(got_world_pos, new_world_pos, atol=1e-3)
        assert not th.allclose(got_world_ori, new_world_ori, atol=1e-3)

        # Clean up
        og.clear()

        # assert that when the simulator is stopped, the behavior for getter/setter is not affected
        vec_env = self.setup_multi_environment(pipeline_mode, 2)
        og.sim.stop()

        # use a robot with non-zero scene position
        robot = vec_env.envs[1].scene.robots[0]

        # Test setting position and orientation in world frame
        new_world_pos = th.tensor([1.0, 2.0, 0.5])
        new_world_ori = T.euler2quat(th.tensor([0, 0, th.pi / 2]))
        robot.set_position_orientation(position=new_world_pos, orientation=new_world_ori)

        got_world_pos, got_world_ori = robot.get_position_orientation()
        assert th.allclose(got_world_pos, new_world_pos, atol=1e-3)
        assert th.allclose(got_world_ori, new_world_ori, atol=1e-3)

        # Test setting position and orientation in scene frame
        new_scene_pos = th.tensor([0.5, 1.0, 0.25])
        new_scene_ori = T.euler2quat(th.tensor([0, th.pi / 4, 0]))
        robot.set_position_orientation(position=new_scene_pos, orientation=new_scene_ori, frame="scene")

        got_scene_pos, got_scene_ori = robot.get_position_orientation(frame="scene")
        assert th.allclose(got_scene_pos, new_scene_pos, atol=1e-3)
        assert th.allclose(got_scene_ori, new_scene_ori, atol=1e-3)

        # Test setting position and orientation in scene frame
        new_scene_pos = th.tensor([-1.0, -2.0, 0.1])
        new_scene_ori = T.euler2quat(th.tensor([th.pi / 6, 0, 0]))
        robot.set_position_orientation(position=new_scene_pos, orientation=new_scene_ori, frame="scene")

        got_scene_pos, got_scene_ori = robot.get_position_orientation(frame="scene")
        assert th.allclose(got_scene_pos, new_scene_pos, atol=1e-3)
        assert th.allclose(got_scene_ori, new_scene_ori, atol=1e-3)

        # Verify that world frame position/orientation has changed after setting in scene frame
        got_world_pos, got_world_ori = robot.get_position_orientation()
        assert not th.allclose(got_world_pos, new_world_pos, atol=1e-3)
        assert not th.allclose(got_world_ori, new_world_ori, atol=1e-3)

        og.clear()

    @pytest.mark.skip("Behavior getter is currently broken")
    def test_behavior_getter(self, pipeline_mode):
        vec_env = self.setup_multi_environment(pipeline_mode, 2, robot="BehaviorRobot")
        robot1 = vec_env.envs[0].scene.robots[0]

        robot1_world_position, robot1_world_orientation = robot1.get_position_orientation()
        robot1_scene_position, robot1_scene_orientation = robot1.get_position_orientation(frame="scene")

        # Test the get_position_orientation method for 3 different frames
        # since the robot is at the origin, the position and orientation should be the same
        assert th.allclose(robot1_world_position, robot1_scene_position, atol=1e-3)
        assert th.allclose(robot1_world_position, robot1_scene_position, atol=1e-3)
        assert th.allclose(robot1_world_orientation, robot1_scene_orientation, atol=1e-3)
        assert th.allclose(robot1_world_orientation, robot1_scene_orientation, atol=1e-3)

        # test if the scene position is non-zero, the getter with scene and world frame should return different values
        robot2 = vec_env.envs[1].scene.robots[0]
        scene_position, scene_orientation = vec_env.envs[1].scene.get_position_orientation()
        robot2_world_position, robot2_world_orientation = robot2.get_position_orientation()
        robot2_scene_position, robot2_scene_orientation = robot2.get_position_orientation(frame="scene")

        combined_position, combined_orientation = T.pose_transform(
            scene_position, scene_orientation, robot2_scene_position, robot2_scene_orientation
        )
        assert th.allclose(robot2_world_position, combined_position, atol=1e-3)
        assert th.allclose(robot2_world_orientation, combined_orientation, atol=1e-3)

        # Clean up
        og.clear()

    @pytest.mark.skip("Behavior setter is currently broken")
    def test_behavior_setter(self, pipeline_mode):
        vec_env = self.setup_multi_environment(pipeline_mode, 2, robot="BehaviorRobot")

        # use a robot with non-zero scene position
        robot = vec_env.envs[1].scene.robots[0]

        # Test setting position and orientation in world frame
        new_world_pos = th.tensor([1.0, 2.0, 0.5])
        new_world_ori = T.euler2quat(th.tensor([0, 0, th.pi / 2]))

        robot.set_position_orientation(position=new_world_pos, orientation=new_world_ori)

        got_world_pos, got_world_ori = robot.get_position_orientation()
        assert th.allclose(got_world_pos, new_world_pos, atol=1e-3)
        assert th.allclose(got_world_ori, new_world_ori, atol=1e-3)

        # Test setting position and orientation in scene frame
        new_scene_pos = th.tensor([0.5, 1.0, 0.25])
        new_scene_ori = T.euler2quat(th.tensor([0, th.pi / 4, 0]))
        robot.set_position_orientation(position=new_scene_pos, orientation=new_scene_ori, frame="scene")

        got_scene_pos, got_scene_ori = robot.get_position_orientation(frame="scene")
        assert th.allclose(got_scene_pos, new_scene_pos, atol=1e-3)
        assert th.allclose(got_scene_ori, new_scene_ori, atol=1e-3)

        # Test setting position and orientation in scene frame
        new_scene_pos = th.tensor([-1.0, -2.0, 0.1])
        new_scene_ori = T.euler2quat(th.tensor([th.pi / 6, 0, 0]))
        robot.set_position_orientation(position=new_scene_pos, orientation=new_scene_ori, frame="scene")

        got_scene_pos, got_scene_ori = robot.get_position_orientation(frame="scene")
        assert th.allclose(got_scene_pos, new_scene_pos, atol=1e-3)
        assert th.allclose(got_scene_ori, new_scene_ori, atol=1e-3)

        # Verify that world frame position/orientation has changed after setting in scene frame
        got_world_pos, got_world_ori = robot.get_position_orientation()
        assert not th.allclose(got_world_pos, new_world_pos, atol=1e-3)
        assert not th.allclose(got_world_ori, new_world_ori, atol=1e-3)

        # Clean up
        og.clear()

        # assert that when the simulator is stopped, the behavior for getter/setter is not affected
        vec_env = self.setup_multi_environment(pipeline_mode, 2)
        og.sim.stop()

        # use a robot with non-zero scene position
        robot = vec_env.envs[1].scene.robots[0]

        # Test setting position and orientation in world frame
        new_world_pos = th.tensor([1.0, 2.0, 0.5])
        new_world_ori = T.euler2quat(th.tensor([0, 0, th.pi / 2]))
        robot.set_position_orientation(position=new_world_pos, orientation=new_world_ori)

        got_world_pos, got_world_ori = robot.get_position_orientation()
        assert th.allclose(got_world_pos, new_world_pos, atol=1e-3)
        assert th.allclose(got_world_ori, new_world_ori, atol=1e-3)

        # Test setting position and orientation in scene frame
        new_scene_pos = th.tensor([0.5, 1.0, 0.25])
        new_scene_ori = T.euler2quat(th.tensor([0, th.pi / 4, 0]))
        robot.set_position_orientation(position=new_scene_pos, orientation=new_scene_ori, frame="scene")

        got_scene_pos, got_scene_ori = robot.get_position_orientation(frame="scene")
        assert th.allclose(got_scene_pos, new_scene_pos, atol=1e-3)
        assert th.allclose(got_scene_ori, new_scene_ori, atol=1e-3)

        # Test setting position and orientation in scene frame
        new_scene_pos = th.tensor([-1.0, -2.0, 0.1])
        new_scene_ori = T.euler2quat(th.tensor([th.pi / 6, 0, 0]))
        robot.set_position_orientation(position=new_scene_pos, orientation=new_scene_ori, frame="scene")

        got_scene_pos, got_scene_ori = robot.get_position_orientation(frame="scene")
        assert th.allclose(got_scene_pos, new_scene_pos, atol=1e-3)
        assert th.allclose(got_scene_ori, new_scene_ori, atol=1e-3)

        # Verify that world frame position/orientation has changed after setting in scene frame
        got_world_pos, got_world_ori = robot.get_position_orientation()
        assert not th.allclose(got_world_pos, new_world_pos, atol=1e-3)
        assert not th.allclose(got_world_ori, new_world_ori, atol=1e-3)<|MERGE_RESOLUTION|>--- conflicted
+++ resolved
@@ -10,7 +10,6 @@
 from omnigibson.utils.transform_utils import quat_multiply
 
 
-<<<<<<< HEAD
 @pytest.mark.parametrize("pipeline_mode", ["cpu", "cuda"], indirect=True)
 class TestMultiEnvironment:
 
@@ -29,139 +28,6 @@
                 }
             ],
         }
-=======
-def setup_multi_environment(num_of_envs, robot="Fetch", additional_objects_cfg=[]):
-    cfg = {
-        "scene": {
-            "type": "InteractiveTraversableScene",
-            "scene_model": "Rs_int",
-            "load_object_categories": ["floors", "walls"],
-        },
-        "robots": [
-            {
-                "type": robot,
-                "obs_modalities": [],
-            }
-        ],
-    }
-
-    cfg["objects"] = additional_objects_cfg
-
-    if og.sim is None:
-        # Make sure GPU dynamics are enabled (GPU dynamics needed for cloth)
-        gm.RENDER_VIEWER_CAMERA = False
-        gm.ENABLE_OBJECT_STATES = True
-        gm.USE_GPU_DYNAMICS = True
-        gm.ENABLE_FLATCACHE = False
-        gm.ENABLE_TRANSITION_RULES = False
-    else:
-        # Make sure sim is stopped
-        og.sim.stop()
-
-    vec_env = og.VectorEnvironment(num_of_envs, cfg)
-    return vec_env
-
-
-def test_multi_scene_dump_load_states():
-    vec_env = setup_multi_environment(3)
-    robot_0 = vec_env.envs[0].scene.robots[0]
-    robot_1 = vec_env.envs[1].scene.robots[0]
-    robot_2 = vec_env.envs[2].scene.robots[0]
-
-    robot_0_pos = robot_0.get_position_orientation()[0]
-    robot_1_pos = robot_1.get_position_orientation()[0]
-    robot_2_pos = robot_2.get_position_orientation()[0]
-
-    dist_0_1 = robot_1_pos - robot_0_pos
-    dist_1_2 = robot_2_pos - robot_1_pos
-
-    assert th.allclose(dist_0_1, dist_1_2, atol=1e-3)
-
-    # Set different poses for the cube in each environment
-    pose_1 = (th.tensor([1, 1, 1], dtype=th.float32), th.tensor([0, 0, 0, 1], dtype=th.float32))
-    pose_2 = (th.tensor([0, 2, 1], dtype=th.float32), th.tensor([0, 0, 0.7071, 0.7071], dtype=th.float32))
-    pose_3 = (th.tensor([-1, -1, 0.5], dtype=th.float32), th.tensor([0.5, 0.5, 0.5, 0.5], dtype=th.float32))
-
-    robot_0.set_position_orientation(*pose_1, frame="scene")
-    robot_1.set_position_orientation(*pose_2, frame="scene")
-    robot_2.set_position_orientation(*pose_3, frame="scene")
-
-    # Run simulation for a bit
-    for _ in range(10):
-        og.sim.step()
-
-    initial_robot_pos_scene_1 = robot_1.get_position_orientation(frame="scene")
-    initial_robot_pos_scene_2 = robot_2.get_position_orientation(frame="scene")
-    initial_robot_pos_scene_0 = robot_0.get_position_orientation(frame="scene")
-
-    # Save states
-    robot_0_state = vec_env.envs[0].scene._dump_state()
-    robot_1_state = vec_env.envs[1].scene._dump_state()
-    robot_2_state = vec_env.envs[2].scene._dump_state()
-
-    # reset the object_positions
-    vec_env.reset()
-
-    # Load the states in a different order
-    vec_env.envs[1].scene._load_state(robot_1_state)
-    vec_env.envs[2].scene._load_state(robot_2_state)
-    vec_env.envs[0].scene._load_state(robot_0_state)
-
-    post_robot_pos_scene_1 = vec_env.envs[1].scene.robots[0].get_position_orientation(frame="scene")
-    post_robot_pos_scene_2 = vec_env.envs[2].scene.robots[0].get_position_orientation(frame="scene")
-    post_robot_pos_scene_0 = vec_env.envs[0].scene.robots[0].get_position_orientation(frame="scene")
-
-    # Check that the poses are the same
-    assert th.allclose(initial_robot_pos_scene_0[0], post_robot_pos_scene_0[0], atol=1e-3)
-    assert th.allclose(initial_robot_pos_scene_1[0], post_robot_pos_scene_1[0], atol=1e-3)
-    assert th.allclose(initial_robot_pos_scene_2[0], post_robot_pos_scene_2[0], atol=1e-3)
-
-    assert th.allclose(initial_robot_pos_scene_0[1], post_robot_pos_scene_0[1], atol=1e-3)
-    assert th.allclose(initial_robot_pos_scene_1[1], post_robot_pos_scene_1[1], atol=1e-3)
-    assert th.allclose(initial_robot_pos_scene_2[1], post_robot_pos_scene_2[1], atol=1e-3)
-
-    og.clear()
-
-
-def test_multi_scene_get_local_position():
-    vec_env = setup_multi_environment(3)
-
-    robot_1_pos_local = vec_env.envs[1].scene.robots[0].get_position_orientation(frame="scene")[0]
-    robot_1_pos_global = vec_env.envs[1].scene.robots[0].get_position_orientation()[0]
-
-    pos_scene = vec_env.envs[1].scene.get_position_orientation()[0]
-
-    assert th.allclose(robot_1_pos_global, pos_scene + robot_1_pos_local, atol=1e-3)
-    og.clear()
-
-
-def test_multi_scene_set_local_position():
-    vec_env = setup_multi_environment(3)
-
-    # Get the robot from the second environment
-    robot = vec_env.envs[1].scene.robots[0]
-
-    # Get the initial global position of the robot
-    initial_global_pos = robot.get_position_orientation()[0]
-
-    # Define a new global position
-    new_global_pos = initial_global_pos + th.tensor([1.0, 0.5, 0.0], dtype=th.float32)
-
-    # Set the new global position
-    robot.set_position_orientation(position=new_global_pos)
-
-    # Get the updated global position
-    updated_global_pos = robot.get_position_orientation()[0]
-
-    # Get the scene's global position
-    scene_pos = vec_env.envs[1].scene.get_position_orientation()[0]
-
-    # Get the updated local position
-    updated_local_pos = robot.get_position_orientation(frame="scene")[0]
-
-    # Calculate expected local position
-    expected_local_pos = new_global_pos - scene_pos
->>>>>>> a02bb6e1
 
         cfg["objects"] = additional_objects_cfg
 
@@ -169,8 +35,6 @@
             # Make sure GPU dynamics are enabled (GPU dynamics needed for cloth)
             gm.RENDER_VIEWER_CAMERA = False
             gm.ENABLE_OBJECT_STATES = True
-            gm.USE_GPU_DYNAMICS = True
-            gm.ENABLE_FLATCACHE = False
             gm.ENABLE_TRANSITION_RULES = False
         else:
             # Make sure sim is stopped
