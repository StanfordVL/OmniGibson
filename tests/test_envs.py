import pytest
import torch as th

import omnigibson as og
from omnigibson.macros import gm


@pytest.mark.parametrize("pipeline_mode", ["cpu", "cuda"], indirect=True)
class TestTasks:
    def task_tester(self, task_type, pipeline_mode):
        cfg = {
            "env": {
                "device": pipeline_mode,
            },
            "scene": {
                "type": "InteractiveTraversableScene",
                "scene_model": "Rs_int",
                "load_object_categories": ["floors", "breakfast_table"],
            },
            "robots": [
                {
                    "type": "Fetch",
                    "obs_modalities": [],
                }
            ],
            # Task kwargs
            "task": {
                "type": task_type,
                # BehaviorTask-specific
                "activity_name": "laying_wood_floors",
                "online_object_sampling": True,
            },
        }

        if og.sim is None:
            gm.ENABLE_OBJECT_STATES = True
            gm.ENABLE_TRANSITION_RULES = False
        else:
            # Make sure sim is stopped
            og.sim.stop()

        # Create the environment
        env = og.Environment(configs=cfg)

        env.reset()
        for _ in range(5):
            env.step(th.tensor(env.robots[0].action_space.sample(), dtype=th.float32))

        # Clear the sim
        og.clear()

    def test_dummy_task(self, pipeline_mode):
        self.task_tester("DummyTask", pipeline_mode)

    def test_point_reaching_task(self, pipeline_mode):
        self.task_tester("PointReachingTask", pipeline_mode)

    def test_point_navigation_task(self, pipeline_mode):
        self.task_tester("PointNavigationTask", pipeline_mode)

    def test_behavior_task(self, pipeline_mode):
        self.task_tester("BehaviorTask", pipeline_mode)


@pytest.mark.parametrize("pipeline_mode", ["cpu", "cuda"], indirect=True)
def test_rs_int_full_load(pipeline_mode):
    cfg = {
        "env": {
            "device": pipeline_mode,
        },
<<<<<<< HEAD
=======
        "robots": [
            {
                "type": "Fetch",
                "obs_modalities": [],
            }
        ],
        # Task kwargs
        "task": {
            "type": task_type,
            # BehaviorTask-specific
            "activity_name": "laying_wood_floors",
            "online_object_sampling": True,
        },
    }

    if og.sim is None:
        # Make sure GPU dynamics are enabled (GPU dynamics needed for cloth)
        gm.ENABLE_OBJECT_STATES = True
        gm.USE_GPU_DYNAMICS = True
        gm.ENABLE_TRANSITION_RULES = False
    else:
        # Make sure sim is stopped
        og.sim.stop()

    # Create the environment
    env = og.Environment(configs=cfg)

    env.reset()
    for _ in range(5):
        env.step(env.robots[0].action_space.sample())

    # Clear the sim
    og.clear()


def test_dummy_task():
    task_tester("DummyTask")


def test_point_reaching_task():
    task_tester("PointReachingTask")


def test_point_navigation_task():
    task_tester("PointNavigationTask")


def test_behavior_task():
    task_tester("BehaviorTask")


def test_rs_int_full_load():
    cfg = {
>>>>>>> a02bb6e1
        "scene": {
            "type": "InteractiveTraversableScene",
            "scene_model": "Rs_int",
        },
        "robots": [
            {
                "type": "Fetch",
                "obs_modalities": [],
            }
        ],
        # Task kwargs
        "task": {
            "type": "DummyTask",
        },
    }

    # Make sure sim is stopped
    if og.sim:
        og.sim.stop()

    # Create the environment
    env = og.Environment(configs=cfg)

    env.reset()
    for _ in range(5):
        env.step(th.tensor(env.robots[0].action_space.sample(), dtype=th.float32))

    # Clear the sim
    og.clear()<|MERGE_RESOLUTION|>--- conflicted
+++ resolved
@@ -32,12 +32,13 @@
             },
         }
 
-        if og.sim is None:
-            gm.ENABLE_OBJECT_STATES = True
-            gm.ENABLE_TRANSITION_RULES = False
-        else:
-            # Make sure sim is stopped
-            og.sim.stop()
+    if og.sim is None:
+        # Make sure GPU dynamics are enabled (GPU dynamics needed for cloth)
+        gm.ENABLE_OBJECT_STATES = True
+        gm.ENABLE_TRANSITION_RULES = False
+    else:
+        # Make sure sim is stopped
+        og.sim.stop()
 
         # Create the environment
         env = og.Environment(configs=cfg)
@@ -68,62 +69,6 @@
         "env": {
             "device": pipeline_mode,
         },
-<<<<<<< HEAD
-=======
-        "robots": [
-            {
-                "type": "Fetch",
-                "obs_modalities": [],
-            }
-        ],
-        # Task kwargs
-        "task": {
-            "type": task_type,
-            # BehaviorTask-specific
-            "activity_name": "laying_wood_floors",
-            "online_object_sampling": True,
-        },
-    }
-
-    if og.sim is None:
-        # Make sure GPU dynamics are enabled (GPU dynamics needed for cloth)
-        gm.ENABLE_OBJECT_STATES = True
-        gm.USE_GPU_DYNAMICS = True
-        gm.ENABLE_TRANSITION_RULES = False
-    else:
-        # Make sure sim is stopped
-        og.sim.stop()
-
-    # Create the environment
-    env = og.Environment(configs=cfg)
-
-    env.reset()
-    for _ in range(5):
-        env.step(env.robots[0].action_space.sample())
-
-    # Clear the sim
-    og.clear()
-
-
-def test_dummy_task():
-    task_tester("DummyTask")
-
-
-def test_point_reaching_task():
-    task_tester("PointReachingTask")
-
-
-def test_point_navigation_task():
-    task_tester("PointNavigationTask")
-
-
-def test_behavior_task():
-    task_tester("BehaviorTask")
-
-
-def test_rs_int_full_load():
-    cfg = {
->>>>>>> a02bb6e1
         "scene": {
             "type": "InteractiveTraversableScene",
             "scene_model": "Rs_int",
