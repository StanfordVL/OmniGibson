--- conflicted
+++ resolved
@@ -16,7 +16,6 @@
 from omnigibson.robots import REGISTERED_ROBOTS
 from omnigibson.utils.python_utils import create_class_from_registry_and_config
 
-gm.USE_GPU_DYNAMICS = True
 gm.ENABLE_TRANSITION_RULES = True
 current_robot_type = "Fetch"
 
@@ -83,12 +82,9 @@
             },
         ],
     }
-<<<<<<< HEAD
 
     gm.ENABLE_TRANSITION_RULES = False
 
-=======
->>>>>>> a02bb6e1
     env = og.Environment(configs=config)
 
     return env
