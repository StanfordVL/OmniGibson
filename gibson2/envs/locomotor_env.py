from gibson2.core.physics.robot_locomotors import *
from gibson2.core.simulator import Simulator
from gibson2.core.physics.scene import *

from gibson2.core.physics.interactive_objects import VisualObject, InteractiveObj
import gibson2
from gibson2.utils.utils import parse_config, rotate_vector_3d, l2_distance, quatToXYZW
from gibson2.envs.base_env import BaseEnv
from transforms3d.euler import euler2quat
from collections import OrderedDict
import argparse
from gibson2.learn.completion import CompletionNet, identity_init, Perceptual
import torch.nn as nn
import torch
from torchvision import datasets, transforms

# define navigation environments following Anderson, Peter, et al. 'On evaluation of embodied navigation agents.'
# arXiv preprint arXiv:1807.06757 (2018).
# https://arxiv.org/pdf/1807.06757.pdf


class NavigateEnv(BaseEnv):
    def __init__(
            self,
            config_file,
            mode='headless',
            action_timestep=1 / 10.0,
            physics_timestep=1 / 240.0,
            automatic_reset=False,
            device_idx=0,
    ):
        super(NavigateEnv, self).__init__(config_file=config_file, mode=mode, device_idx=device_idx)
        self.automatic_reset = automatic_reset

        # simulation
        self.mode = mode
        self.action_timestep = action_timestep
        self.physics_timestep = physics_timestep
        self.simulator.set_timestep(physics_timestep)
        self.simulator_loop = int(self.action_timestep / self.simulator.timestep)

    def load(self):
        super().load()
        self.initial_pos = np.array(self.config.get('initial_pos', [0, 0, 0]))
        self.initial_orn = np.array(self.config.get('initial_orn', [0, 0, 0]))

        self.target_pos = np.array(self.config.get('target_pos', [5, 5, 0]))
        self.target_orn = np.array(self.config.get('target_orn', [0, 0, 0]))

        self.additional_states_dim = self.config['additional_states_dim']

        # termination condition
        self.dist_tol = self.config.get('dist_tol', 0.2)
        self.max_step = self.config.get('max_step', float('inf'))

        # reward
        self.success_reward = self.config.get('success_reward', 10.0)
        self.slack_reward = self.config.get('slack_reward', -0.01)

        # reward weight
        self.potential_reward_weight = self.config.get('potential_reward_weight', 10.0)
        self.electricity_reward_weight = self.config.get('electricity_reward_weight', 0.0)
        self.stall_torque_reward_weight = self.config.get('stall_torque_reward_weight', 0.0)
        self.collision_reward_weight = self.config.get('collision_reward_weight', 0.0)

        # discount factor
        self.discount_factor = self.config.get('discount_factor', 1.0)

<<<<<<< HEAD
        # output
=======
        self.action_timestep = action_timestep
        self.physics_timestep = physics_timestep
        self.simulator.set_timestep(physics_timestep)
        self.simulator_loop = int(self.action_timestep / self.simulator.timestep)
>>>>>>> 8788b7af
        self.output = self.config['output']

        self.sensor_dim = self.robots[0].sensor_dim + self.additional_states_dim
        self.action_dim = self.robots[0].action_dim

<<<<<<< HEAD
=======

        # self.observation_space = gym.spaces.Box(low=-np.inf, high=np.inf, shape=(self.sensor_dim,), dtype=np.float64)
>>>>>>> 8788b7af
        observation_space = OrderedDict()
        if 'sensor' in self.output:
            self.sensor_space = gym.spaces.Box(low=-np.inf,
                                               high=np.inf,
                                               shape=(self.sensor_dim, ),
                                               dtype=np.float32)
            observation_space['sensor'] = self.sensor_space
        if 'pointgoal' in self.output:
            self.pointgoal_space = gym.spaces.Box(low=-np.inf,
                                                  high=np.inf,
                                                  shape=(2, ),
                                                  dtype=np.float32)
            observation_space['pointgoal'] = self.pointgoal_space
        if 'rgb' in self.output:
            self.rgb_space = gym.spaces.Box(low=0.0,
                                            high=1.0,
                                            shape=(self.config['resolution'],
                                                   self.config['resolution'], 3),
                                            dtype=np.float32)
            observation_space['rgb'] = self.rgb_space
        if 'depth' in self.output:
            self.depth_space = gym.spaces.Box(low=0.0,
                                              high=1.0,
                                              shape=(self.config['resolution'],
                                                     self.config['resolution'], 1),
                                              dtype=np.float32)
            observation_space['depth'] = self.depth_space
        if 'rgb_filled' in self.output:    # use filler
            self.comp = CompletionNet(norm=nn.BatchNorm2d, nf=64)
            self.comp = torch.nn.DataParallel(self.comp).cuda()
            self.comp.load_state_dict(
                torch.load(os.path.join(gibson2.assets_path, 'networks', 'model.pth')))
            self.comp.eval()

        self.observation_space = gym.spaces.Dict(observation_space)
        self.action_space = self.robots[0].action_space

        # variable initialization
        self.current_episode = 0

<<<<<<< HEAD
        # add visual objects
        self.visual_object_at_initial_target_pos = self.config.get(
            'visual_object_at_initial_target_pos', False)
=======
        self.max_step = self.config.get('max_step', float('inf'))

        self.visual_object_at_initial_target_pos = self.config.get('visual_object_at_initial_target_pos', False)
>>>>>>> 8788b7af
        if self.visual_object_at_initial_target_pos:
            self.initial_pos_vis_obj = VisualObject(rgba_color=[1, 0, 0, 0.5])
            self.target_pos_vis_obj = VisualObject(rgba_color=[0, 0, 1, 0.5])
            self.initial_pos_vis_obj.load()
            if self.config.get('target_visual_object_visible_to_agent', False):
                self.simulator.import_object(self.target_pos_vis_obj)
            else:
                self.target_pos_vis_obj.load()

<<<<<<< HEAD
=======

    def reload(self, config_file):
        super().reload(config_file)
        self.initial_pos = np.array(self.config.get('initial_pos', [0, 0, 0]))
        self.initial_orn = np.array(self.config.get('initial_orn', [0, 0, 0]))

        self.target_pos = np.array(self.config.get('target_pos', [5, 5, 0]))
        self.target_orn = np.array(self.config.get('target_orn', [0, 0, 0]))

        self.additional_states_dim = self.config['additional_states_dim']

        # termination condition
        self.dist_tol = self.config.get('dist_tol', 0.5)
        self.max_step = self.config.get('max_step', float('inf'))

        # reward
        self.terminal_reward = self.config.get('terminal_reward', 0.0)
        self.electricity_cost = self.config.get('electricity_cost', 0.0)
        self.stall_torque_cost = self.config.get('stall_torque_cost', 0.0)
        self.collision_cost = self.config.get('collision_cost', 0.0)
        self.discount_factor = self.config.get('discount_factor', 1.0)
        self.output = self.config['output']

        self.sensor_dim = self.additional_states_dim
        self.action_dim = self.robots[0].action_dim

        # self.observation_space = gym.spaces.Box(low=-np.inf, high=np.inf, shape=(self.sensor_dim,), dtype=np.float64)
        observation_space = OrderedDict()
        if 'sensor' in self.output:
            self.sensor_space = gym.spaces.Box(low=-np.inf, high=np.inf, shape=(self.sensor_dim,), dtype=np.float32)
            observation_space['sensor'] = self.sensor_space
        if 'rgb' in self.output:
            self.rgb_space = gym.spaces.Box(low=0.0, high=1.0,
                                            shape=(self.config['resolution'], self.config['resolution'], 3),
                                            dtype=np.float32)
            observation_space['rgb'] = self.rgb_space
        if 'depth' in self.output:
            self.depth_space = gym.spaces.Box(low=0.0, high=1.0,
                                              shape=(self.config['resolution'], self.config['resolution'], 1),
                                              dtype=np.float32)
            observation_space['depth'] = self.depth_space
        if 'rgb_filled' in self.output:  # use filler
            self.comp = CompletionNet(norm=nn.BatchNorm2d, nf=64)
            self.comp = torch.nn.DataParallel(self.comp).cuda()
            self.comp.load_state_dict(
                torch.load(os.path.join(gibson2.assets_path, 'networks', 'model.pth')))
            self.comp.eval()
        if 'pointgoal' in self.output:
            observation_space['pointgoal'] = gym.spaces.Box(low=-np.inf, high=np.inf, shape=(2,), dtype=np.float32)

        self.observation_space = gym.spaces.Dict(observation_space)
        self.action_space = self.robots[0].action_space

        self.visual_object_at_initial_target_pos = self.config.get('visual_object_at_initial_target_pos', False)
        if self.visual_object_at_initial_target_pos:
            self.initial_pos_vis_obj = VisualObject(rgba_color=[1, 0, 0, 0.5])
            self.target_pos_vis_obj = VisualObject(rgba_color=[0, 0, 1, 0.5])
            self.initial_pos_vis_obj.load()
            if self.config.get('target_visual_object_visible_to_agent', False):
                self.simulator.import_object(self.target_pos_vis_obj)
            else:
                self.target_pos_vis_obj.load()


>>>>>>> 8788b7af
    def get_additional_states(self):
        relative_position = self.target_pos - self.robots[0].get_position()
        # rotate relative position back to body point of view
        additional_states = rotate_vector_3d(relative_position, *self.robots[0].get_rpy())

        if self.config['task'] == 'reaching':
            end_effector_pos = self.robots[0].get_end_effector_position(
            ) - self.robots[0].get_position()
            end_effector_pos = rotate_vector_3d(end_effector_pos, *self.robots[0].get_rpy())
            additional_states = np.concatenate((additional_states, end_effector_pos))
        assert len(
            additional_states) == self.additional_states_dim, 'additional states dimension mismatch'

        return additional_states
        """
        relative_position = self.target_pos - self.robots[0].get_position()
        # rotate relative position back to body point of view
        relative_position_odom = rotate_vector_3d(relative_position, *self.robots[0].get_rpy())
        # the angle between the direction the agent is facing and the direction to the target position
        delta_yaw = np.arctan2(relative_position_odom[1], relative_position_odom[0])
        additional_states = np.concatenate((relative_position,
                                            relative_position_odom,
                                            [np.sin(delta_yaw), np.cos(delta_yaw)]))
        if self.config['task'] == 'reaching':
            # get end effector information

            end_effector_pos = self.robots[0].get_end_effector_position() - self.robots[0].get_position()
            end_effector_pos = rotate_vector_3d(end_effector_pos, *self.robots[0].get_rpy())
            additional_states = np.concatenate((additional_states, end_effector_pos))

        assert len(additional_states) == self.additional_states_dim, 'additional states dimension mismatch'
        return additional_states
        """

    def get_state(self, collision_links=[]):
        # calculate state
        # sensor_state = self.robots[0].calc_state()
        # sensor_state = np.concatenate((sensor_state, self.get_additional_states()))
        sensor_state = self.get_additional_states()

        state = OrderedDict()
        if 'sensor' in self.output:
            state['sensor'] = sensor_state
        if 'pointgoal' in self.output:
            state['pointgoal'] = sensor_state[:2]
        if 'rgb' in self.output:
            state['rgb'] = self.simulator.renderer.render_robot_cameras(modes=('rgb'))[0][:, :, :3]
        if 'depth' in self.output:
            depth = -self.simulator.renderer.render_robot_cameras(modes=('3d'))[0][:, :, 2:3]
            state['depth'] = np.clip(
                depth, 0.0, 5.0) / 5.0    # clip between 0.0 and 5.0 and normalized to [0.0, 1.0]
        if 'normal' in self.output:
            state['normal'] = self.simulator.renderer.render_robot_cameras(modes='normal')
        if 'seg' in self.output:
            state['seg'] = self.simulator.renderer.render_robot_cameras(modes='seg')
        if 'rgb_filled' in self.output:
            with torch.no_grad():
                tensor = transforms.ToTensor()((state['rgb'] * 255).astype(np.uint8)).cuda()
                rgb_filled = self.comp(tensor[None, :, :, :])[0].permute(1, 2, 0).cpu().numpy()
                state['rgb_filled'] = rgb_filled
        if 'bump' in self.output:
            state[
                'bump'] = -1 in collision_links    # check collision for baselink, it might vary for different robots

        if 'pointgoal' in self.output:
            state['pointgoal'] = sensor_state[:2]
<<<<<<< HEAD

        if 'scan' in self.output:
            assert 'scan_link' in self.robots[0].parts, "Requested scan but no scan_link"
            pose_camera = self.robots[0].parts['scan_link'].get_pose()
            n_rays_per_horizontal = 128    # Number of rays along one horizontal scan/slice
=======
        if 'scan' in self.output:
            pose_camera = self.robots[0].parts['scan_link'].get_pose()
            n_rays_per_horizontal = 128  # Number of rays along one horizontal scan/slice
>>>>>>> 8788b7af
            n_vertical_beams = 9
            angle = np.arange(0, 2 * np.pi, 2 * np.pi / float(n_rays_per_horizontal))
            elev_bottom_angle = -30. * np.pi / 180.
            elev_top_angle = 10. * np.pi / 180.
            elev_angle = np.arange(elev_bottom_angle, elev_top_angle,
                                   (elev_top_angle - elev_bottom_angle) / float(n_vertical_beams))
<<<<<<< HEAD
            orig_offset = np.vstack([
                np.vstack([np.cos(angle),
                           np.sin(angle),
                           np.repeat(np.tan(elev_ang), angle.shape)]).T for elev_ang in elev_angle
            ])
            transform_matrix = quat2mat(
                [pose_camera[-1], pose_camera[3], pose_camera[4], pose_camera[5]])
            offset = orig_offset.dot(np.linalg.inv(transform_matrix))
            pose_camera = pose_camera[None, :3].repeat(n_rays_per_horizontal * n_vertical_beams,
                                                       axis=0)
=======
            orig_offset = np.vstack([np.vstack([np.cos(angle), np.sin(angle), np.repeat(np.tan(elev_ang), angle.shape)]).T for elev_ang in elev_angle])
            transform_matrix = quat2mat([pose_camera[-1], pose_camera[3], pose_camera[4], pose_camera[5]])
            offset = orig_offset.dot(np.linalg.inv(transform_matrix))
            pose_camera = pose_camera[None, :3].repeat(n_rays_per_horizontal * n_vertical_beams, axis=0)
>>>>>>> 8788b7af

            results = p.rayTestBatch(pose_camera, pose_camera + offset * 30)
            hit = np.array([item[0] for item in results])
            dist = np.array([item[2] for item in results])
            dist[dist >= 1 - 1e-5] = np.nan
<<<<<<< HEAD
            dist[dist < 0.1 / 30] = np.nan
=======
            dist[dist < 0.1/30] = np.nan
>>>>>>> 8788b7af
            dist[hit == self.robots[0].robot_ids[0]] = np.nan
            dist[hit == -1] = np.nan
            dist *= 30

            xyz = dist[:, np.newaxis] * orig_offset
<<<<<<< HEAD
            xyz = xyz[np.equal(np.isnan(xyz), False)]    # Remove nans
            #print(xyz.shape)
            xyz = xyz.reshape(xyz.shape[0] // 3, -1)
            state['scan'] = xyz

=======
            xyz = xyz[np.equal(np.isnan(xyz), False)]  # Remove nans
            xyz = xyz.reshape(xyz.shape[0] / 3, -1)
            state['lidar'] = xyz
>>>>>>> 8788b7af
        return state

    def run_simulation(self):
        collision_links = []
        for _ in range(self.simulator_loop):
            self.simulator_step()
            collision_links += [
                item[3] for item in p.getContactPoints(bodyA=self.robots[0].robot_ids[0])
            ]
        collision_links = np.unique(collision_links)
        return collision_links

    def get_position_of_interest(self):
        if self.config['task'] == 'pointgoal':
            return self.robots[0].get_position()
        elif self.config['task'] == 'reaching':
            return self.robots[0].get_end_effector_position()

    def get_potential(self):
        return l2_distance(self.target_pos, self.get_position_of_interest())

    def get_reward(self, collision_links):
        reward = self.slack_reward    # |slack_reward| = 0.01 per step

        new_normalized_potential = self.get_potential() / self.initial_potential

        potential_reward = self.normalized_potential - new_normalized_potential
        reward += potential_reward * self.potential_reward_weight    # |potential_reward| ~= 0.1 per step
        self.normalized_potential = new_normalized_potential

        # electricity_reward = np.abs(self.robots[0].joint_speeds * self.robots[0].joint_torque).mean().item()
        electricity_reward = 0.0
        reward += electricity_reward * self.electricity_reward_weight    # |electricity_reward| ~= 0.05 per step

        # stall_torque_reward = np.square(self.robots[0].joint_torque).mean()
        stall_torque_reward = 0.0
        reward += stall_torque_reward * self.stall_torque_reward_weight    # |stall_torque_reward| ~= 0.05 per step

        collision_reward = -1.0 if -1 in collision_links else 0.0
        reward += collision_reward * self.collision_reward_weight    # |collision_reward| ~= 1.0 per step if collision

        # goal reached
        if l2_distance(self.target_pos, self.get_position_of_interest()) < self.dist_tol:
            reward += self.success_reward    # |success_reward| = 10.0 per step

        return reward

    def get_termination(self):
        self.current_step += 1
        done, info = False, {}

        # goal reached
        if l2_distance(self.target_pos, self.get_position_of_interest()) < self.dist_tol:
            # print('goal')
            done = True
            info['success'] = True
        # robot flips over
        elif self.robots[0].get_position()[2] > 0.1:
            # print('death')
            done = True
            info['success'] = False
        # time out
        elif self.current_step >= self.max_step:
            # print('timeout')
            done = True
            info['success'] = False

        return done, info

    def step(self, action):
        self.robots[0].apply_action(action)
        collision_links = self.run_simulation()
        state = self.get_state(collision_links)
        reward = self.get_reward(collision_links)
        done, info = self.get_termination()

        if done and self.automatic_reset:
            state = self.reset()
        return state, reward, done, info

    def reset_initial_and_target_pos(self):
        self.robots[0].set_position(pos=self.initial_pos)
        self.robots[0].set_orientation(orn=quatToXYZW(euler2quat(*self.initial_orn), 'wxyz'))

    def reset(self):
        self.robots[0].robot_specific_reset()
        self.reset_initial_and_target_pos()
        self.initial_potential = self.get_potential()
        self.normalized_potential = 1.0
        self.current_step = 0

        # set position for visual objects
        if self.visual_object_at_initial_target_pos:
            self.initial_pos_vis_obj.set_position(self.initial_pos)
            self.target_pos_vis_obj.set_position(self.target_pos)

        state = self.get_state()
        return state


class NavigateRandomEnv(NavigateEnv):
    def __init__(
            self,
            config_file,
            mode='headless',
            action_timestep=1 / 10.0,
            physics_timestep=1 / 240.0,
            automatic_reset=False,
            random_height=False,
            device_idx=0,
    ):
        super(NavigateRandomEnv, self).__init__(config_file,
                                                mode=mode,
                                                action_timestep=action_timestep,
                                                physics_timestep=physics_timestep,
                                                automatic_reset=automatic_reset,
                                                device_idx=device_idx)
        self.random_height = random_height

    def reset_initial_and_target_pos(self):
        collision_links = [-1]
        while -1 in collision_links:    # if collision happens, reinitialize
            floor, pos = self.scene.get_random_point()
            self.robots[0].set_position(pos=[pos[0], pos[1], pos[2] + 0.1])
            self.robots[0].set_orientation(
                orn=quatToXYZW(euler2quat(0, 0, np.random.uniform(0, np.pi * 2)), 'wxyz'))
            collision_links = []
            for _ in range(self.simulator_loop):
                self.simulator_step()
                collision_links += [
                    item[3] for item in p.getContactPoints(bodyA=self.robots[0].robot_ids[0])
                ]
            collision_links = np.unique(collision_links)
            self.initial_pos = pos
        dist = 0.0
        while dist < 1.0:    # if initial and target positions are < 1 meter away from each other, reinitialize
            _, self.target_pos = self.scene.get_random_point_floor(floor, self.random_height)
            dist = l2_distance(self.initial_pos, self.target_pos)


class InteractiveNavigateEnv(NavigateEnv):
    def __init__(self,
                 config_file,
                 mode='headless',
                 action_timestep=1 / 10.0,
                 physics_timestep=1 / 240.0,
                 device_idx=0,
                 automatic_reset=False):
        super(InteractiveNavigateEnv, self).__init__(config_file,
                                                     mode=mode,
                                                     action_timestep=action_timestep,
                                                     physics_timestep=physics_timestep,
                                                     automatic_reset=automatic_reset,
                                                     device_idx=device_idx)
        door = InteractiveObj(os.path.join(gibson2.assets_path, 'models', 'scene_components',
                                           'realdoor.urdf'),
                              scale=1.35)
        self.simulator.import_interactive_object(door)

        wall1 = InteractiveObj(os.path.join(gibson2.assets_path, 'models', 'scene_components',
                                            'walls.urdf'),
                               scale=1)
        self.simulator.import_interactive_object(wall1)
        wall1.set_position_rotation([0, -1.5, 1], [0, 0, 0, 1])

        wall2 = InteractiveObj(os.path.join(gibson2.assets_path, 'models', 'scene_components',
                                            'walls.urdf'),
                               scale=1)
        self.simulator.import_interactive_object(wall2)
        wall2.set_position_rotation([0, 1.5, 1], [0, 0, 0, 1])
        door.set_position_rotation([0, 0, -0.02], [0, 0, np.sqrt(0.5), np.sqrt(0.5)])

    def reset_initial_and_target_pos(self):
        collision_links = [-1]
        while (-1 in collision_links):    # if collision happens restart
            pos = [np.random.uniform(4, 5), 0, 0]
            self.robots[0].set_position(pos=[pos[0], pos[1], pos[2] + 0.1])
            self.robots[0].set_orientation(
                orn=quatToXYZW(euler2quat(0, 0, np.random.uniform(0, np.pi * 2)), 'wxyz'))
            collision_links = []
            for _ in range(self.simulator_loop):
                self.simulator_step()
                collision_links += [
                    item[3] for item in p.getContactPoints(bodyA=self.robots[0].robot_ids[0])
                ]
            collision_links = np.unique(collision_links)
            self.initial_pos = pos
        self.target_pos = [np.random.uniform(-5, -4), 0, 0]


if __name__ == '__main__':
    parser = argparse.ArgumentParser()
    parser.add_argument('--robot',
                        '-r',
                        choices=['turtlebot', 'jr'],
                        required=True,
                        help='which robot [turtlebot|jr]')
    parser.add_argument(
        '--config',
        '-c',
        help='which config file to use [default: use yaml files in examples/configs]')
    parser.add_argument('--mode',
                        '-m',
                        choices=['headless', 'gui'],
                        default='headless',
                        help='which mode for simulation (default: headless)')
    parser.add_argument('--env_type',
                        choices=['deterministic', 'random', 'interactive'],
                        default='deterministic',
                        help='which environment type (deterministic | random | interactive')
    args = parser.parse_args()

    if args.robot == 'turtlebot':
        config_filename = os.path.join(os.path.dirname(gibson2.__file__),
                                       '../examples/configs/turtlebot_p2p_nav_discrete.yaml') \
            if args.config is None else args.config
    elif args.robot == 'jr':
        config_filename = os.path.join(os.path.dirname(gibson2.__file__),
                                       '../examples/configs/jr2_reaching.yaml') \
            if args.config is None else args.config
    if args.env_type == 'deterministic':
        nav_env = NavigateEnv(config_file=config_filename,
                              mode=args.mode,
                              action_timestep=1.0 / 10.0,
                              physics_timestep=1 / 40.0)
    elif args.env_type == 'random':
        nav_env = NavigateRandomEnv(config_file=config_filename,
                                    mode=args.mode,
                                    action_timestep=1.0 / 10.0,
                                    physics_timestep=1 / 40.0)
    else:
        nav_env = InteractiveNavigateEnv(config_file=config_filename,
                                         mode=args.mode,
                                         action_timestep=1.0 / 10.0,
                                         physics_timestep=1 / 40.0)

    for episode in range(10):
        print('Episode: {}'.format(episode))
        nav_env.reset()
        for i in range(300):    # 300 steps, 30s world time
            action = nav_env.action_space.sample()
            state, reward, done, _ = nav_env.step(action)
            if done:
                print('Episode finished after {} timesteps'.format(i + 1))
                break
    nav_env.clean()<|MERGE_RESOLUTION|>--- conflicted
+++ resolved
@@ -65,25 +65,12 @@
 
         # discount factor
         self.discount_factor = self.config.get('discount_factor', 1.0)
-
-<<<<<<< HEAD
-        # output
-=======
-        self.action_timestep = action_timestep
-        self.physics_timestep = physics_timestep
-        self.simulator.set_timestep(physics_timestep)
-        self.simulator_loop = int(self.action_timestep / self.simulator.timestep)
->>>>>>> 8788b7af
         self.output = self.config['output']
 
         self.sensor_dim = self.robots[0].sensor_dim + self.additional_states_dim
         self.action_dim = self.robots[0].action_dim
 
-<<<<<<< HEAD
-=======
-
-        # self.observation_space = gym.spaces.Box(low=-np.inf, high=np.inf, shape=(self.sensor_dim,), dtype=np.float64)
->>>>>>> 8788b7af
+
         observation_space = OrderedDict()
         if 'sensor' in self.output:
             self.sensor_space = gym.spaces.Box(low=-np.inf,
@@ -124,15 +111,10 @@
         # variable initialization
         self.current_episode = 0
 
-<<<<<<< HEAD
         # add visual objects
         self.visual_object_at_initial_target_pos = self.config.get(
             'visual_object_at_initial_target_pos', False)
-=======
-        self.max_step = self.config.get('max_step', float('inf'))
-
-        self.visual_object_at_initial_target_pos = self.config.get('visual_object_at_initial_target_pos', False)
->>>>>>> 8788b7af
+
         if self.visual_object_at_initial_target_pos:
             self.initial_pos_vis_obj = VisualObject(rgba_color=[1, 0, 0, 0.5])
             self.target_pos_vis_obj = VisualObject(rgba_color=[0, 0, 1, 0.5])
@@ -142,8 +124,6 @@
             else:
                 self.target_pos_vis_obj.load()
 
-<<<<<<< HEAD
-=======
 
     def reload(self, config_file):
         super().reload(config_file)
@@ -208,7 +188,6 @@
                 self.target_pos_vis_obj.load()
 
 
->>>>>>> 8788b7af
     def get_additional_states(self):
         relative_position = self.target_pos - self.robots[0].get_position()
         # rotate relative position back to body point of view
@@ -275,24 +254,18 @@
 
         if 'pointgoal' in self.output:
             state['pointgoal'] = sensor_state[:2]
-<<<<<<< HEAD
 
         if 'scan' in self.output:
             assert 'scan_link' in self.robots[0].parts, "Requested scan but no scan_link"
             pose_camera = self.robots[0].parts['scan_link'].get_pose()
             n_rays_per_horizontal = 128    # Number of rays along one horizontal scan/slice
-=======
-        if 'scan' in self.output:
-            pose_camera = self.robots[0].parts['scan_link'].get_pose()
-            n_rays_per_horizontal = 128  # Number of rays along one horizontal scan/slice
->>>>>>> 8788b7af
+
             n_vertical_beams = 9
             angle = np.arange(0, 2 * np.pi, 2 * np.pi / float(n_rays_per_horizontal))
             elev_bottom_angle = -30. * np.pi / 180.
             elev_top_angle = 10. * np.pi / 180.
             elev_angle = np.arange(elev_bottom_angle, elev_top_angle,
                                    (elev_top_angle - elev_bottom_angle) / float(n_vertical_beams))
-<<<<<<< HEAD
             orig_offset = np.vstack([
                 np.vstack([np.cos(angle),
                            np.sin(angle),
@@ -303,38 +276,24 @@
             offset = orig_offset.dot(np.linalg.inv(transform_matrix))
             pose_camera = pose_camera[None, :3].repeat(n_rays_per_horizontal * n_vertical_beams,
                                                        axis=0)
-=======
-            orig_offset = np.vstack([np.vstack([np.cos(angle), np.sin(angle), np.repeat(np.tan(elev_ang), angle.shape)]).T for elev_ang in elev_angle])
-            transform_matrix = quat2mat([pose_camera[-1], pose_camera[3], pose_camera[4], pose_camera[5]])
-            offset = orig_offset.dot(np.linalg.inv(transform_matrix))
-            pose_camera = pose_camera[None, :3].repeat(n_rays_per_horizontal * n_vertical_beams, axis=0)
->>>>>>> 8788b7af
+
 
             results = p.rayTestBatch(pose_camera, pose_camera + offset * 30)
             hit = np.array([item[0] for item in results])
             dist = np.array([item[2] for item in results])
             dist[dist >= 1 - 1e-5] = np.nan
-<<<<<<< HEAD
             dist[dist < 0.1 / 30] = np.nan
-=======
-            dist[dist < 0.1/30] = np.nan
->>>>>>> 8788b7af
+
             dist[hit == self.robots[0].robot_ids[0]] = np.nan
             dist[hit == -1] = np.nan
             dist *= 30
 
             xyz = dist[:, np.newaxis] * orig_offset
-<<<<<<< HEAD
             xyz = xyz[np.equal(np.isnan(xyz), False)]    # Remove nans
             #print(xyz.shape)
             xyz = xyz.reshape(xyz.shape[0] // 3, -1)
             state['scan'] = xyz
 
-=======
-            xyz = xyz[np.equal(np.isnan(xyz), False)]  # Remove nans
-            xyz = xyz.reshape(xyz.shape[0] / 3, -1)
-            state['lidar'] = xyz
->>>>>>> 8788b7af
         return state
 
     def run_simulation(self):
