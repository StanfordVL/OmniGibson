#version 450
uniform mat4 V;
uniform mat4 lightV;
uniform mat4 P;
uniform mat4 pose_rot;
uniform mat4 pose_trans;
uniform vec3 instance_color;
uniform vec3 diffuse_color;

layout (location=0) in vec3 position;
layout (location=1) in vec3 normal;
layout (location=2) in vec2 texCoords;
<<<<<<< HEAD
layout (location=3) in vec3 tangent;
layout (location=4) in vec3 bitangent;
=======
>>>>>>> aabcd6b9

out vec2 theCoords;
out vec3 Normal_world;
out vec3 FragPos;
out vec3 Normal_cam;
out vec3 Instance_color;
out vec3 Pos_cam;
out vec3 Pos_cam_projected;
out vec3 Diffuse_color;
<<<<<<< HEAD
out mat3 TBN;
=======
out vec4 FragPosLightSpace;
>>>>>>> aabcd6b9

void main() {
    gl_Position = P * V * pose_trans * pose_rot * vec4(position, 1);
    vec4 world_position4 = pose_trans * pose_rot * vec4(position, 1);
    FragPos = vec3(world_position4.xyz / world_position4.w); // in world coordinate
    Normal_world = normalize(mat3(pose_rot) * normal); // in world coordinate
    Normal_cam = normalize(mat3(V) * mat3(pose_rot) * normal); // in camera coordinate
    vec4 pos_cam4_projected = P * V * pose_trans * pose_rot * vec4(position, 1);
    Pos_cam_projected = pos_cam4_projected.xyz / pos_cam4_projected.w;
    vec4 pos_cam4 = V * pose_trans * pose_rot * vec4(position, 1);
    Pos_cam = pos_cam4.xyz / pos_cam4.w;
    theCoords = texCoords;
    Instance_color = instance_color;
    Diffuse_color = diffuse_color;
<<<<<<< HEAD
    vec3 T = normalize(vec3(pose_trans * pose_rot * vec4(tangent,   0.0)));
    vec3 B = normalize(vec3(pose_trans * pose_rot * vec4(bitangent, 0.0)));
    vec3 N = normalize(vec3(pose_trans * pose_rot * vec4(normal,    0.0)));
    TBN = mat3(T, B, N);
=======
    FragPosLightSpace = P * lightV * pose_trans * pose_rot * vec4(position, 1);
>>>>>>> aabcd6b9
}<|MERGE_RESOLUTION|>--- conflicted
+++ resolved
@@ -10,11 +10,8 @@
 layout (location=0) in vec3 position;
 layout (location=1) in vec3 normal;
 layout (location=2) in vec2 texCoords;
-<<<<<<< HEAD
 layout (location=3) in vec3 tangent;
 layout (location=4) in vec3 bitangent;
-=======
->>>>>>> aabcd6b9
 
 out vec2 theCoords;
 out vec3 Normal_world;
@@ -24,11 +21,8 @@
 out vec3 Pos_cam;
 out vec3 Pos_cam_projected;
 out vec3 Diffuse_color;
-<<<<<<< HEAD
 out mat3 TBN;
-=======
 out vec4 FragPosLightSpace;
->>>>>>> aabcd6b9
 
 void main() {
     gl_Position = P * V * pose_trans * pose_rot * vec4(position, 1);
@@ -43,12 +37,9 @@
     theCoords = texCoords;
     Instance_color = instance_color;
     Diffuse_color = diffuse_color;
-<<<<<<< HEAD
     vec3 T = normalize(vec3(pose_trans * pose_rot * vec4(tangent,   0.0)));
     vec3 B = normalize(vec3(pose_trans * pose_rot * vec4(bitangent, 0.0)));
     vec3 N = normalize(vec3(pose_trans * pose_rot * vec4(normal,    0.0)));
     TBN = mat3(T, B, N);
-=======
     FragPosLightSpace = P * lightV * pose_trans * pose_rot * vec4(position, 1);
->>>>>>> aabcd6b9
 }