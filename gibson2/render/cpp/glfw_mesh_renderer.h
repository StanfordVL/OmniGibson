--- conflicted
+++ resolved
@@ -6,18 +6,12 @@
 
 class GLFWRendererContext: public MeshRendererContext {
 public:
-<<<<<<< HEAD
-	int width;
-	int height;
-
-    GLFWRendererContext(int w, int h): MeshRendererContext(w, h), width(w), height(h) {};
-=======
     int m_glVersionMajor, m_glVersionMinor;
     GLFWRendererContext(int w, int h, int glVersionMajor, int glVersionMinor): MeshRendererContext(w, h) {
         m_glVersionMajor = glVersionMajor;
         m_glVersionMinor = glVersionMinor;
     };
->>>>>>> e630ddab
+
     GLFWwindow *window = NULL;
 	// By default don't render window and don't use fullscreen
     int init(bool render_window = false, bool fullscreen = false);
