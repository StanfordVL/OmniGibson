--- conflicted
+++ resolved
@@ -115,8 +115,6 @@
 
 UI_MODE = UIMode.UI_FIVE
 
-<<<<<<< HEAD
-=======
 class View(Enum):
     EMPTY = 0
     RGB_FILLED = 1
@@ -148,7 +146,6 @@
             return ViewComponent.SIX
         if UI_MODE == UIMode.UI_NONE:
             return None
->>>>>>> bd8c0dc9
 
 ## Render window settings
 HIGH_RES_MONITOR = False
