--- conflicted
+++ resolved
@@ -13,12 +13,7 @@
 ## Gates 1st: sRj553CTHiw
 ## Basement: 13wHkWg1BWZ
 ## Street scene: 15N3xPvXqFR
-<<<<<<< HEAD
-NAVIGATE_MODEL_ID = "11HB6XZSh1Q"
-=======
-
 NAVIGATE_MODEL_ID = "sRj553CTHiw"
->>>>>>> 76cb27d9
 FETCH_MODEL_ID = "11HB6XZSh1Q"
 
 ## Human view camera settings
