import json
import math
import os
import random
import subprocess
from dask.distributed import Client, as_completed
import fs.copy
from fs.multifs import MultiFS
import fs.path
from fs.tempfs import TempFS
import tqdm

from b1k_pipeline.utils import ParallelZipFS, PipelineFS, TMP_DIR, launch_cluster

<<<<<<< HEAD
WORKER_COUNT = 2
=======
WORKER_COUNT = 4
>>>>>>> b0f1285d
BATCH_SIZE = 1

ids = {
    "dhkkfo",
    "nfuxzd",
    "lgopij",
    "yhurut",
    "gfxrnj",
    "swytaw",
    "dtjmai",
    "effbnc",
    "exzsal",
    "fxrsyi",
    "fyrkzs",
    "jdijek",
    "qwoqqr",
    "rhohgs",
    "sfvswx",
    "sstojv",
    "uobdoq",
    "uzgibd",
    "zycgen",
    "ecqxgd",
    "nigfha",
    "lymciz",
    "mxsliu",
    "rxscji",
    "xtqbuf",
    "dpxnlc",
    "hvlkjx",
    "cwkvib",
    "dhfqid",
    "eyedvd",
    "xnjqix",
    "adciys",
    "ajzltc",
    "aspeds",
    "belcml",
    "bexgtn",
    "bnobdx",
    "byzaxy",
    "ckxwea",
    "cypjlv",
    "dalyim",
    "eawgwj",
    "eipwho",
    "fedafr",
    "feuaak",
    "fiarri",
    "fwdfeg",
    "hitnkv",
    "hpqjug",
    "hynhgz",
    "jblalf",
    "jfvjep",
    "jhtxxh",
    "jpvcjv",
    "kasebx",
    "kdkrov",
    "kthvrl",
    "lgaxzt",
    "mspdar",
    "nkkhbn",
    "npuuir",
    "oyidja",
    "pihjqa",
    "qzodht",
    "rbnyxi",
    "rlwpcd",
    "sqqahm",
    "szgdpc",
    "tvtive",
    "tyczoo",
    "vccsrl",
    "wryghu",
    "wtepsx",
    "xplzbo",
    "xpnlup",
    "pbvpua",
    "uftzyo",
    "bdhvnt",
    "lsmlzi",
    "wlilma",
    "qixpto",
    "gqwnfv",
    "xcppkc",
    "ouhqnw",
    "ttxunv",
    "hdbsog",
    "mdtkkv",
    "ocjcgp",
    "causya",
    "cdmmwy",
    "hhlmbi",
    "libote",
    "msfzpz",
    "sxlklf",
    "uartvl",
    "ylrxhe",
    "mmbavt",
    "ncbsee",
    "heuzgu",
    "rclizj",
    "qfvqfm",
    "lbcxwi",
    "zndohl",
    "sfkezf",
    "xkixrg",
    "ztripg",
    "ooyqcr",
    "jeqtzg",
    "cvdbum",
    "gklybu",
    "hacehh",
    "jwxbpa",
    "qhnpmc",
    "qlxhhh",
    "uzkxtz",
    "yegrkf",
    "nsxhvs",
    "ovjhuf",
    "cqdioi",
    "xevdnl",
    "kxwgoo",
    "cjmtvq",
    "phimqa",
    "loduxu",
    "ckkwmj",
    "dkxddg",
    "fgizgn",
    "ibhhfj",
    "nbhcgu",
    "nhzrei",
    "rixzrk",
    "rypdvd",
    "siksnl",
    "skamgp",
    "xjdyon",
    "ykuftq",
    "oyqdtz",
    "fvkdos",
    "cfdond",
    "gqemcq",
    "dhseui",
    "lfjmos",
    "hfclfn",
    "lspxjq",
    "xdahvv",
    "ofasfw",
    "yufawg",
    "ifqdxn",
    "vxxcvg",
    "xmxvml",
    "qmdgct",
    "hkdsla",
    "ceaeqf",
    "qornxa",
    "bpwjxr",
    "iwwpsf",
    "uyixwc",
    "qxnzpx",
    "fzhcdb",
    "zhsjcs",
    "gamkbo",
    "ngcvaw",
    "ztyxyi",
    "aewpzn",
    "cprjvq",
    "hzspwg",
    "jpzusm",
    "mhndon",
    "sfbdjn",
    "snvhlz",
    "vycozd",
    "bfaqfe",
    "oxknkz",
    "zdxagk",
    "nawrfs",
    "egpkea",
    "yzeuqo",
    "qwthua",
    "oywwzz",
    "fxnjfr",
    "arryyl",
    "krgqwl",
    "lwsgzd",
    "aeslmf",
    "dhgtvg",
    "qvpthd",
    "nuzkuf",
    "wbnkfk",
    "jvnqly",
    "luhnej",
    "vlurir",
    "lulzdz",
    "gcyvrx",
    "ycgxwb",
    "lkbvad",
    "wengzf",
    "acsllv",
    "bnrvcs",
    "bpxhso",
    "bqpmsv",
    "busiti",
    "crlhmi",
    "dlvall",
    "gejwoi",
    "gkakwk",
    "gqtsam",
    "hjrnct",
    "ifgcmr",
    "iuydyz",
    "jdwvyt",
    "jnjtrl",
    "kfzxah",
    "kijnrj",
    "lvuvbf",
    "mefezc",
    "miivhi",
    "mlnuza",
    "mxhrcl",
    "ociqav",
    "pjaljg",
    "qdnmwg",
    "sjwgfn",
    "vxqpnm",
    "vyfehw",
    "waousd",
    "wcqjew",
    "zdeyzf",
    "nftsal",
    "lrjoro",
    "aysfhf",
    "oqyoos",
    "gjgwvi",
    "hjjeeh",
    "llexze",
    "pvxfot",
    "quzmfw",
    "bzisss",
    "vjbldp",
    "qsdqik",
    "yprkek",
    "bnekjp",
    "rsvypp",
    "ykfkyq",
    "hazvbh",
    "rwnakn",
    "omknho",
    "adxzhe",
    "wigtue",
    "owqbsb",
    "cydfkt",
    "ahtzhp",
    "icvmix",
    "bsgybx",
    "deudkt",
    "xifive",
    "xjzyfc",
    "dhnxww",
    "ehnmxj",
    "fapsrj",
    "jgethp",
    "kewbyf",
    "kitxam",
    "lgxhsc",
    "ntgftr",
    "ppdqbj",
    "ppzttc",
    "waqrdy",
    "yiamah",
    "yxaapv",
    "zsrpiu",
    "lgxfyv",
    "tmjxno",
    "xdhysb",
    "fjpams",
    "gcixra",
    "yoxfyu",
    "zfvhus",
    "jjlfla",
    "bzsxgw",
    "ruryqd",
    "wvhmww",
    "guobeq",
    "jaypjo",
    "xdxqxj",
    "jgyqpd",
    "fhfqys",
    "vbiqcq",
    "xfqatj",
    "csvdbe",
    "wsasmm",
    "barzwx",
    "ankfvi",
    "bbewjo",
    "mbrlge",
    "ompiss",
    "tsyims",
    "tzbnmh",
    "wmkwhg",
    "ihnfbi",
    "skbcqq",
    "vhglly",
    "ygrtaz",
    "aewthq",
    "akfjxx",
    "amhlqh",
    "aynjhg",
    "bgxzec",
    "dbprwc",
    "dnqekb",
    "efkgcw",
    "eixyyn",
    "eozsdg",
    "fhdyrj",
    "fkpaie",
    "haewxp",
    "iawoof",
    "ihrjrb",
    "itoeew",
    "ivbrtz",
    "ivuveo",
    "iwfvwf",
    "kkjiko",
    "kkmkbd",
    "ksgizx",
    "lixwwc",
    "lkomhp",
    "luhkiz",
    "molqhs",
    "mtetqm",
    "nbuspz",
    "nhodax",
    "nikfgd",
    "nmhxfz",
    "nrjump",
    "ntedfx",
    "odmjdd",
    "pjinwe",
    "pkkgzc",
    "pyilfa",
    "qbxfmv",
    "qtfzeq",
    "qyuyjr",
    "spppps",
    "tgrsui",
    "uakqei",
    "ujodgo",
    "uumkbl",
    "vitdwc",
    "vjqzwa",
    "vtjwof",
    "wgcgia",
    "wqgndf",
    "xfjmld",
    "xtdcau",
    "ypdfrp",
    "zpddxu",
    "csanbr",
    "ekjpdj",
    "hnlivs",
    "iadlti",
    "ieoasd",
    "kiiamx",
    "hldhxl",
    "hdcpqg",
    "otyngn",
    "wyojnz",
    "svkdji",
    "yowyst",
    "tnjpsf",
    "trtrsl",
    "uaijua",
    "ukayce",
    "xstykf",
    "duugbb",
    "nuoypc",
    "dafdgk",
    "fjytro",
    "hmzafz",
    "injdmj",
    "tqyiso",
    "ueagnt",
    "ugqdao",
    "dhdhul",
    "kydilb",
    "wdpcmk",
    "fsinsu",
    "chjetk",
    "fbfmwt",
    "kvgaar",
    "obuxbe",
    "ozrwwk",
    "pkfydm",
    "sthkfz",
    "tfzijn",
    "urqzec",
    "uvzmss",
    "vqtkwq",
    "wfryvm",
    "cjsbft",
    "mgbeah",
    "oxivmf",
    "szzjzd",
    "vghfkh",
    "bupgpj",
    "tukaoq",
    "nedrsh",
    "vsxhsv",
    "gswpdr",
    "hamffy",
    "xbkwbi",
    "fsfsas",
    "gnzegv",
    "lpanoc",
    "vicaqs",
    "upfssc",
    "vxtjjn",
    "gzcqwx",
    "nbctrk",
    "saujjl",
    "vlplhs",
    "azoiaq",
    "dcleem",
    "fuzmdd",
    "grrcna",
    "gxiqbw",
    "lfnbhc",
    "oshwps",
    "yvhmex",
    "xixblr",
    "kdlbbq",
    "dhwlaw",
    "kohria",
    "qjhauf",
    "sbvksi",
    "vnvmkx",
    "bsdexp",
    "cpozxi",
    "kccqwj",
    "oxfzfe",
    "tfzfam",
    "vckahe",
    "wopjex",
    "zdvgol",
    "foaehs",
    "jlalfc",
    "mvrhya",
    "apybok",
    "iejmzf",
    "qwtyqj",
    "tgodzn",
    "vnmcfg",
    "ykvekt",
    "iyrrna",
    "krarex",
    "krfzqk",
    "aefcem",
    "cdzyew",
    "cjmezk",
    "djgllo",
    "dnvpag",
    "eahqyq",
    "fkosow",
    "gilsji",
    "glzckq",
    "gsgutn",
    "gvnfgj",
    "gxajos",
    "hqdnjz",
    "hxsyxo",
    "ifzxzj",
    "jlawet",
    "leazin",
    "mcukuh",
    "mdojox",
    "pdmzhv",
    "rbqckd",
    "rteihy",
    "uknjdm",
    "vasiit",
    "wklill",
    "wkxtxh",
    "xkqkbf",
    "zotrbg",
    "avotsj",
    "coqeme",
    "glwebh",
    "gsxbym",
    "hbjdlb",
    "hjxczh",
    "huwhjg",
    "hvlfig",
    "iaaiyi",
    "incirm",
    "jpcflq",
    "mhhoga",
    "mkdcha",
    "mmegts",
    "spopfj",
    "thkphg",
    "tkgsho",
    "txcjux",
    "uekqey",
    "vxbtax",
    "wbwmcs",
    "xzcnjq",
    "yqtlhy",
    "zcmnji",
    "zsddtq",
    "mkstwr",
    "drevku",
    "aegxpb",
    "atgnsc",
    "bbduix",
    "bedkqu",
    "cvyops",
    "dfjcsi",
    "dwspgo",
    "dxnzuk",
    "eqhgiy",
    "euqzpy",
    "gopbrh",
    "hkwtnf",
    "hliauj",
    "htyvuz",
    "icpews",
    "ipbgrw",
    "jdddsr",
    "jpwsrp",
    "kjeudr",
    "mawxva",
    "mdmwcs",
    "meetii",
    "nodcpg",
    "nuqzjs",
    "pqsamn",
    "qebiei",
    "rfegnv",
    "rfigof",
    "rusmlm",
    "rwotxo",
    "saenda",
    "sakwru",
    "stqkvx",
    "szsudo",
    "tjrbxv",
    "toreid",
    "twknia",
    "uuypot",
    "vmbzmm",
    "wltgjn",
    "wmuysk",
    "xfduug",
    "ysdoep",
    "zaziny",
    "zwekzu",
    "hbsbwt",
    "ykysuc",
    "bojwlu",
    "xixlzr",
    "yjmnej",
    "dobgmu",
    "jgyzhv",
    "mrgspe",
    "omeuop",
    "xusefg",
    "ynwamu",
    "zgzvcv",
    "ziomqg",
    "ackxiy",
    "lzdzkk",
    "bbpraa",
    "cdteyb",
    "edfzlt",
    "elwfms",
    "evaida",
    "ewgotr",
    "ggpnlr",
    "gypzlg",
    "igyuko",
    "imsnkt",
    "kttdbu",
    "ktuvuo",
    "kuiiai",
    "lvqgvn",
    "nfoydb",
    "onbiqg",
    "ptciim",
    "qbejli",
    "slscza",
    "szjfpb",
    "uwtdng",
    "vcwsbm",
    "wvztiw",
    "ybhepe",
    "zbridw",
    "msaevo",
    "jpduev",
    "xiwkwz",
    "gtwngf",
    "hlzfxw",
    "vjdkci",
    "zuctnl",
    "vqtevv",
    "aakcyj",
    "adiwil",
    "akusda",
    "bnored",
    "bovcqx",
    "cmdagy",
    "euzudc",
    "exasdr",
    "ezsdil",
    "ggbdlq",
    "hxccge",
    "jzmrdd",
    "kxovsj",
    "oadvet",
    "ovoceo",
    "vxmzmq",
    "yfzibn",
    "pobfpe",
    "vmajcm",
    "ahbhsd",
}


<<<<<<< HEAD
def run_on_batch(dataset_path, batch):
    python_cmd = ["python", "-m", "b1k_pipeline.usd_conversion.generate_fillable_volumes_process", dataset_path] + batch
=======
def run_on_batch(dataset_path, batch, mode):
    if mode == "ray":
        script = "b1k_pipeline.usd_conversion.generate_fillable_volumes_process_ray"
    elif mode == "dip":
        script = "b1k_pipeline.usd_conversion.generate_fillable_volumes_process_dip"
    else:
        raise ValueError(f"Unknown mode: {mode}. Choose either ray or dip.")
    python_cmd = ["python", "-m", script, dataset_path] + batch
>>>>>>> b0f1285d
    cmd = ["micromamba", "run", "-n", "omnigibson", "/bin/bash", "-c", "source /isaac-sim/setup_conda_env.sh && " + " ".join(python_cmd)]
    obj = batch[0][:-1].split("/")[-1]
    with open(f"/scr/ig_pipeline/logs/{obj}.log", "w") as f, open(f"/scr/ig_pipeline/logs/{obj}.err", "w") as ferr:
        return subprocess.run(cmd, stdout=f, stderr=ferr, check=True, cwd="/scr/ig_pipeline")


def main():
    failed_objects = set()
    with PipelineFS() as pipeline_fs, \
         ParallelZipFS("objects_usd.zip") as objects_fs, \
         ParallelZipFS("metadata.zip") as metadata_fs, \
         ParallelZipFS("systems.zip") as systems_fs, \
         TempFS(temp_dir=str(TMP_DIR)) as dataset_fs:
        # with ParallelZipFS("fillable_volumes.zip", write=True) as out_fs:
        with pipeline_fs.makedirs("artifacts/parallels/fillable_volumes", recreate=True) as out_fs:
            # Copy everything over to the dataset FS
            print("Copying input to dataset fs...")
            fs.copy.copy_fs(metadata_fs, dataset_fs)
            fs.copy.copy_fs(systems_fs, dataset_fs)
            objdir_glob = list(objects_fs.glob("objects/*/*/"))
            for item in tqdm.tqdm(objdir_glob):
                if fs.path.parts(item.path)[-1] not in ids:
                    continue
                # Skip the object if we've already done it.
                if out_fs.exists(fs.path.join(item.path, "fillable.obj")):
                    continue
                fs.copy.copy_fs(objects_fs.opendir(item.path), dataset_fs.makedirs(item.path))

            print("Launching cluster...")
            dask_client = launch_cluster(WORKER_COUNT)

            # Start the batched run
            object_glob = [x.path for x in dataset_fs.glob("objects/*/*/")]
            print("Queueing batches.")
            print("Total count: ", len(object_glob))

            # Make sure workers don't idle by reducing batch size when possible.
            batch_size = min(BATCH_SIZE, math.ceil(len(object_glob) / WORKER_COUNT))

            futures = {}
            for start in range(0, len(object_glob), batch_size):
                end = start + batch_size
                batch = object_glob[start:end]

                # First the logic for the ray method
                ray_outputs = [fs.path.join(x, "fillable_ray.obj") for x in batch]
                ray_remaining = list(zip(*[(x, y) for x, y in zip(batch, ray_outputs) if not out_fs.exists(y)]))
                if ray_remaining:
                    ray_batch, ray_outputs = ray_remaining
                    worker_future = dask_client.submit(
                        run_on_batch,
                        dataset_fs.getsyspath("/"),
                        list(ray_batch),
                        "ray",
                        pure=False)
                    futures[worker_future] = list(ray_outputs)

                # Then the dip method.
                dip_outputs = [fs.path.join(x, "fillable_dip.obj") for x in batch]
                dip_remaining = list(zip(*[(x, y) for x, y in zip(batch, dip_outputs) if not out_fs.exists(y)]))
                if dip_remaining:
                    dip_batch, dip_outputs = dip_remaining
                    worker_future = dask_client.submit(
                        run_on_batch,
                        dataset_fs.getsyspath("/"),
                        list(dip_batch),
                        "dip",
                        pure=False)
                    futures[worker_future] = list(dip_outputs)

            # Wait for all the workers to finish
            print("Queued all batches. Waiting for them to finish...")
            logs = []
            for future in tqdm.tqdm(as_completed(futures.keys()), total=len(futures)):
                # Check the batch results.
                batch = futures[future]
                if future.exception():
                    e = future.exception()
                    # logs.append({"stdout": e.stdout.decode("utf-8"), "stderr": e.stderr.decode("utf-8")})
                    print(e)
                else:
                    out = future.result()
                    # logs.append({"stdout": out.stdout.decode("utf-8"), "stderr": out.stderr.decode("utf-8")})

                # Copy the object to the output fs
                for item in batch:
                    dirpath = fs.path.dirname(item)
                    basename = fs.path.basename(item)
                    dataset_dir = dataset_fs.opendir(dirpath)
                    if dataset_dir.exists(basename):
                        fs.copy.copy_file(dataset_dir, basename, out_fs.makedirs(dirpath, recreate=True), basename)

            # Finish up.
            usd_glob = [x.path for x in dataset_fs.glob("objects/*/*/*.obj")]
            print(f"Done processing. Added {len(usd_glob)} objects. Archiving things now.")

        # Save the logs
        with pipeline_fs.pipeline_output().open("generate_fillable_volumes_flat.json", "w") as f:
            json.dump({
                "success": len(failed_objects) == 0,
                "failed_objects": sorted(failed_objects),
                "logs": logs,
            }, f)

if __name__ == "__main__":
    main()<|MERGE_RESOLUTION|>--- conflicted
+++ resolved
@@ -12,11 +12,7 @@
 
 from b1k_pipeline.utils import ParallelZipFS, PipelineFS, TMP_DIR, launch_cluster
 
-<<<<<<< HEAD
-WORKER_COUNT = 2
-=======
 WORKER_COUNT = 4
->>>>>>> b0f1285d
 BATCH_SIZE = 1
 
 ids = {
@@ -646,10 +642,6 @@
 }
 
 
-<<<<<<< HEAD
-def run_on_batch(dataset_path, batch):
-    python_cmd = ["python", "-m", "b1k_pipeline.usd_conversion.generate_fillable_volumes_process", dataset_path] + batch
-=======
 def run_on_batch(dataset_path, batch, mode):
     if mode == "ray":
         script = "b1k_pipeline.usd_conversion.generate_fillable_volumes_process_ray"
@@ -658,7 +650,6 @@
     else:
         raise ValueError(f"Unknown mode: {mode}. Choose either ray or dip.")
     python_cmd = ["python", "-m", script, dataset_path] + batch
->>>>>>> b0f1285d
     cmd = ["micromamba", "run", "-n", "omnigibson", "/bin/bash", "-c", "source /isaac-sim/setup_conda_env.sh && " + " ".join(python_cmd)]
     obj = batch[0][:-1].split("/")[-1]
     with open(f"/scr/ig_pipeline/logs/{obj}.log", "w") as f, open(f"/scr/ig_pipeline/logs/{obj}.err", "w") as ferr:
@@ -682,9 +673,6 @@
             for item in tqdm.tqdm(objdir_glob):
                 if fs.path.parts(item.path)[-1] not in ids:
                     continue
-                # Skip the object if we've already done it.
-                if out_fs.exists(fs.path.join(item.path, "fillable.obj")):
-                    continue
                 fs.copy.copy_fs(objects_fs.opendir(item.path), dataset_fs.makedirs(item.path))
 
             print("Launching cluster...")
