--- conflicted
+++ resolved
@@ -1054,13 +1054,8 @@
       md5: 29819aefd035d0ae35567093710923e8
       size: 833329
     - path: params.yaml
-<<<<<<< HEAD
       md5: 7e983339bdd5523e4b2349e14d74acb1
       size: 9533
-=======
-      md5: 0e5d7f0cfad11deaab49e75f34e8150e
-      size: 8491
->>>>>>> 24110ee6
     outs:
     - path: artifacts/pipeline/object_list.success
       md5: d41d8cd98f00b204e9800998ecf8427e
@@ -1072,13 +1067,8 @@
       md5: d41d8cd98f00b204e9800998ecf8427e
       size: 0
     - path: b1k_pipeline/object_inventory.py
-<<<<<<< HEAD
       md5: 4769eff6c10b985193f98263488a0236
       size: 3149
-=======
-      md5: cb5c2cc96ca9fbfa05b39f593655bb55
-      size: 2848
->>>>>>> 24110ee6
     - path: cad/objects/batch-00/artifacts/object_list.json
       md5: 73df9e7ba322d296d592485facfd8762
       size: 34410
@@ -1314,21 +1304,12 @@
       md5: 29819aefd035d0ae35567093710923e8
       size: 833329
     - path: params.yaml
-<<<<<<< HEAD
       md5: 7e983339bdd5523e4b2349e14d74acb1
       size: 9533
     outs:
     - path: artifacts/pipeline/object_inventory.json
       md5: 6162acec33459d27286abb1d8a12e683
       size: 968546
-=======
-      md5: 0e5d7f0cfad11deaab49e75f34e8150e
-      size: 8491
-    outs:
-    - path: artifacts/pipeline/object_inventory.json
-      md5: 85b001bb40366d5ac82f2800f44b8c0b
-      size: 731668
->>>>>>> 24110ee6
   object_inventory_future:
     cmd: python -m b1k_pipeline.object_inventory --future
     deps:
@@ -4308,13 +4289,8 @@
       md5: 8e05103d6dd4db57e47f4b94c3ddbea7
       size: 482
     - path: params.yaml
-<<<<<<< HEAD
       md5: 7e983339bdd5523e4b2349e14d74acb1
       size: 9533
-=======
-      md5: 0e5d7f0cfad11deaab49e75f34e8150e
-      size: 8491
->>>>>>> 24110ee6
     outs:
     - path: artifacts/pipeline/sanitycheck.success
       md5: d41d8cd98f00b204e9800998ecf8427e
