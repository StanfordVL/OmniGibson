--- conflicted
+++ resolved
@@ -406,13 +406,7 @@
         self.set_position_orientation(np.array(state["pos"]), np.array(state["ori"]))
 
     def _serialize(self, state):
-<<<<<<< HEAD
         return np.concatenate([state["pos"], state["ori"]]).astype(float)
-=======
-        # We serialize by iterating over the keys and adding them to a list that's concatenated at the end
-        # This is a deterministic mapping because we assume the state is an dict
-        return np.concatenate(list(state.values())).astype(float)
->>>>>>> 50d44dfb
 
     def _deserialize(self, state):
         # We deserialize deterministically by knowing the order of values -- pos, ori
