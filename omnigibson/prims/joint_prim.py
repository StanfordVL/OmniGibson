from collections import Iterable
from pxr import Gf, Usd, Sdf, UsdGeom, UsdShade, UsdPhysics, PhysxSchema
from omni.isaac.dynamic_control import _dynamic_control
from omni.isaac.core.utils.rotations import gf_quat_to_np_array
from omni.isaac.core.utils.prims import (
    get_prim_at_path,
    move_prim,
    query_parent_path,
    is_prim_path_valid,
    define_prim,
    get_prim_parent,
    get_prim_object_type,
)
import numpy as np
from omni.isaac.core.utils.stage import get_current_stage
from omnigibson.macros import create_module_macros
from omnigibson.prims.prim_base import BasePrim
from omnigibson.utils.usd_utils import create_joint
from omnigibson.utils.constants import JointType
from omnigibson.utils.python_utils import assert_valid_key
import omnigibson.utils.transform_utils as T
from omnigibson.controllers.controller_base import ControlType


# Create settings for this module
m = create_module_macros(module_path=__file__)

m.DEFAULT_MAX_POS = 1000.0
m.DEFAULT_MAX_PRISMATIC_VEL = 1.0
m.DEFAULT_MAX_REVOLUTE_VEL = 15.0
m.DEFAULT_MAX_EFFORT = 100.0
m.INF_POS_THRESHOLD = 1e5
m.INF_VEL_THRESHOLD = 1e5
m.INF_EFFORT_THRESHOLD = 1e10
m.COMPONENT_SUFFIXES = ["x", "y", "z", "rx", "ry", "rz"]

# TODO: Split into non-articulated / articulated Joint Prim classes?


# TODO: Add logic for non Prismatic / Revolute joints (D6, spherical)


class JointPrim(BasePrim):
    """
    Provides high level functions to deal with a joint prim and its attributes/ properties.
    If there is an joint prim present at the path, it will use it. Otherwise, a new joint prim at
    the specified prim path will be created when self.load(...) is called.

    Note: the prim will have "xformOp:orient", "xformOp:translate" and "xformOp:scale" only post init,
            unless it is a non-root articulation link.

    Args:
        prim_path (str): prim path of the Prim to encapsulate or create.
        name (str): Name for the object. Names need to be unique per scene.
        load_config (None or dict): If specified, should contain keyword-mapped values that are relevant for
            loading this prim at runtime. For this joint prim, the below values can be specified:

            joint_type (str): If specified, should be the joint type to create. Valid options are:
                {"Joint", "FixedJoint", "PrismaticJoint", "RevoluteJoint", "SphericalJoint"}
                (equivalently, one of JointType)
            body0 (None or str): If specified, should be the absolute prim path to the parent body that this joint
                is connected to. None can also be valid, which corresponds to cases where only a single body may be
                specified (e.g.: fixed joints)
            body1 (None or str): If specified, should be the absolute prim path to the child body that this joint
                is connected to. None can also be valid, which corresponds to cases where only a single body may be
                specified (e.g.: fixed joints)

        articulation (None or int): if specified, should be handle to pre-existing articulation. This will enable
            additional features for this joint prim, e.g.: polling / setting this joint's state. Note that in this
            case, the joint must already exist prior to this class instance. Default is None,
            which corresponds to a non-articulated joint.
    """

    def __init__(
        self,
        prim_path,
        name,
        load_config=None,
        articulation=None,
    ):
        # Grab dynamic control reference and set properties
        self._art = articulation

        # Other values that will be filled in at runtime
        self._joint_type = None
        self._control_type = None
        self._dof_properties = None
        self._joint_state_api = None

        # The following values will only be valid if this joint is part of an articulation
        self._dc = None
        self._handle = None
        self._n_dof = None
        self._joint_name = None
        self._dof_handles = None

        # Run super method
        super().__init__(
            prim_path=prim_path,
            name=name,
            load_config=load_config,
        )

    def _load(self, simulator=None):
        # Make sure this joint isn't articulated
        assert not self.articulated, "Joint cannot be created, since this is an articulated joint! We are assuming" \
                                     "the joint already exists in the stage."

        # Define a joint prim at the current stage
        stage = get_current_stage()
        prim = create_joint(
            prim_path=self._prim_path,
            joint_type=self._load_config.get("joint_type", JointType.JOINT),
            stage=stage,
        )

        return prim

    def _post_load(self):
        # run super first
        super()._post_load()

        # Add joint state API if this is a revolute or prismatic joint
        self._joint_type = JointType.get_type(self._prim.GetTypeName().split("Physics")[-1])
        if self.is_single_dof:
            state_type = "angular" if self._joint_type == JointType.JOINT_REVOLUTE else "linear"
            # We MUST already have the joint state API defined beforehand in the USD
            # This is because dc complains if we try to add physx APIs AFTER a simulation step occurs, which
            # happens because joint prims are usually created externally during an EntityPrim's initialization phase
            assert self._prim.HasAPI(PhysxSchema.JointStateAPI), \
                "Revolute or Prismatic joints must already have JointStateAPI added!"
            self._joint_state_api = PhysxSchema.JointStateAPI(self._prim, state_type)

        # Possibly set the bodies
        if "body0" in self._load_config and self._load_config["body0"] is not None:
            self.body0 = self._load_config["body0"]
        if "body1" in self._load_config and self._load_config["body1"] is not None:
            self.body1 = self._load_config["body1"]

    def _initialize(self):
        # Always run super first
        super()._initialize()

        # Initialize dynamic control references if this joint is articulated
        if self.articulated:
            self._dc = _dynamic_control.acquire_dynamic_control_interface()
            # TODO: A bit hacky way to get the joint handle, ideally we'd simply do dc.get_joint(), but this doesn't seem to work as expected?
            for i in range(self._dc.get_articulation_joint_count(self._art)):
                joint_handle = self._dc.get_articulation_joint(self._art, i)
                joint_path = self._dc.get_joint_path(joint_handle)
                if joint_path == self._prim_path:
                    self._handle = joint_handle
                    break
            assert self._handle is not None, f"Did not find valid articulated joint with path: {self._prim_path}"

            # Grab DOF info / handles
            self._joint_name = self._dc.get_joint_name(self._handle)
            self._n_dof = self._dc.get_joint_dof_count(self._handle)
            self._dof_handles = []
            self._dof_properties = []
            control_types = []
            for i in range(self._n_dof):
                dof_handle = self._dc.get_joint_dof(self._handle, i)
                dof_props = self._dc.get_dof_properties(dof_handle)
                self._dof_handles.append(dof_handle)
                self._dof_properties.append(dof_props)
                # Infer control type based on whether kp and kd are 0 or not
                kp, kd = dof_props.stiffness, dof_props.damping
                if kp == 0.0:
                    control_type = ControlType.EFFORT if kd == 0.0 else ControlType.VELOCITY
                else:
                    control_type = ControlType.POSITION
                control_types.append(control_type)

            # Make sure all the control types are the same -- if not, we had something go wrong!
            assert len(set(control_types)) == 1, f"Got multiple control types for this single joint: {control_types}"
            self._control_type = control_types[0]

    def update_handles(self):
        """
        Updates all internal handles for this prim, in case they change since initialization
        """
        # TODO: A bit hacky way to get the joint handle, ideally we'd simply do dc.get_joint(), but this doesn't seem to work as expected?
        self._handle = None
        for i in range(self._dc.get_articulation_joint_count(self._art)):
            joint_handle = self._dc.get_articulation_joint(self._art, i)
            joint_path = self._dc.get_joint_path(joint_handle)
            if joint_path == self._prim_path:
                self._handle = joint_handle
                break

    def set_control_type(self, control_type, kp=None, kd=None):
        """
        Sets the control type for this joint.

        Args:
            control_type (ControlType): What type of control to use for this joint.
                Valid options are: {ControlType.POSITION, ControlType.VELOCITY, ControlType.EFFORT}
            kp (None or float): If specified, sets the kp gain value for this joint. Should only be set if
                setting ControlType.POSITION
            kd (None or float): If specified, sets the kd gain value for this joint. Should only be set if
                setting ControlType.VELOCITY
        """
        # Sanity check inputs
        assert_valid_key(key=control_type, valid_keys=ControlType.VALID_TYPES, name="control type")
        if control_type == ControlType.POSITION:
            assert kp is not None, "kp gain must be specified for setting POSITION control!"
            assert kd is None, "kd gain must not be specified for setting POSITION control!"
            kd = 0.0
        elif control_type == ControlType.VELOCITY:
            assert kp is None, "kp gain must not be specified for setting VELOCITY control!"
            assert kd is not None, "kd gain must be specified for setting VELOCITY control!"
            kp = 0.0
        else:   # Efforts
            assert kp is None, "kp gain must not be specified for setting EFFORT control!"
            assert kd is None, "kd gain must not be specified for setting EFFORT control!"
            kp, kd = 0.0, 0.0

        # Set values
        if self._dc:
            for dof_handle, dof_property in zip(self._dof_handles, self._dof_properties):
                dof_property.stiffness = kp
                dof_property.damping = kd
                self._dc.set_dof_properties(dof_handle, dof_property)

        # Update control type
        self._control_type = control_type

    @property
    def body0(self):
        """
        Gets this joint's body0 relationship.

        Returns:
            None or str: Absolute prim path to the body prim to set as this joint's parent link, or None if there is
                no body0 specified.
        """
        targets = self._prim.GetRelationship("physics:body0").GetTargets()
        return targets[0].__str__() if len(targets) > 0 else None

    @body0.setter
    def body0(self, body0):
        """
        Sets this joint's body0 relationship.

        Args:
            body0 (str): Absolute prim path to the body prim to set as this joint's parent link.
        """
        # Make sure prim path is valid
        assert is_prim_path_valid(body0), f"Invalid body0 path specified: {body0}"
        self._prim.GetRelationship("physics:body0").SetTargets([Sdf.Path(body0)])

    @property
    def body1(self):
        """
        Gets this joint's body1 relationship.

        Returns:
            None or str: Absolute prim path to the body prim to set as this joint's child link, or None if there is
                no body1 specified.
        """
        targets = self._prim.GetRelationship("physics:body1").GetTargets()
        return targets[0].__str__()

    @body1.setter
    def body1(self, body1):
        """
        Sets this joint's body1 relationship.

        Args:
            body1 (str): Absolute prim path to the body prim to set as this joint's child link.
        """
        # Make sure prim path is valid
        assert is_prim_path_valid(body1), f"Invalid body1 path specified: {body1}"
        self._prim.GetRelationship("physics:body1").SetTargets([Sdf.Path(body1)])

    @property
    def parent_name(self):
        """
        Gets this joint's parent body name, if it exists

        Returns:
            str: Joint's parent body name
        """
        return self._dc.get_rigid_body_name(self._dc.get_joint_parent_body(self._handle))

    @property
    def child_name(self):
        """
        Gets this joint's child body name, if it exists

        Returns:
            str: Joint's child body name
        """
        return self._dc.get_rigid_body_name(self._dc.get_joint_child_body(self._handle))

    @property
    def local_orientation(self):
        """
        Returns:
            4-array: (x,y,z,w) local quaternion orientation of this joint, relative to the parent link
        """
        # Grab local rotation to parent and child links
        quat0 = gf_quat_to_np_array(self.get_attribute("physics:localRot0"))[[1, 2, 3, 0]]
        quat1 = gf_quat_to_np_array(self.get_attribute("physics:localRot1"))[[1, 2, 3, 0]]

        # Invert the child link relationship, and multiply the two rotations together to get the final rotation
        return T.quat_multiply(quaternion1=T.quat_inverse(quat1), quaternion0=quat0)

    @property
    def joint_name(self):
        """
        Returns:
            str: Name of this joint
        """
        return self._joint_name

    @property
    def joint_type(self):
        """
        Gets this joint's type (ignoring the "Physics" prefix)

        Returns:
            JointType: Joint's type. Should be one corresponding to:
                {JOINT_PRISMATIC, JOINT_REVOLUTE, JOINT_FIXED, JOINT_SPHERICAL}
        """
        return self._joint_type

    @property
    def control_type(self):
        """
        Gets the control types for this joint

        Returns:
            ControlType: control type for this joint
        """
        return self._control_type

    @property
    def dof_properties(self):
        """
        Returns:
            list of DOFProperties: Per-DOF properties for this joint.
                See https://docs.omniverse.nvidia.com/py/isaacsim/source/extensions/omni.isaac.dynamic_control/docs/index.html#omni.isaac.dynamic_control._dynamic_control.DofProperties
                for more information.
        """
        return self._dof_properties

    @property
    def max_velocity(self):
        """
        Gets this joint's maximum velocity

        Returns:
            float: maximum velocity for this joint
        """
        # Only support revolute and prismatic joints for now
        assert self.is_single_dof, "Joint properties only supported for a single DOF currently!"
        # We either return the raw value or a default value if there is no max specified
        raw_vel = self._dof_properties[0].max_velocity
        default_max_vel = m.DEFAULT_MAX_REVOLUTE_VEL if self.joint_type == "RevoluteJoint" else m.DEFAULT_MAX_PRISMATIC_VEL
        return default_max_vel if raw_vel is None or np.abs(raw_vel) > m.INF_VEL_THRESHOLD else raw_vel

    @max_velocity.setter
    def max_velocity(self, vel):
        """
        Sets this joint's maximum velocity

        Args:
            vel (float): Velocity to set
        """
        # Only support revolute and prismatic joints for now
        assert self.is_single_dof, "Joint properties only supported for a single DOF currently!"
        self._dof_properties[0].max_velocity = vel
        self._dc.set_dof_properties(self._dof_handles[0], self._dof_properties[0])

    @property
    def max_effort(self):
        """
        Gets this joint's maximum effort

        Returns:
            float: maximum force for this joint
        """
        # Only support revolute and prismatic joints for now
        assert self.is_single_dof, "Joint properties only supported for a single DOF currently!"
        # We either return the raw value or a default value if there is no max specified
        raw_force = self._dof_properties[0].max_effort
        return m.DEFAULT_MAX_EFFORT if raw_force is None or np.abs(raw_force) > m.INF_EFFORT_THRESHOLD else raw_force

    @max_effort.setter
    def max_effort(self, force):
        """
        Sets this joint's maximum effort

        Args:
            force (float): Force to set
        """
        # Only support revolute and prismatic joints for now
        assert self.is_single_dof, "Joint properties only supported for a single DOF currently!"
        self._dof_properties[0].max_effort = force
        self._dc.set_dof_properties(self._dof_handles[0], self._dof_properties[0])

    @property
    def stiffness(self):
        """
        Gets this joint's stiffness

        Returns:
            float: stiffness for this joint
        """
        # Only support revolute and prismatic joints for now
        assert self.is_single_dof, "Joint properties only supported for a single DOF currently!"
        return self._dof_properties[0].stiffness

    @stiffness.setter
    def stiffness(self, stiffness):
        """
        Sets this joint's stiffness

        Args:
            stiffness (float): stiffness to set
        """
        # Only support revolute and prismatic joints for now
        assert self.is_single_dof, "Joint properties only supported for a single DOF currently!"
        self._dof_properties[0].stiffness = stiffness
        self._dc.set_dof_properties(self._dof_handles[0], self._dof_properties[0])

    @property
    def damping(self):
        """
        Gets this joint's damping

        Returns:
            float: damping for this joint
        """
        # Only support revolute and prismatic joints for now
        assert self.is_single_dof, "Joint properties only supported for a single DOF currently!"
        return self._dof_properties[0].damping

    @damping.setter
    def damping(self, damping):
        """
        Sets this joint's damping

        Args:
            damping (float): damping to set
        """
        # Only support revolute and prismatic joints for now
        assert self.is_single_dof, "Joint properties only supported for a single DOF currently!"
        self._dof_properties[0].damping = damping
        self._dc.set_dof_properties(self._dof_handles[0], self._dof_properties[0])

    @property
    def friction(self):
        """
        Gets this joint's friction

        Returns:
            float: friction for this joint
        """
        return self.get_attribute("physxJoint:jointFriction")

    @friction.setter
    def friction(self, friction):
        """
        Sets this joint's friction

        Args:
            friction (float): friction to set
        """
        self.set_attribute("physxJoint:jointFriction", friction)

    @property
    def lower_limit(self):
        """
        Gets this joint's lower_limit

        Returns:
            float: lower_limit for this joint
        """
        # TODO: Add logic for non Prismatic / Revolute joints (D6, spherical)
        # Only support revolute and prismatic joints for now
        assert self.is_single_dof, "Joint properties only supported for a single DOF currently!"
        # We either return the raw value or a default value if there is no max specified
        raw_pos_lower, raw_pos_upper = self._dof_properties[0].lower, self._dof_properties[0].upper
        return -m.DEFAULT_MAX_POS \
            if raw_pos_lower is None or raw_pos_lower == raw_pos_upper or np.abs(raw_pos_lower) > m.INF_POS_THRESHOLD \
            else raw_pos_lower

    @lower_limit.setter
    def lower_limit(self, lower_limit):
        """
        Sets this joint's lower_limit

        Args:
            lower_limit (float): lower_limit to set
        """
        # Can't use DC because it's read only property
        lower_limit = T.rad2deg(lower_limit) if self.is_revolute else lower_limit
        self.set_attribute("physics:lowerLimit", lower_limit)

    @property
    def upper_limit(self):
        """
        Gets this joint's upper_limit

        Returns:
            float: upper_limit for this joint
        """
        # Only support revolute and prismatic joints for now
        assert self.is_single_dof, "Joint properties only supported for a single DOF currently!"
        # We either return the raw value or a default value if there is no max specified
        raw_pos_lower, raw_pos_upper = self._dof_properties[0].lower, self._dof_properties[0].upper
        return m.DEFAULT_MAX_POS \
            if raw_pos_upper is None or raw_pos_lower == raw_pos_upper or np.abs(raw_pos_upper) > m.INF_POS_THRESHOLD \
            else raw_pos_upper

    @upper_limit.setter
    def upper_limit(self, upper_limit):
        """
        Sets this joint's upper_limit

        Args:
            upper_limit (float): upper_limit to set
        """
        # Can't use DC because it's read only property
        upper_limit = T.rad2deg(upper_limit) if self.is_revolute else upper_limit
        self.set_attribute("physics:upperLimit", upper_limit)

    @property
    def has_limit(self):
        """
        Returns:
            bool: True if this joint has a limit, else False
        """
        # Only support revolute and prismatic joints for now
        assert self.is_single_dof, "Joint properties only supported for a single DOF currently!"
        # We either return the raw value or a default value if there is no max specified
        return self._dof_properties[0].has_limits

    @property
    def n_dof(self):
        """
        Returns:
            int: Number of degrees of freedom this joint has
        """
        return self._n_dof

    @property
    def articulated(self):
        """
        Returns:
             bool: Whether this joint is articulated or not
        """
        return self._art is not None

    @property
    def is_revolute(self):
        """
        Returns:
            bool: Whether this joint is revolute or  not
        """
        return self._joint_type == JointType.JOINT_REVOLUTE

    @property
    def is_single_dof(self):
        """
        Returns:
            bool: Whether this joint has a single DOF or not
        """
        return self._joint_type in {JointType.JOINT_REVOLUTE, JointType.JOINT_PRISMATIC}

    def assert_articulated(self):
        """
        Sanity check to make sure this joint is articulated. Used as a gatekeeping function to prevent non-intended
        behavior (e.g.: trying to grab this joint's state if it's not articulated)
        """
        assert self.articulated, "Tried to call method not intended for non-articulated joint!"

    def get_state(self, normalized=False):
        """
        (pos, vel, effort) state of this joint

        Args:
            normalized (bool): If True, will return normalized state of this joint, where pos, vel, and effort values
                are in range [-1, 1].

        Returns:
            3-tuple:
                - n-array: position of this joint, where n = number of DOF for this joint
                - n-array: velocity of this joint, where n = number of DOF for this joint
                - n-array: effort of this joint, where n = number of DOF for this joint
        """
        # Make sure we only call this if we're an articulated joint
        self.assert_articulated()

        # Grab raw states
        pos, vel, effort = np.zeros(self.n_dof), np.zeros(self.n_dof), np.zeros(self.n_dof)
        for i, dof_handle in enumerate(self._dof_handles):
            dof_state = self._dc.get_dof_state(dof_handle, _dynamic_control.STATE_ALL)
            pos[i] = dof_state.pos
            vel[i] = dof_state.vel
            effort[i] = dof_state.effort

        # Potentially normalize if requested
        if normalized:
            pos, vel, effort = self._normalize_pos(pos), self._normalize_vel(vel), self._normalize_effort(effort)

        return pos, vel, effort

    def get_target(self, normalized=False):
        """
        (pos, vel) target of this joint

        Args:
            normalized (bool): If True, will return normalized target of this joint

        Returns:
            2-tuple:
                - n-array: target position of this joint, where n = number of DOF for this joint
                - n-array: target velocity of this joint, where n = number of DOF for this joint
        """
        # Make sure we only call this if we're an articulated joint
        self.assert_articulated()

        # Grab raw states
        pos, vel = np.zeros(self.n_dof), np.zeros(self.n_dof)
        for i, dof_handle in enumerate(self._dof_handles):
            pos[i] = self._dc.get_dof_position_target(dof_handle)
            vel[i] = self._dc.get_dof_velocity_target(dof_handle)

        # Potentially normalize if requested
        if normalized:
            pos, vel = self._normalize_pos(pos), self._normalize_vel(vel)

        return pos, vel

    def _normalize_pos(self, pos):
        """
        Normalizes raw joint positions @pos

        Args:
            pos (n-array): n-DOF raw positions to normalize

        Returns:
            n-array: n-DOF normalized positions in range [-1, 1]
        """
        low, high = self.lower_limit, self.upper_limit
        mean = (low + high) / 2.0
        magnitude = (high - low) / 2.0
        pos = (pos - mean) / magnitude

        return pos

    def _denormalize_pos(self, pos):
        """
        De-normalizes joint positions @pos

        Args:
            pos (n-array): n-DOF normalized positions in range [-1, 1]

        Returns:
            n-array: n-DOF de-normalized positions
        """
        low, high = self.lower_limit, self.upper_limit
        mean = (low + high) / 2.0
        magnitude = (high - low) / 2.0
        pos = pos * magnitude + mean

        return pos

    def _normalize_vel(self, vel):
        """
        Normalizes raw joint velocities @vel

        Args:
            vel (n-array): n-DOF raw velocities to normalize

        Returns:
            n-array: n-DOF normalized velocities in range [-1, 1]
        """
        return vel / self.max_velocity

    def _denormalize_vel(self, vel):
        """
        De-normalizes joint velocities @vel

        Args:
            vel (n-array): n-DOF normalized velocities in range [-1, 1]

        Returns:
            n-array: n-DOF de-normalized velocities
        """
        return vel * self.max_velocity

    def _normalize_effort(self, effort):
        """
        Normalizes raw joint effort @effort

        Args:
            effort (n-array): n-DOF raw effort to normalize

        Returns:
            n-array: n-DOF normalized effort in range [-1, 1]
        """
        return effort / self.max_effort

    def _denormalize_effort(self, effort):
        """
        De-normalizes joint effort @effort

        Args:
            effort (n-array): n-DOF normalized effort in range [-1, 1]

        Returns:
            n-array: n-DOF de-normalized effort
        """
        return effort * self.max_effort

    def set_pos(self, pos, normalized=False, target=False):
        """
        Set the position of this joint in metric space

        Args:
            pos (float or n-array of float): Set the position(s) for this joint. Can be a single float or 1-array of
                float if the joint only has a single DOF, otherwise it should be an n-array of floats.
            normalized (bool): Whether the input is normalized to [-1, 1] (in this case, the values will be
                de-normalized first before being executed). Default is False
            target (bool): Whether the position being set is a target value or manual value to immediately set. Default
                is False, corresponding to an instantaneous setting of the position
        """
        # Sanity checks -- make sure we're the correct control type if we're setting a target and that we're articulated
        self.assert_articulated()
        if target:
            assert self._control_type == ControlType.POSITION, \
                "Trying to set joint position target, but control type is not position!"

        # Standardize input
        pos = np.array([pos]) if self._n_dof == 1 and not isinstance(pos, Iterable) else np.array(pos)

        # Potentially de-normalize if the input is normalized
        if normalized:
            pos = self._denormalize_pos(pos)

        # Set the DOF(s) in this joint
        for dof_handle, p in zip(self._dof_handles, pos):
            if not target:
                self._dc.set_dof_position(dof_handle, p)
            # We set the position in either case
            self._dc.set_dof_position_target(dof_handle, p)

    def set_vel(self, vel, normalized=False, target=False):
        """
        Set the velocity of this joint in metric space

        Args:
            vel (float or n-array of float): Set the velocity(s) for this joint. Can be a single float or 1-array of
                float if the joint only has a single DOF, otherwise it should be an n-array of floats.
            normalized (bool): Whether the input is normalized to [-1, 1] (in this case, the values will be
                de-normalized first before being executed). Default is False
            target (bool): Whether the velocity being set is a target value or manual value to immediately set. Default
                is False, corresponding to an instantaneous setting of the velocity
        """
        # Sanity checks -- make sure we're the correct control type if we're setting a target and that we're articulated
        self.assert_articulated()
        if target:
            assert self._control_type == ControlType.VELOCITY, \
                f"Trying to set joint velocity target for joint {self.name}, but control type is not velocity!"

        # Standardize input
        vel = np.array([vel]) if self._n_dof == 1 and not isinstance(vel, Iterable) else np.array(vel)

        # Potentially de-normalize if the input is normalized
        if normalized:
            vel = self._denormalize_vel(vel)

        # Set the DOF(s) in this joint
        for dof_handle, v in zip(self._dof_handles, vel):
            if not target:
                self._dc.set_dof_velocity(dof_handle, v)
            # We set the target in either case
            self._dc.set_dof_velocity_target(dof_handle, v)

    def set_effort(self, effort, normalized=False):
        """
        Set the effort of this joint in metric space

        Args:
            effort (float or n-array of float): Set the effort(s) for this joint. Can be a single float or 1-array of
                float if the joint only has a single DOF, otherwise it should be an n-array of floats.
            normalized (bool): Whether the input is normalized to [-1, 1] (in this case, the values will be
                de-normalized first before being executed). Default is False
        """
        # Sanity checks -- make sure that we're articulated (no control type check like position and velocity
        # because we can't set effort targets)
        self.assert_articulated()

        # Standardize input
        effort = np.array([effort]) if self._n_dof == 1 and not isinstance(effort, Iterable) else np.array(effort)

        # Potentially de-normalize if the input is normalized
        if normalized:
            effort = self._denormalize_effort(effort)

        # Set the DOF(s) in this joint
        for dof_handle, e in zip(self._dof_handles, effort):
            self._dc.set_dof_effort(dof_handle, e)

    def keep_still(self):
        """
        Zero out all velocities for this prim
        """
        self.set_vel(np.zeros(self.n_dof))

    def _dump_state(self):
        pos, vel, effort = self.get_state() if self.articulated else (np.array([]), np.array([]), np.array([]))
        target_pos, target_vel = self.get_target() if self.articulated else (np.array([]), np.array([]))
        return dict(
            pos=pos,
            vel=vel,
            effort=effort,
            target_pos=target_pos,
            target_vel=target_vel,
        )

    def _load_state(self, state):
        if self.articulated:
            self.set_pos(state["pos"], target=False)
            self.set_vel(state["vel"], target=False)
            self.set_effort(state["effort"])
            if self._control_type == ControlType.POSITION:
                self.set_pos(state["target_pos"], target=True)
            elif self._control_type == ControlType.VELOCITY:
                self.set_vel(state["target_vel"], target=True)

    def _serialize(self, state):
<<<<<<< HEAD
        return np.concatenate([
            state["pos"],
            state["vel"],
            state["effort"],
            state["target_pos"],
            state["target_vel"],
        ]).astype(float)
=======
        # We serialize by iterating over the keys and adding them to a list that's concatenated at the end
        # This is a deterministic mapping because we assume the state is an dict
        return np.concatenate(list(state.values())).astype(float)
>>>>>>> 50d44dfb

    def _deserialize(self, state):
        # We deserialize deterministically by knowing the order of values -- pos, vel, effort
        return dict(
            pos=state[0:self.n_dof],
            vel=state[self.n_dof:2*self.n_dof],
            effort=state[2*self.n_dof:3*self.n_dof],
            target_pos=state[3*self.n_dof:4*self.n_dof],
            target_vel=state[4*self.n_dof:5*self.n_dof],
        ), 5*self.n_dof

    def duplicate(self, simulator, prim_path):
        # Cannot directly duplicate a joint prim
        raise NotImplementedError("Cannot directly duplicate a joint prim!")<|MERGE_RESOLUTION|>--- conflicted
+++ resolved
@@ -835,7 +835,6 @@
                 self.set_vel(state["target_vel"], target=True)
 
     def _serialize(self, state):
-<<<<<<< HEAD
         return np.concatenate([
             state["pos"],
             state["vel"],
@@ -843,11 +842,6 @@
             state["target_pos"],
             state["target_vel"],
         ]).astype(float)
-=======
-        # We serialize by iterating over the keys and adding them to a list that's concatenated at the end
-        # This is a deterministic mapping because we assume the state is an dict
-        return np.concatenate(list(state.values())).astype(float)
->>>>>>> 50d44dfb
 
     def _deserialize(self, state):
         # We deserialize deterministically by knowing the order of values -- pos, vel, effort
