from pxr import UsdShade, UsdPhysics, PhysxSchema
import numpy as np
from omni.isaac.core.materials import PhysicsMaterial
import omnigibson as og
from omnigibson.macros import gm
from omnigibson.prims.xform_prim import XFormPrim
from omnigibson.utils.python_utils import assert_valid_key


class GeomPrim(XFormPrim):
    """
    Provides high level functions to deal with a geom prim and its attributes / properties.
    If there is an geom prim present at the path, it will use it. By default, a geom prim cannot be directly
    created from scratch.at

    Args:
        prim_path (str): prim path of the Prim to encapsulate or create.
        name (str): Name for the object. Names need to be unique per scene.
        load_config (None or dict): If specified, should contain keyword-mapped values that are relevant for
            loading this prim at runtime. For this mesh prim, the below values can be specified:
    """

    def __init__(
        self,
        prim_path,
        name,
        load_config=None,
    ):

        # Run super method
        super().__init__(
            prim_path=prim_path,
            name=name,
            load_config=load_config,
        )

    def _load(self, simulator=None):
        # This should not be called, because this prim cannot be instantiated from scratch!
        raise NotImplementedError("By default, a geom prim cannot be created from scratch.")

    def _post_load(self):
        # run super first
        super()._post_load()

        # By default, GeomPrim shows up in the rendering.
        self.purpose = "default"

<<<<<<< HEAD
=======
    def _dump_state(self):
        # No state to dump
        return dict()

    def _load_state(self, state):
        # No state to load
        pass

    def _serialize(self, state):
        # No state to serialize
        return np.array([])

    def _deserialize(self, state):
        # No state to deserialize
        return dict()

>>>>>>> 50d44dfb
    def duplicate(self, simulator, prim_path):
        # Cannot directly duplicate a mesh prim
        raise NotImplementedError("Cannot directly duplicate a geom prim!")

    @property
    def purpose(self):
        """
        Returns:
            str: the purpose used for this geom, one of {"default", "render", "proxy", "guide"}
        """
        return self.get_attribute("purpose")

    @purpose.setter
    def purpose(self, purpose):
        """
        Sets the purpose of this geom

        Args:
            purpose (str): the purpose used for this geom, one of {"default", "render", "proxy", "guide"}
        """
        self.set_attribute("purpose", purpose)

    @property
    def color(self):
        """
        Returns:
            None or 3-array: If set, the default RGB color used for this visual geom
        """
        if self.has_material():
            return self.material.diffuse_color_constant
        else:
            color = self.get_attribute("primvars:displayColor")
            return None if color is None else np.array(color)[0]

    @color.setter
    def color(self, rgb):
        """
        Sets the RGB color of this visual mesh

        Args:
            3-array: The default RGB color used for this visual geom
        """
        if self.has_material():
            self.material.diffuse_color_constant = rgb
        else:
            self.set_attribute("primvars:displayColor", np.array(rgb))

    @property
    def opacity(self):
        """
        Returns:
            None or float: If set, the default opacity used for this visual geom
        """
        if self.has_material():
            return self.material.opacity_constant
        else:
            opacity = self.get_attribute("primvars:displayOpacity")
            return None if opacity is None else np.array(opacity)[0]

    @opacity.setter
    def opacity(self, opacity):
        """
        Sets the opacity of this visual mesh

        Args:
            opacity: The default opacity used for this visual geom
        """
        if self.has_material():
            self.material.opacity_constant = opacity
        else:
            self.set_attribute("primvars:displayOpacity", np.array([opacity]))


class CollisionGeomPrim(GeomPrim):

    def __init__(
        self,
        prim_path,
        name,
        load_config=None,
    ):
        # Store values created at runtime
        self._collision_api = None
        self._mesh_collision_api = None
        self._physx_collision_api = None
        self._applied_physics_material = None

        # Run super method
        super().__init__(
            prim_path=prim_path,
            name=name,
            load_config=load_config,
        )

    def _post_load(self):
        # run super first
        super()._post_load()

        # By default, CollisionGeomPrim does not show up in the rendering.
        self.purpose = "guide"

        # Create API references
        self._collision_api = UsdPhysics.CollisionAPI(self._prim) if \
            self._prim.HasAPI(UsdPhysics.CollisionAPI) else UsdPhysics.CollisionAPI.Apply(self._prim)
        self._physx_collision_api = PhysxSchema.PhysxCollisionAPI(self._prim) if \
            self._prim.HasAPI(PhysxSchema.PhysxCollisionAPI) else PhysxSchema.PhysxCollisionAPI.Apply(self._prim)

        # Optionally add mesh collision API if this is a mesh
        if self._prim.GetPrimTypeInfo().GetTypeName() == "Mesh":
            self._mesh_collision_api = UsdPhysics.MeshCollisionAPI(self._prim) if \
                self._prim.HasAPI(UsdPhysics.MeshCollisionAPI) else UsdPhysics.MeshCollisionAPI.Apply(self._prim)
            # Set the approximation to be convex hull by default
            self.set_collision_approximation(approximation_type="convexHull")

    @property
    def collision_enabled(self):
        """
        Returns:
            bool: Whether collisions are enabled for this collision mesh
        """
        return self.get_attribute("physics:collisionEnabled")

    @collision_enabled.setter
    def collision_enabled(self, enabled):
        """
        Sets whether collisions are enabled for this mesh

        Args:
            enabled (bool): Whether collisions should be enabled for this mesh
        """
        # Currently, trying to toggle while simulator is playing while using GPU dynamics results in a crash, so we
        # assert that the sim is stopped here
        if self._initialized and gm.USE_GPU_DYNAMICS:
            assert og.sim.is_stopped(), "Cannot toggle collisions while using GPU dynamics unless simulator is stopped!"
        self.set_attribute("physics:collisionEnabled", enabled)

    # TODO: Maybe this should all be added to RigidPrim instead?
    def set_contact_offset(self, offset):
        """
        Args:
            offset (float): Contact offset of a collision shape. Allowed range [maximum(0, rest_offset), 0].
                            Default value is -inf, means default is picked by simulation based on the shape extent.
        """
        self._physx_collision_api.GetContactOffsetAttr().Set(offset)
        return

    def get_contact_offset(self):
        """
        Returns:
            float: contact offset of the collision shape.
        """
        return self._physx_collision_api.GetContactOffsetAttr().Get()

    def set_rest_offset(self, offset):
        """
        Args:
            offset (float): Rest offset of a collision shape. Allowed range [-max_float, contact_offset.
                            Default value is -inf, means default is picked by simulatiion. For rigid bodies its zero.
        """
        self._physx_collision_api.GetRestOffsetAttr().Set(offset)
        return

    def get_rest_offset(self):
        """
        Returns:
            float: rest offset of the collision shape.
        """
        return self._physx_collision_api.GetRestOffsetAttr().Get()

    def set_torsional_patch_radius(self, radius):
        """
        Args:
            radius (float): radius of the contact patch used to apply torsional friction. Allowed range [0, max_float].
        """
        self._physx_collision_api.GetTorsionalPatchRadiusAttr().Set(radius)
        return

    def get_torsional_patch_radius(self):
        """
        Returns:
            float: radius of the contact patch used to apply torsional friction. Allowed range [0, max_float].
        """
        return self._physx_collision_api.GetTorsionalPatchRadiusAttr().Get()

    def set_min_torsional_patch_radius(self, radius):
        """
        Args:
            radius (float): minimum radius of the contact patch used to apply torsional friction. Allowed range [0, max_float].
        """
        self._physx_collision_api.GetMinTorsionalPatchRadiusAttr().Set(radius)
        return

    def get_min_torsional_patch_radius(self):
        """
        Returns:
            float: minimum radius of the contact patch used to apply torsional friction. Allowed range [0, max_float].
        """
        return self._physx_collision_api.GetMinTorsionalPatchRadiusAttr().Get()

    def set_collision_approximation(self, approximation_type):
        """
        Args:
            approximation_type (str): approximation used for collision.
                Can be one of: {"none", "convexHull", "convexDecomposition", "meshSimplification", "sdf",
                    "boundingSphere", "boundingCube"}
                If None, the approximation will use the underlying triangle mesh.
        """
        assert self._mesh_collision_api is not None, "collision_approximation only applicable for meshes!"
        assert_valid_key(
            key=approximation_type,
            valid_keys={"none", "convexHull", "convexDecomposition", "meshSimplification", "sdf", "boundingSphere", "boundingCube"},
            name="collision approximation type",
        )

        # Make sure to add the appropriate API if we're setting certain values
        if approximation_type == "convexHull" and not self._prim.HasAPI(PhysxSchema.PhysxConvexHullCollisionAPI):
            pch_api = PhysxSchema.PhysxConvexHullCollisionAPI.Apply(self._prim)
            # Also make sure the maximum vertex count is 60 (max number compatible with GPU)
            # https://docs.omniverse.nvidia.com/app_create/prod_extensions/ext_physics/rigid-bodies.html#collision-settings
            if pch_api.GetHullVertexLimitAttr().Get() is None:
                pch_api.CreateHullVertexLimitAttr()
            pch_api.GetHullVertexLimitAttr().Set(60)
        elif approximation_type == "convexDecomposition" and not self._prim.HasAPI(PhysxSchema.PhysxConvexDecompositionCollisionAPI):
            PhysxSchema.PhysxConvexDecompositionCollisionAPI.Apply(self._prim)
        elif approximation_type == "meshSimplification" and not self._prim.HasAPI(PhysxSchema.PhysxTriangleMeshSimplificationCollisionAPI):
            PhysxSchema.PhysxTriangleMeshSimplificationCollisionAPI.Apply(self._prim)
        elif approximation_type == "sdf" and not self._prim.HasAPI(PhysxSchema.PhysxSDFMeshCollisionAPI):
            PhysxSchema.PhysxSDFMeshCollisionAPI.Apply(self._prim)
        elif approximation_type == "none" and not self._prim.HasAPI(PhysxSchema.PhysxTriangleMeshCollisionAPI):
            PhysxSchema.PhysxTriangleMeshCollisionAPI.Apply(self._prim)
        self._mesh_collision_api.GetApproximationAttr().Set(approximation_type)

    def get_collision_approximation(self):
        """
        Returns:
            str: approximation used for collision, could be "none", "convexHull" or "convexDecomposition"
        """
        assert self._mesh_collision_api is not None, "collision_approximation only applicable for meshes!"
        return self._mesh_collision_api.GetApproximationAttr().Get()

    def apply_physics_material(self, physics_material, weaker_than_descendants=False):
        """
        Used to apply physics material to the held prim and optionally its descendants.

        Args:
            physics_material (PhysicsMaterial): physics material to be applied to the held prim. This where you want to
                                                define friction, restitution..etc. Note: if a physics material is not
                                                defined, the defaults will be used from PhysX.
            weaker_than_descendants (bool, optional): True if the material shouldn't override the descendants
                                                      materials, otherwise False. Defaults to False.
        """
        if self._binding_api is None:
            if self._prim.HasAPI(UsdShade.MaterialBindingAPI):
                self._binding_api = UsdShade.MaterialBindingAPI(self.prim)
            else:
                self._binding_api = UsdShade.MaterialBindingAPI.Apply(self.prim)
        if weaker_than_descendants:
            self._binding_api.Bind(
                physics_material.material,
                bindingStrength=UsdShade.Tokens.weakerThanDescendants,
                materialPurpose="physics",
            )
        else:
            self._binding_api.Bind(
                physics_material.material,
                bindingStrength=UsdShade.Tokens.strongerThanDescendants,
                materialPurpose="physics",
            )
        self._applied_physics_material = physics_material
        return

    def get_applied_physics_material(self):
        """
        Returns the current applied physics material in case it was applied using apply_physics_material or not.

        Returns:
            PhysicsMaterial: the current applied physics material.
        """
        if self._binding_api is None:
            if self._prim.HasAPI(UsdShade.MaterialBindingAPI):
                self._binding_api = UsdShade.MaterialBindingAPI(self.prim)
            else:
                self._binding_api = UsdShade.MaterialBindingAPI.Apply(self.prim)
        if self._applied_physics_material is not None:
            return self._applied_physics_material
        else:
            physics_binding = self._binding_api.GetDirectBinding(materialPurpose="physics")
            path = physics_binding.GetMaterialPath()
            if path == "":
                return None
            else:
                self._applied_physics_material = PhysicsMaterial(prim_path=path)
                return self._applied_physics_material


class VisualGeomPrim(GeomPrim):
    pass


class CollisionVisualGeomPrim(CollisionGeomPrim, VisualGeomPrim):

    def _post_load(self):
        # run super first
        super()._post_load()

        # The purpose should be default, not guide as set by CollisionGeomPrim
        # this is to make sure the geom is visualized, even though it's also collidable
        self.purpose = "default"<|MERGE_RESOLUTION|>--- conflicted
+++ resolved
@@ -45,8 +45,6 @@
         # By default, GeomPrim shows up in the rendering.
         self.purpose = "default"
 
-<<<<<<< HEAD
-=======
     def _dump_state(self):
         # No state to dump
         return dict()
@@ -63,7 +61,6 @@
         # No state to deserialize
         return dict()
 
->>>>>>> 50d44dfb
     def duplicate(self, simulator, prim_path):
         # Cannot directly duplicate a mesh prim
         raise NotImplementedError("Cannot directly duplicate a geom prim!")
