--- conflicted
+++ resolved
@@ -173,68 +173,9 @@
         if self.has_connectivity_graph:
             self._trav_map.load_trav_map(maps_path)
 
-<<<<<<< HEAD
-        return list(self.objects)
-
-    def _load_objects_from_template(self, simulator):
-        """
-        Loads scene objects based on metadata information found in the current USD stage, assumed to be a template
-        (property ig:isTemplate is True)
-        """
-        # Iterate over all the children in the stage world
-        for prim in self._world_prim.GetChildren():
-            # Only process prims that are an Xform
-            if prim.GetPrimTypeInfo().GetTypeName() == "Xform":
-                name = prim.GetName()
-                category = prim.GetAttribute("ig:category").Get()
-
-                # Create the object and load it into the simulator
-                obj, info = self._create_obj_from_template_xform(simulator=simulator, prim=prim)
-
-                # Only import the object if we received a valid object
-                if obj is not None:
-                    # Note that we don't auto-initialize because of some very specific state-setting logic that
-                    # has to occur a certain way at the start of scene creation (sigh, Omniverse ): )
-                    simulator.import_object(obj, auto_initialize=False)
-                    # If we have additional info specified, we also directly set it's bounding box position since this is a known quantity
-                    # This is also the only time we'll be able to set fixed object poses
-                    pos = info["bbox_center_pos"]
-                    ori = info["bbox_center_ori"]
-                    obj.set_bbox_center_position_orientation(pos, ori)
-
-    def _load_objects_from_scene_info(self, simulator):
-        """
-        Loads scene objects based on metadata information found in the current USD stage's scene info
-        (information stored in the world prim's CustomData)
-        """
-        # Grab scene info
-        scene_info = self.get_scene_info()
-
-        # Iterate over all scene info, and instantiate object classes linked to the objects found on the stage
-        # accordingly
-        for obj_info in scene_info["init_info"].values():
-            obj = create_object_from_init_info(obj_info)
-            # Make sure this object is already loaded -- i.e.: it was linked to a pre-existing prim found on the stage
-            assert obj.loaded, f"Object {obj.name} should have already been loaded when creating a BaseObject class" \
-                               f"instance, but did not find any on the current stage! " \
-                               f"Searched at prim_path: {obj.prim_path}"
-            # Import into the simulator
-            # Note that we don't auto-initialize because of some very specific state-setting logic that
-            # has to occur a certain way at the start of scene creation (sigh, Omniverse ): )
-            simulator.import_object(obj, auto_initialize=False)
-
-    def _initialize(self):
-        # First, we initialize all of our objects and add the object
-        for obj in self.objects:
-            obj.initialize()
-            obj.keep_still()
-        # for robot in self.robots:
-        #     robot.initialize()
-=======
     def _should_load_object(self, obj_info):
         category = obj_info["args"].get("category", "object")
         in_rooms = obj_info["args"].get("in_rooms", [])
->>>>>>> fff84ea1
 
         # Do not load these object categories (can blacklist building structures as well)
         not_blacklisted = self.not_load_object_categories is None or category not in self.not_load_object_categories
