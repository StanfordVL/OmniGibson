import json
import os
import shutil
import tempfile
from abc import ABC
from itertools import combinations

import numpy as np

import omnigibson as og
import omnigibson.lazy as lazy
import omnigibson.utils.transform_utils as T
from omnigibson.macros import create_module_macros, gm
from omnigibson.objects.dataset_object import DatasetObject
from omnigibson.objects.light_object import LightObject
from omnigibson.objects.object_base import BaseObject
from omnigibson.prims.material_prim import MaterialPrim
from omnigibson.prims.xform_prim import XFormPrim
from omnigibson.robots.robot_base import m as robot_macros
from omnigibson.systems import Cloth
from omnigibson.systems.micro_particle_system import FluidSystem
from omnigibson.systems.system_base import (
    BaseSystem,
    PhysicalParticleSystem,
    VisualParticleSystem,
    create_system_from_metadata,
)
<<<<<<< HEAD
from omnigibson.utils.constants import STRUCTURE_CATEGORIES, RelativeFrame
=======
from omnigibson.transition_rules import TransitionRuleAPI
from omnigibson.utils.constants import STRUCTURE_CATEGORIES
>>>>>>> a6956779
from omnigibson.utils.python_utils import (
    Recreatable,
    Registerable,
    Serializable,
    classproperty,
    create_object_from_init_info,
)
from omnigibson.utils.registry_utils import SerializableRegistry
from omnigibson.utils.ui_utils import create_module_logger
from omnigibson.utils.usd_utils import CollisionAPI, add_asset_to_stage

# Create module logger
log = create_module_logger(module_name=__name__)

# Global dicts that will contain mappings
REGISTERED_SCENES = dict()

# Prebuilt USDs that are cached per scene file to speed things up.
PREBUILT_USDS = dict()


class Scene(Serializable, Registerable, Recreatable, ABC):
    """
    Base class for all Scene objects.
    Contains the base functionalities for an arbitrary scene with an arbitrary set of added objects
    """

    def __init__(
        self,
        scene_file=None,
        use_floor_plane=True,
        floor_plane_visible=True,
        floor_plane_color=(1.0, 1.0, 1.0),
        use_skybox=True,
    ):
        """
        Args:
            scene_file (None or str): If specified, full path of JSON file to load (with .json).
                None results in no additional objects being loaded into the scene
            use_floor_plane (bool): whether to load a flat floor plane into the simulator
            floor_plane_visible (bool): whether to render the additionally added floor plane
            floor_plane_color (3-array): if @floor_plane_visible is True, this determines the (R,G,B) color assigned
                to the generated floor plane
            use_skybox (bool): whether to load a skybox into the simulator
        """
        # Store internal variables
        self.scene_file = scene_file
        self._loaded = False  # Whether this scene exists in the stage or not
        self._initialized = False  # Whether this scene has its internal handles / info initialized or not (occurs AFTER and INDEPENDENTLY from loading!)
        self._registry = None
        self._scene_prim = None
        self._initial_state = None
        self._objects_info = None  # Information associated with this scene
        self._idx = None
        self._use_floor_plane = use_floor_plane
        self._floor_plane_visible = floor_plane_visible
        self._floor_plane_color = floor_plane_color
        self._use_skybox = use_skybox
        self._transition_rule_api = None

        # Call super init
        super().__init__()

        # Prepare the initialization dicts
        self._init_objs = {}
        self._init_state = {}
        self._init_systems = []

        # If we have any scene file specified, use it to create the objects within it
        if self.scene_file is not None:
            # Grab objects info from the scene file
            with open(self.scene_file, "r") as f:
                scene_info = json.load(f)
            init_info = scene_info["objects_info"]["init_info"]
            self._init_state = scene_info["state"]["object_registry"]
            self._init_systems = list(scene_info["state"]["system_registry"].keys())
            task_metadata = (
                scene_info["metadata"]["task"] if "metadata" in scene_info and "task" in scene_info["metadata"] else {}
            )

            # Iterate over all scene info, and instantiate object classes linked to the objects found on the stage accordingly
            for obj_name, obj_info in init_info.items():
                # Check whether we should load the object or not
                if not self._should_load_object(obj_info=obj_info, task_metadata=task_metadata):
                    continue
                # Create object class instance
                obj = create_object_from_init_info(obj_info)
                self._init_objs[obj_name] = obj

    @property
    def registry(self):
        """
        Returns:
            SerializableRegistry: Master registry containing sub-registries of objects, robots, systems, etc.
        """
        return self._registry

    @property
    def object_registry(self):
        """
        Returns:
            SerializableRegistry: Object registry containing all active standalone objects in the scene
        """
        return self._registry(key="name", value=f"object_registry")

    @property
    def system_registry(self):
        """
        Returns:
            SerializableRegistry: System registry containing all systems in the scene (e.g.: water, dust, etc.)
        """
        return self._registry(key="name", value="system_registry")

    @property
    def objects(self):
        """
        Get the objects in the scene.

        Returns:
            list of BaseObject: Standalone object(s) that are currently in this scene
        """
        return self.object_registry.objects

    @property
    def robots(self):
        """
        Robots in the scene

        Returns:
            list of BaseRobot: Robot(s) that are currently in this scene
        """
        return list(self.object_registry("category", robot_macros.ROBOT_CATEGORY, []))

    @property
    def systems(self):
        """
        Systems in the scene

        Returns:
            list of BaseSystem: System(s) that are available to use in this scene
        """
        return self.system_registry.objects

    @property
    def object_registry_unique_keys(self):
        """
        Returns:
            list of str: Keys with which to index into the object registry. These should be valid public attributes of
                prims that we can use as unique IDs to reference prims, e.g., prim.prim_path, prim.name, etc.
        """
        return ["name", "prim_path", "uuid"]

    @property
    def object_registry_group_keys(self):
        """
        Returns:
            list of str: Keys with which to index into the object registry. These should be valid public attributes of
                prims that we can use as grouping IDs to reference prims, e.g., prim.in_rooms
        """
        return ["prim_type", "states", "category", "fixed_base", "in_rooms", "abilities"]

    @property
    def loaded(self):
        return self._loaded

    @property
    def idx(self):
        """Index of this scene in the simulator. Should not change."""
        assert self._idx is not None, "This scene is not loaded yet!"
        return self._idx

    @property
    def initialized(self):
        return self._initialized

    @property
    def use_floor_plane(self):
        return self._use_floor_plane

    @property
    def transition_rule_api(self):
        return self._transition_rule_api

    def prebuild(self):
        """
        Prebuild the scene USD before loading it into the simulator. This is useful for caching the scene USD for faster
        loading times.

        Returns:
            str: Path to the prebuilt USD file
        """
        # Prebuild and cache the scene USD using the objects
        if self.scene_file not in PREBUILT_USDS:
            # Prebuild the scene USD
            log.info(f"Prebuilding scene file {self.scene_file}...")

            # Create a new stage inside the tempdir, named after this scene's file.
            decrypted_fd, usd_path = tempfile.mkstemp(os.path.basename(self.scene_file) + ".usd", dir=og.tempdir)
            os.close(decrypted_fd)
            stage = lazy.pxr.Usd.Stage.CreateNew(usd_path)

            # Create the world prim and make it the default
            world_prim = stage.DefinePrim("/World", "Xform")
            stage.SetDefaultPrim(world_prim)

            # Iterate through all objects and add them to the stage
            for obj_name, obj in self._init_objs.items():
                obj.prebuild(stage)

            stage.Save()
            del stage

            PREBUILT_USDS[self.scene_file] = usd_path

        # Copy the prebuilt USD to a new path
        decrypted_fd, instance_usd_path = tempfile.mkstemp(os.path.basename(self.scene_file) + ".usd", dir=og.tempdir)
        os.close(decrypted_fd)
        shutil.copyfile(PREBUILT_USDS[self.scene_file], instance_usd_path)
        return instance_usd_path

    def _load(self):
        """
        Load the scene into simulator
        The elements to load may include: floor, building, objects, etc.
        """
        # There's nothing to load for the base scene. Subclasses can implement this method.
        # We simply check that the simulator has a floor plane.
        assert og.sim.floor_plane, "Simulator must have a floor plane if using an empty Scene!"

    def _load_systems(self):
        system_dir = os.path.join(gm.DATASET_PATH, "systems")

        if os.path.exists(system_dir):
            system_names = os.listdir(system_dir)
            for system_name in system_names:
                self.system_registry.add(create_system_from_metadata(system_name=system_name))

        cloth_system = Cloth(name="cloth")
        self.system_registry.add(cloth_system)

    def _load_scene_prim_with_objects(self, last_scene_edge, initial_scene_prim_z_offset, scene_margin):
        """
        Loads scene objects based on metadata information found in the current USD stage's scene info
        (information stored in the world prim's CustomData)
        """
        # Add the prebuilt scene USD to the stage
        scene_relative_path = f"/scene_{self.idx}"
        scene_absolute_path = f"/World{scene_relative_path}"

        # If there is already a prim at the absolute path, the scene has been loaded. If not, load the prebuilt scene USD now.
        if self.scene_file is not None:
            scene_prim_obj = og.sim.stage.GetPrimAtPath(scene_absolute_path)
            if not scene_prim_obj:
                scene_prim_obj = add_asset_to_stage(asset_path=self.prebuild(), prim_path=scene_absolute_path)

        # Store world prim and load the scene into the simulator
        self._scene_prim = XFormPrim(
            relative_prim_path=scene_relative_path,
            name=f"scene_{self.idx}",
        )
        self._scene_prim.load(None)
        if self.scene_file is not None:
            assert self._scene_prim.prim_path == scene_prim_obj.GetPath().pathString, "Scene prim path mismatch!"

        # Go through and load all systems.
        self._load_systems()

        # Create desired systems
        for system_name in self._init_systems:
            if gm.USE_GPU_DYNAMICS:
                self.get_system(system_name)
            else:
                log.warning(f"System {system_name} is not supported without GPU dynamics! Skipping...")

        # Position the scene prim initially at a z offset to avoid collision
        self._scene_prim.set_position_orientation(position=[0, 0, initial_scene_prim_z_offset if self.idx != 0 else 0])

        # Now load the objects with their own logic
        for obj_name, obj in self._init_objs.items():
            # Import into the simulator
            self.add_object(obj)
            # Set the init pose accordingly
            obj.set_position_orientation(
                position=self._init_state[obj_name]["root_link"]["pos"],
                orientation=self._init_state[obj_name]["root_link"]["ori"],
                frame=RelativeFrame.PARENT,
            )

        # Position the scene prim based on the last scene's right edge
        if self.idx != 0:
            aabb_min, aabb_max = lazy.omni.usd.get_context().compute_path_world_bounding_box(scene_absolute_path)
            left_edge_to_center = -aabb_min[0]
            self._scene_prim.set_position_orientation(
                position=[last_scene_edge + scene_margin + left_edge_to_center, 0, 0]
            )
            new_scene_edge = last_scene_edge + scene_margin + (aabb_max[0] - aabb_min[0])
        else:
            aabb_min, aabb_max = lazy.omni.usd.get_context().compute_path_world_bounding_box(scene_absolute_path)
            new_scene_edge = aabb_max[0]

        return new_scene_edge

    def _load_metadata_from_scene_file(self):
        """
        Loads metadata from self.scene_file and stores it within the world prim's CustomData
        """
        with open(self.scene_file, "r") as f:
            scene_info = json.load(f)

        # Write the metadata
        for key, data in scene_info.get("metadata", dict()).items():
            og.sim.write_metadata(key=key, data=data)

    def _should_load_object(self, obj_info, task_metadata):
        """
        Helper function to check whether we should load an object given its init_info. Useful for potentially filtering
        objects based on, e.g., their category, size, etc.

        Subclasses can implement additional logic. By default, this returns True

        Args:
            obj_info (dict): Dictionary of object kwargs that will be used to load the object

        Returns:
            bool: Whether this object should be loaded or not
        """
        return True

    def load(self, idx, **kwargs):
        """
        Load the scene into simulator
        The elements to load may include: floor, building, objects, etc.
        Do not override this function. Override _load instead.
        """
        # Make sure simulator is stopped
        assert og.sim.is_stopped(), "Simulator should be stopped when loading this scene!"

        # Check if scene is already loaded
        if self._loaded:
            raise ValueError("This scene is already loaded.")

        self._idx = idx

        # Create the registry for tracking all objects in the scene
        self._registry = self._create_registry()

        # Load floor plane and skybox
        if self.use_floor_plane:
            og.sim.add_ground_plane(
                floor_plane_visible=self._floor_plane_visible, floor_plane_color=self._floor_plane_color
            )
        if self._use_skybox:
            og.sim.add_skybox()

        # Go through whatever else loading the scene needs to do.
        self._load()

        # We're now loaded
        self._loaded = True

        # If we have any scene file specified, use it to load the objects within it and also update the initial state
        # and metadata
        new_scene_edge = self._load_scene_prim_with_objects(**kwargs)
        if self.scene_file is not None:
            self._load_metadata_from_scene_file()

        if gm.ENABLE_TRANSITION_RULES:
            self._transition_rule_api = TransitionRuleAPI(scene=self)

        # Always stop the sim if we started it internally
        if not og.sim.is_stopped():
            og.sim.stop()

        return new_scene_edge

    def clear(self):
        """
        Clears any internal state before the scene is destroyed
        """
        # Clears systems so they can be re-initialized.
        for system in self.active_systems.values():
            system.clear()

        # Remove all of the scene's objects.
        og.sim.remove_object(list(self.objects))

        # Remove the scene prim.
        self._scene_prim.remove()

        if gm.ENABLE_TRANSITION_RULES:
            # Clear the transition rule API
            self._transition_rule_api.clear()

    def _initialize(self):
        """
        Initializes state of this scene and sets up any references necessary post-loading. Should be implemented by
        sub-class for extended utility
        """
        pass

    def initialize(self):
        """
        Initializes state of this scene and sets up any references necessary post-loading. Subclasses should
        implement / extend the _initialize() method.
        """
        assert not self._initialized, "Scene can only be initialized once! (It is already initialized)"
        assert og.sim.is_playing(), "Simulator must be playing in order to initialize the scene!"
        self._initialize()

        # Grab relevant objects info
        self.update_objects_info()
        self.wake_scene_objects()

        self._initialized = True

        # Store initial state, which may be loaded from a scene file if specified
        if self.scene_file is None:
            init_state = self.dump_state(serialized=False)
        else:
            with open(self.scene_file, "r") as f:
                scene_info = json.load(f)
            init_state = scene_info["state"]
            self.load_state(init_state, serialized=False)
        self._initial_state = init_state

    def _create_registry(self):
        """
        Creates the internal registry used for tracking all objects

        Returns:
            SerializableRegistry: registry for tracking all objects
        """

        # Create meta registry and populate with internal registries for robots, objects, and systems
        registry = SerializableRegistry(
            name=f"scene_registry_{self.idx}",
            class_types=SerializableRegistry,
        )

        # Add registry for systems -- this is already created externally, so we just update it and pull it directly
        registry.add(
            obj=SerializableRegistry(
                name="system_registry",
                class_types=BaseSystem,
                default_key="name",
                unique_keys=["name", "prim_path", "uuid"],
            )
        )

        # Add registry for objects
        registry.add(
            obj=SerializableRegistry(
                name=f"object_registry",
                class_types=BaseObject,
                default_key="name",
                unique_keys=self.object_registry_unique_keys,
                group_keys=self.object_registry_group_keys,
            )
        )

        return registry

    def wake_scene_objects(self):
        """
        Force wakeup sleeping objects
        """
        for obj in self.objects:
            obj.wake()

    def get_objects_with_state(self, state):
        """
        Get the objects with a given state in the scene.

        Args:
            state (BaseObjectState): state of the objects to get

        Returns:
            set: all objects with the given state
        """
        return self.object_registry("states", state, set())

    def get_objects_with_state_recursive(self, state):
        """
        Get the objects with a given state and its subclasses in the scene.

        Args:
            state (BaseObjectState): state of the objects to get

        Returns:
            set: all objects with the given state and its subclasses
        """
        objs = set()
        states = {state}
        while states:
            next_states = set()
            for state in states:
                objs |= self.object_registry("states", state, set())
                next_states |= set(state.__subclasses__())
            states = next_states
        return objs

    def _add_object(self, obj):
        """
        Add an object to the scene's internal object tracking mechanisms.

        Note that if the scene is not loaded, it should load this added object alongside its other objects when
        scene.load() is called. The object should also be accessible through scene.objects.

        Args:
            obj (BaseObject): the object to load into the simulator
        """
        pass

    def add_object(self, obj):
        """
        Add an object to the scene. The scene should already be loaded.

        Args:
            obj (BaseObject): the object to load

        Returns:
            Usd.Prim: the prim of the loaded object if the scene was already loaded, or None if the scene is not loaded
                (in that case, the object is stored to be loaded together with the scene)
        """
        # Make sure all objects in this scene are uniquely named
        assert (
            obj.name not in self.object_registry.object_names
        ), f"Object with name {obj.name} already exists in scene!"

        # Load the object.
        prim = obj.load(self)

        # If this object is fixed and is NOT an agent, disable collisions between the fixed links of the fixed objects
        # This is to account for cases such as Tiago, which has a fixed base which is needed for its global base joints
        # We do this by adding the object to our tracked collision groups
        if obj.fixed_base and obj.category != robot_macros.ROBOT_CATEGORY and not obj.visual_only:
            # TODO: Remove structure hotfix once asset collision meshes are fixed!!
            if obj.category in STRUCTURE_CATEGORIES:
                CollisionAPI.add_to_collision_group(col_group="structures", prim_path=obj.prim_path)
            else:
                for link in obj.links.values():
                    CollisionAPI.add_to_collision_group(
                        col_group="fixed_base_root_links" if link == obj.root_link else "fixed_base_nonroot_links",
                        prim_path=link.prim_path,
                    )

        # Add this object to our registry based on its type, if we want to register it
        self.object_registry.add(obj)

        # Run any additional scene-specific logic with the created object
        self._add_object(obj)

        # Inform the simulator that there is a new object here.
        og.sim.post_import_object(obj)
        return prim

    def remove_object(self, obj):
        """
        Method to remove an object from the simulator

        Args:
            obj (BaseObject): Object to remove
        """
        # Remove from the appropriate registry if registered.
        # Sometimes we don't register objects to the object registry during add_object (e.g. particle templates)
        if self.object_registry.object_is_registered(obj):
            self.object_registry.remove(obj)

        # Remove from omni stage
        obj.remove()

    def reset(self):
        """
        Resets this scene
        """
        # Make sure the simulator is playing
        assert og.sim.is_playing(), "Simulator must be playing in order to reset the scene!"

        # Reset the states of all objects (including robots), including (non-)kinematic states and internal variables.
        assert self._initial_state is not None
        self.load_state(self._initial_state)
        og.sim.step_physics()

    @property
    def prim(self):
        """
        Returns:
            XFormPrim: the prim of the scene
        """
        assert self._scene_prim is not None, "Scene prim is not loaded yet!"
        return self._scene_prim

    @property
    def prim_path(self):
        """
        Returns:
            str: the prim path of the scene
        """
        assert self._scene_prim is not None, "Scene prim is not loaded yet!"
        return self.prim.prim_path

    @property
    def n_floors(self):
        """
        Returns:
            int: Number of floors in this scene
        """
        # Default is a single floor
        return 1

    @property
    def n_objects(self):
        """
        Returns:
            int: number of objects
        """
        return len(self.objects)

    @property
    def fixed_objects(self):
        """
        Returns:
            dict: Keyword-mapped objects that are fixed in the scene, IGNORING any robots.
                Maps object name to their object class instances (DatasetObject)
        """
        return {
            obj.name: obj
            for obj in self.object_registry("fixed_base", True, default_val=[])
            if obj.category != robot_macros.ROBOT_CATEGORY
        }

    def is_system_active(self, system_name):
        return self.get_system(system_name, force_init=False).initialized

    def is_visual_particle_system(self, system_name):
        return isinstance(self.get_system(system_name, force_init=False), VisualParticleSystem)

    def is_physical_particle_system(self, system_name):
        return isinstance(self.get_system(system_name, force_init=False), PhysicalParticleSystem)

    def is_fluid_system(self, system_name):
        return isinstance(self.get_system(system_name, force_init=False), FluidSystem)

    def get_system(self, system_name, force_init=True):
        # Make sure scene exists
        assert self.loaded, "Cannot get systems until scene is imported!"
        # If system_name is not in REGISTERED_SYSTEMS, create from metadata
        system = self.system_registry("name", system_name)
        assert system is not None, f"System {system_name} not in system registry."
        if not system.initialized and force_init:
            system.initialize(scene=self)
        return system

    @property
    def active_systems(self):
        return {system.name: system for system in self.systems if system.initialized and not isinstance(system, Cloth)}

    def get_random_floor(self):
        """
        Sample a random floor among all existing floor_heights in the scene.
        Most scenes in OmniGibson only have a single floor.

        Returns:
            int: an integer between 0 and self.n_floors-1
        """
        return np.random.randint(0, self.n_floors)

    def get_random_point(self, floor=None, reference_point=None, robot=None):
        """
        Sample a random point on the given floor number. If not given, sample a random floor number.
        If @reference_point is given, sample a point in the same connected component as the previous point.

        Args:
            floor (None or int): floor number. None means the floor is randomly sampled
                                 Warning: if @reference_point is given, @floor must be given;
                                          otherwise, this would lead to undefined behavior
            reference_point (3-array): (x,y,z) if given, sample a point in the same connected component as this point

        Returns:
            2-tuple:
                - int: floor number. This is the sampled floor number if @floor is None
                - 3-array: (x,y,z) randomly sampled point
        """
        raise NotImplementedError()

    def get_shortest_path(self, floor, source_world, target_world, entire_path=False, robot=None):
        """
        Get the shortest path from one point to another point.

        Args:
            floor (int): floor number
            source_world (2-array): (x,y) 2D source location in world reference frame (metric)
            target_world (2-array): (x,y) 2D target location in world reference frame (metric)
            entire_path (bool): whether to return the entire path
            robot (None or BaseRobot): if given, erode the traversability map to account for the robot's size

        Returns:
            2-tuple:
                - (N, 2) array: array of path waypoints, where N is the number of generated waypoints
                - float: geodesic distance of the path
        """
        raise NotImplementedError()

    def get_floor_height(self, floor=0):
        """
        Get the height of the given floor. Default is 0.0, since we only have a single floor

        Args:
            floor: an integer identifying the floor

        Returns:
            int: height of the given floor
        """
        return 0.0

    def update_initial_state(self, state=None):
        """
        Updates the initial state for this scene (which the scene will get reset to upon calling reset())

        Args:
            state (None or dict): If specified, the state to set internally. Otherwise, will set the initial state to
                be the current state
        """
        self._initial_state = self.dump_state(serialized=False) if state is None else state

    def update_objects_info(self):
        """
        Updates the scene-relevant information and saves it to the active USD. Useful for reloading a scene directly
        from a saved USD in this format.
        """
        # Save relevant information

        # Iterate over all objects and save their init info
        init_info = {obj.name: obj.get_init_info() for obj in self.object_registry.objects}

        # Compose as single dictionary and store internally
        self._objects_info = dict(init_info=init_info)

    def get_objects_info(self):
        """
        Stored information, if any, for this scene. Structure is:

            "init_info":
                "<obj0>": <obj0> init kw/args
                ...
                "<robot0>": <robot0> init kw/args
                ...

        Returns:
            None or dict: If it exists, nested dictionary of relevant objects' information
        """
        return self._objects_info

    def _dump_state(self):
        # Default state for the scene is from the registry alone
        return self._registry.dump_state(serialized=False)

    def _load_state(self, state):
        # Default state for the scene is from the registry alone
        self._registry.load_state(state=state, serialized=False)

    def serialize(self, state):
        # Default state for the scene is from the registry alone
        return self._registry.serialize(state=state)

    def deserialize(self, state):
        # Default state for the scene is from the registry alone
        return self._registry.deserialize(state=state)

    @classproperty
    def _cls_registry(cls):
        # Global registry
        global REGISTERED_SCENES
        return REGISTERED_SCENES

    @classmethod
    def modify_init_info_for_restoring(cls, init_info):
        """
        Helper function to modify a given init info for restoring a scene from corresponding scene info.
        Note that this function modifies IN-PLACE!

        Args:
            init_info (dict): Information for this scene from @self.get_init_info()
        """
        # Default is pass
        pass<|MERGE_RESOLUTION|>--- conflicted
+++ resolved
@@ -25,12 +25,8 @@
     VisualParticleSystem,
     create_system_from_metadata,
 )
-<<<<<<< HEAD
 from omnigibson.utils.constants import STRUCTURE_CATEGORIES, RelativeFrame
-=======
 from omnigibson.transition_rules import TransitionRuleAPI
-from omnigibson.utils.constants import STRUCTURE_CATEGORIES
->>>>>>> a6956779
 from omnigibson.utils.python_utils import (
     Recreatable,
     Registerable,
