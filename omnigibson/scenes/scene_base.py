import json
from abc import ABC
from itertools import combinations
from omni.isaac.core.objects.ground_plane import GroundPlane
import numpy as np
import omnigibson as og
from omnigibson.macros import create_module_macros
from omnigibson.prims.xform_prim import XFormPrim
from omnigibson.utils.python_utils import classproperty, Serializable, Registerable, Recreatable, \
    create_object_from_init_info
from omnigibson.utils.registry_utils import SerializableRegistry
from omnigibson.utils.ui_utils import create_module_logger
from omnigibson.objects.object_base import BaseObject
<<<<<<< HEAD
from omnigibson.objects.stateful_object import StatefulObject
from omnigibson.systems import SYSTEM_REGISTRY
=======
from omnigibson.objects.light_object import LightObject
>>>>>>> 757d7ed2
from omnigibson.robots.robot_base import m as robot_macros
from pxr import Sdf, Gf

# Create module logger
log = create_module_logger(module_name=__name__)

# Create settings for this module
m = create_module_macros(module_path=__file__)

# Default texture to use for skybox
m.DEFAULT_SKYBOX_TEXTURE = f"{og.assets_path}/models/background/sky.jpg"

# Global dicts that will contain mappings
REGISTERED_SCENES = dict()


class Scene(Serializable, Registerable, Recreatable, ABC):
    """
    Base class for all Scene objects.
    Contains the base functionalities for an arbitary scene with an arbitrary set of added objects
    """
    def __init__(
            self,
            scene_file=None,
            use_floor_plane=True,
            floor_plane_visible=True,
            use_skybox=True,
            floor_plane_color=(1.0, 1.0, 1.0),
    ):
        """
        Args:
            scene_file (None or str): If specified, full path of JSON file to load (with .json).
                None results in no additional objects being loaded into the scene
            use_floor_plane (bool): whether to load a flat floor plane into the simulator
            floor_plane_visible (bool): whether to render the additionally added floor plane
            floor_plane_color (3-array): if @floor_plane_visible is True, this determines the (R,G,B) color assigned
                to the generated floor plane
        """
        # Store internal variables
        self.scene_file = scene_file
        self._loaded = False                    # Whether this scene exists in the stage or not
        self._initialized = False               # Whether this scene has its internal handles / info initialized or not (occurs AFTER and INDEPENDENTLY from loading!)
        self._registry = None
        self._world_prim = None
        self._initial_state = None
        self._objects_info = None                       # Information associated with this scene
        self._use_floor_plane = use_floor_plane
        self._floor_plane_visible = floor_plane_visible
        self._floor_plane_color = floor_plane_color
        self._floor_plane = None
        self._use_skybox = use_skybox
        self._skybox = None

        # Call super init
        super().__init__()

    @property
    def registry(self):
        """
        Returns:
            SerializableRegistry: Master registry containing sub-registries of objects, robots, systems, etc.
        """
        return self._registry

    @property
    def object_registry(self):
        """
        Returns:
            SerializableRegistry: Object registry containing all active standalone objects in the scene
        """
        return self._registry(key="name", value="object_registry")

    @property
    def system_registry(self):
        """
        Returns:
            SerializableRegistry: System registry containing all systems in the scene (e.g.: water, dust, etc.)
        """
        return self._registry(key="name", value="system_registry")

    @property
    def objects(self):
        """
        Get the objects in the scene.

        Returns:
            list of BaseObject: Standalone object(s) that are currently in this scene
        """
        return self.object_registry.objects

    @property
    def robots(self):
        """
        Robots in the scene

        Returns:
            list of BaseRobot: Robot(s) that are currently in this scene
        """
        return list(self.object_registry("category", robot_macros.ROBOT_CATEGORY, []))

    @property
    def systems(self):
        """
        Systems in the scene

        Returns:
            list of BaseSystem: System(s) that are available to use in this scene
        """
        return self.system_registry.objects

    @property
    def object_registry_unique_keys(self):
        """
        Returns:
            list of str: Keys with which to index into the object registry. These should be valid public attributes of
                prims that we can use as unique IDs to reference prims, e.g., prim.prim_path, prim.name, prim.handle, etc.
        """
        return ["name", "prim_path", "uuid"]

    @property
    def object_registry_group_keys(self):
        """
        Returns:
            list of str: Keys with which to index into the object registry. These should be valid public attributes of
                prims that we can use as grouping IDs to reference prims, e.g., prim.in_rooms
        """
        return ["prim_type", "states", "category", "fixed_base", "in_rooms", "states", "abilities"]

    @property
    def loaded(self):
        return self._loaded

    @property
    def initialized(self):
        return self._initialized

    def _load(self):
        """
        Load the scene into simulator
        The elements to load may include: floor, building, objects, etc.
        """
        # We just add a ground plane if requested
        if self._use_floor_plane:
            self.add_ground_plane(color=self._floor_plane_color, visible=self._floor_plane_visible)

<<<<<<< HEAD
    def _load_objects_from_scene_file(self):
=======
        # Also add skybox if requested
        if self._use_skybox:
            self._skybox = LightObject(
                prim_path="/World/skybox",
                name="skybox",
                light_type="Dome",
                intensity=1500,
            )
            og.sim.import_object(self._skybox)
            light_prim = self._skybox.light_link.prim
            light_prim.GetAttribute("color").Set(Gf.Vec3f(1.07, 0.85, 0.61))
            light_prim.GetAttribute("texture:file").Set(Sdf.AssetPath(m.DEFAULT_SKYBOX_TEXTURE))

    def _load_objects_from_scene_file(self, simulator):
>>>>>>> 757d7ed2
        """
        Loads scene objects based on metadata information found in the current USD stage's scene info
        (information stored in the world prim's CustomData)
        """
        # Grab objects info from the scene file
        with open(self.scene_file, "r") as f:
            scene_info = json.load(f)
        init_info = scene_info["objects_info"]["init_info"]
        init_state = scene_info["state"]["object_registry"]

        # Iterate over all scene info, and instantiate object classes linked to the objects found on the stage
        # accordingly
        for obj_name, obj_info in init_info.items():
            # Check whether we should load the object or not
            if not self._should_load_object(obj_info=obj_info):
                continue
            # Create object class instance
            obj = create_object_from_init_info(obj_info)
            # Import into the simulator
            og.sim.import_object(obj)
            # Set the init pose accordingly
            obj.set_position_orientation(
                position=init_state[obj_name]["root_link"]["pos"],
                orientation=init_state[obj_name]["root_link"]["ori"],
            )

        # disable collision between the fixed links of the fixed objects
        fixed_objs = self.object_registry("fixed_base", True, default_val=[])
        if len(fixed_objs) > 1:
            # We iterate over all pairwise combinations of fixed objects
            for obj_a, obj_b in combinations(fixed_objs, 2):
                obj_a.root_link.add_filtered_collision_pair(obj_b.root_link)

    def _should_load_object(self, obj_info):
        """
        Helper function to check whether we should load an object given its init_info. Useful for potentially filtering
        objects based on, e.g., their category, size, etc.

        Subclasses can implement additional logic. By default, this returns True

        Args:
            obj_info (dict): Dictionary of object kwargs that will be used to load the object

        Returns:
            bool: Whether this object should be loaded or not
        """
        return True

    def load(self):
        """
        Load the scene into simulator
        The elements to load may include: floor, building, objects, etc.
        """
        # Make sure simulator is stopped
        assert og.sim.is_stopped(), "Simulator should be stopped when loading this scene!"

        # Do not override this function. Override _load instead.
        if self._loaded:
            raise ValueError("This scene is already loaded.")

        # Create the registry for tracking all objects in the scene
        self._registry = self._create_registry()

        # Store world prim and load the scene into the simulator
        self._world_prim = og.sim.world_prim
        self._load()

        # If we have any scene file specified, use it to load the objects within it and also update the initial state
        if self.scene_file is not None:
            self._load_objects_from_scene_file()

        # We're now loaded
        self._loaded = True

        # Always stop the sim if we started it internally
        if not og.sim.is_stopped():
            og.sim.stop()

    def clear_systems(self):
        # Clears systems so they can be re-initialized
        for system in self.systems:
            system.clear()

    def clear(self):
        """
        Clears any internal state before the scene is destroyed
        """
        # Must clear all systems
        self.clear_systems()

    def _initialize(self):
        """
        Initializes state of this scene and sets up any references necessary post-loading. Should be implemented by
        sub-class for extended utility
        """
        pass

    def initialize(self):
        """
        Initializes state of this scene and sets up any references necessary post-loading. Subclasses should
        implement / extend the _initialize() method.
        """
        assert not self._initialized, "Scene can only be initialized once! (It is already initialized)"
        self._initialize()

        # Grab relevant objects info
        self.update_objects_info()
        self.wake_scene_objects()

        self._initialized = True

        # Store initial state, which may be loaded from a scene file if specified
        if self.scene_file is None:
            init_state = self.dump_state(serialized=False)
        else:
            with open(self.scene_file, "r") as f:
                scene_info = json.load(f)
            init_state = scene_info["state"]
            og.sim.load_state(init_state, serialized=False)

        self._initial_state = init_state

    def _create_registry(self):
        """
        Creates the internal registry used for tracking all objects

        Returns:
            SerializableRegistry: registry for tracking all objects
        """

        # Create meta registry and populate with internal registries for robots, objects, and systems
        registry = SerializableRegistry(
            name="master_registry",
            class_types=SerializableRegistry,
        )

        # Add registry for systems -- this is already created externally, so we just update it and pull it directly
        registry.add(obj=SYSTEM_REGISTRY)

        # Add registry for objects
        registry.add(obj=SerializableRegistry(
            name="object_registry",
            class_types=BaseObject,
            default_key="name",
            unique_keys=self.object_registry_unique_keys,
            group_keys=self.object_registry_group_keys,
        ))

        return registry

    def wake_scene_objects(self):
        """
        Force wakeup sleeping objects
        """
        for obj in self.objects:
            obj.wake()

    def get_objects_with_state(self, state):
        """
        Get the objects with a given state in the scene.

        Args:
            state (BaseObjectState): state of the objects to get

        Returns:
            set: all objects with the given state
        """
        return self.object_registry("states", state, set())

    def get_objects_with_state_recursive(self, state):
        """
        Get the objects with a given state and its subclasses in the scene.

        Args:
            state (BaseObjectState): state of the objects to get

        Returns:
            set: all objects with the given state and its subclasses
        """
        objs = set()
        states = {state}
        while states:
            next_states = set()
            for state in states:
                objs |= self.object_registry("states", state, set())
                next_states |= set(state.__subclasses__())
            states = next_states
        return objs

    def _add_object(self, obj):
        """
        Add an object to the scene's internal object tracking mechanisms.

        Note that if the scene is not loaded, it should load this added object alongside its other objects when
        scene.load() is called. The object should also be accessible through scene.objects.

        Args:
            obj (BaseObject): the object to load into the simulator
        """
        pass

    def add_object(self, obj, register=True, _is_call_from_simulator=False):
        """
        Add an object to the scene, loading it if the scene is already loaded.

        Note that calling add_object to an already loaded scene should only be done by the simulator's import_object()
        function.

        Args:
            obj (BaseObject): the object to load
            register (bool): whether to track this object internally in the scene registry
            _is_call_from_simulator (bool): whether the caller is the simulator. This should
            **not** be set by any callers that are not the Simulator class

        Returns:
            Usd.Prim: the prim of the loaded object if the scene was already loaded, or None if the scene is not loaded
                (in that case, the object is stored to be loaded together with the scene)
        """
        # Make sure the simulator is the one calling this function
        assert _is_call_from_simulator, "Use import_object() for adding objects to a simulator and scene!"

        # If the scene is already loaded, we need to load this object separately. Otherwise, don't do anything now,
        # let scene._load() load the object when called later on.
        prim = obj.load()

        # Add this object to our registry based on its type, if we want to register it
        if register:
            self.object_registry.add(obj)

            # Run any additional scene-specific logic with the created object
            self._add_object(obj)

        return prim

    def remove_object(self, obj):
        """
        Method to remove an object from the simulator

        Args:
            obj (BaseObject): Object to remove
        """
        # Remove from the appropriate registry
        self.object_registry.remove(obj)

        # Remove from omni stage
        obj.remove()

    def reset(self):
        """
        Resets this scene
        """
        # Make sure the simulator is playing
        assert og.sim.is_playing(), "Simulator must be playing in order to reset the scene!"

        # Reset the states of all objects (including robots), including (non-)kinematic states and internal variables.
        assert self._initial_state is not None
        self.load_state(self._initial_state)
        og.sim.step()

    @property
    def n_floors(self):
        """
        Returns:
            int: Number of floors in this scene
        """
        # Default is a single floor
        return 1

    @property
    def n_objects(self):
        """
        Returns:
            int: number of objects
        """
        return len(self.objects)

    @property
    def fixed_objects(self):
        """
        Returns:
            dict: Keyword-mapped objects that are fixed in the scene. Maps object name to their object class instances
                (DatasetObject)
        """
        return {obj.name: obj for obj in self.object_registry("fixed_base", True)}

    def get_random_floor(self):
        """
        Sample a random floor among all existing floor_heights in the scene.
        Most scenes in OmniGibson only have a single floor.

        Returns:
            int: an integer between 0 and self.n_floors-1
        """
        return np.random.randint(0, self.n_floors)

    def get_random_point(self, floor=None):
        """
        Sample a random point on the given floor number. If not given, sample a random floor number.
        Should be implemented by subclass.

        Args:
            floor (None or int): floor number. None means the floor is randomly sampled

        Returns:
            2-tuple:
                - int: floor number. This is the sampled floor number if @floor is None
                - 3-array: (x,y,z) randomly sampled point
        """
        raise NotImplementedError()

    def get_shortest_path(self, floor, source_world, target_world, entire_path=False):
        """
        Get the shortest path from one point to another point.

        Args:
            floor (int): floor number
            source_world (2-array): (x,y) 2D source location in world reference frame (metric)
            target_world (2-array): (x,y) 2D target location in world reference frame (metric)
            entire_path (bool): whether to return the entire path

        Returns:
            2-tuple:
                - (N, 2) array: array of path waypoints, where N is the number of generated waypoints
                - float: geodesic distance of the path
        """
        raise NotImplementedError()

    def get_floor_height(self, floor=0):
        """
        Get the height of the given floor. Default is 0.0, since we only have a single floor

        Args:
            floor: an integer identifying the floor

        Returns:
            int: height of the given floor
        """
        return 0.0

    def add_ground_plane(
        self,
        size=None,
        z_position: float = 0,
        name="ground_plane",
        prim_path: str = "/World/groundPlane",
        static_friction: float = 0.5,
        dynamic_friction: float = 0.5,
        restitution: float = 0.8,
        color=None,
        visible=True,
    ):
        """
        Generate a ground plane into the simulator

        Args:
            size (None or float): If specified, sets the (x,y) size of the generated plane
            z_position (float): Z position of the generated plane
            name (str): Name to assign to the generated plane
            prim_path (str): Prim path for the generated plane
            static_friction (float): Static friction of the generated plane
            dynamic_friction (float): Dynamics friction of the generated plane
            restitution (float): Restitution of the generated plane
            color (None or 3-array): If specified, sets the (R,G,B) color of the generated plane
            visible (bool): Whether the plane should be visible or not
        """
        plane = GroundPlane(
            prim_path=prim_path,
            name=name,
            z_position=z_position,
            size=size,
            color=None if color is None else np.array(color),
            visible=visible,

            # TODO: update with new PhysicsMaterial API
            # static_friction=static_friction,
            # dynamic_friction=dynamic_friction,
            # restitution=restitution,
        )

        self._floor_plane = XFormPrim(
            prim_path=plane.prim_path,
            name=plane.name,
        )

    def update_initial_state(self):
        """
        Updates the initial state for this scene (which the scene will get reset to upon calling reset())
        """
        self._initial_state = self.dump_state(serialized=False)

    def update_objects_info(self):
        """
        Updates the scene-relevant information and saves it to the active USD. Useful for reloading a scene directly
        from a saved USD in this format.
        """
        # Save relevant information

        # Iterate over all objects and save their init info
        init_info = {obj.name: obj.get_init_info() for obj in self.object_registry.objects}

        # Compose as single dictionary and store internally
        self._objects_info = dict(init_info=init_info)

    def get_objects_info(self):
        """
        Stored information, if any, for this scene. Structure is:

            "init_info":
                "<obj0>": <obj0> init kw/args
                ...
                "<robot0>": <robot0> init kw/args
                ...

        Returns:
            None or dict: If it exists, nested dictionary of relevant objects' information
        """
        return self._objects_info

    @property
    def state_size(self):
        # Total state size is the state size of our registry
        return self._registry.state_size

    def _dump_state(self):
        # Default state for the scene is from the registry alone
        return self._registry.dump_state(serialized=False)

    def _load_state(self, state):
        # Default state for the scene is from the registry alone
        self._registry.load_state(state=state, serialized=False)

    def _serialize(self, state):
        # Default state for the scene is from the registry alone
        return self._registry.serialize(state=state)

    def _deserialize(self, state):
        # Default state for the scene is from the registry alone
        # We split this into two explicit steps, because the actual registry state size might dynamically change
        # as we're deserializing
        state_dict = self._registry.deserialize(state=state)
        return state_dict, self._registry.state_size

    @classproperty
    def _cls_registry(cls):
        # Global registry
        global REGISTERED_SCENES
        return REGISTERED_SCENES

    @classmethod
    def modify_init_info_for_restoring(cls, init_info):
        """
        Helper function to modify a given init info for restoring a scene from corresponding scene info.
        Note that this function modifies IN-PLACE!

        Args:
            init_info (dict): Information for this scene from @self.get_init_info()
        """
        # Default is pass
        pass<|MERGE_RESOLUTION|>--- conflicted
+++ resolved
@@ -11,12 +11,8 @@
 from omnigibson.utils.registry_utils import SerializableRegistry
 from omnigibson.utils.ui_utils import create_module_logger
 from omnigibson.objects.object_base import BaseObject
-<<<<<<< HEAD
-from omnigibson.objects.stateful_object import StatefulObject
 from omnigibson.systems import SYSTEM_REGISTRY
-=======
 from omnigibson.objects.light_object import LightObject
->>>>>>> 757d7ed2
 from omnigibson.robots.robot_base import m as robot_macros
 from pxr import Sdf, Gf
 
@@ -162,9 +158,6 @@
         if self._use_floor_plane:
             self.add_ground_plane(color=self._floor_plane_color, visible=self._floor_plane_visible)
 
-<<<<<<< HEAD
-    def _load_objects_from_scene_file(self):
-=======
         # Also add skybox if requested
         if self._use_skybox:
             self._skybox = LightObject(
@@ -178,8 +171,7 @@
             light_prim.GetAttribute("color").Set(Gf.Vec3f(1.07, 0.85, 0.61))
             light_prim.GetAttribute("texture:file").Set(Sdf.AssetPath(m.DEFAULT_SKYBOX_TEXTURE))
 
-    def _load_objects_from_scene_file(self, simulator):
->>>>>>> 757d7ed2
+    def _load_objects_from_scene_file(self):
         """
         Loads scene objects based on metadata information found in the current USD stage's scene info
         (information stored in the world prim's CustomData)
