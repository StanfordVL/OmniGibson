import itertools
import math
import os
import tempfile
import stat
import cv2
import numpy as np

import trimesh
from scipy.spatial.transform import Rotation
from omni.isaac.core.utils.rotations import gf_quat_to_np_array

import omnigibson as og
from omnigibson.macros import gm
from omnigibson.objects.usd_object import USDObject
from omnigibson.utils.constants import AVERAGE_CATEGORY_SPECS, DEFAULT_JOINT_FRICTION, SPECIAL_JOINT_FRICTIONS, JointType
import omnigibson.utils.transform_utils as T
from omnigibson.utils.usd_utils import BoundingBoxAPI
from omnigibson.utils.asset_utils import decrypt_file, get_all_object_category_models
from omnigibson.utils.constants import PrimType
from omnigibson.macros import gm, create_module_macros
from omnigibson.utils.ui_utils import create_module_logger

# Create module logger
log = create_module_logger(module_name=__name__)


# Create settings for this module
m = create_module_macros(module_path=__file__)

# A lower bound is needed in order to consistently trigger contacts
m.MIN_OBJ_MASS = 0.4


class DatasetObject(USDObject):
    """
    DatasetObjects are instantiated from a USD file. It is an object that is assumed to come from an iG-supported
    dataset. These objects should contain additional metadata, including aggregate statistics across the
    object's category, e.g., avg dims, bounding boxes, masses, etc.
    """

    def __init__(
        self,
        name,
        prim_path=None,
        category="object",
        model=None,
        class_id=None,
        uuid=None,
        scale=None,
        visible=True,
        fixed_base=False,
        visual_only=False,
        self_collisions=False,
        prim_type=PrimType.RIGID,
        load_config=None,
        abilities=None,
        include_default_states=True,
        bounding_box=None,
        fit_avg_dim_volume=False,
        in_rooms=None,
        **kwargs,
    ):
        """
        Args:
            name (str): Name for the object. Names need to be unique per scene
            prim_path (None or str): global path in the stage to this object. If not specified, will automatically be
                created at /World/<name>
            category (str): Category for the object. Defaults to "object".
            model (None or str): If specified, this is used in conjunction with
                @category to infer the usd filepath to load for this object, which evaluates to the following:

                    {og_dataset_path}/objects/{category}/{model}/usd/{model}.usd

                Otherwise, will randomly sample a model given @category

            class_id (None or int): What class ID the object should be assigned in semantic segmentation rendering mode.
                If None, the ID will be inferred from this object's category.
            uuid (None or int): Unique unsigned-integer identifier to assign to this object (max 8-numbers).
                If None is specified, then it will be auto-generated
            scale (None or float or 3-array): if specified, sets either the uniform (float) or x,y,z (3-array) scale
                for this object. A single number corresponds to uniform scaling along the x,y,z axes, whereas a
                3-array specifies per-axis scaling.
            visible (bool): whether to render this object or not in the stage
            fixed_base (bool): whether to fix the base of this object or not
            visual_only (bool): Whether this object should be visual only (and not collide with any other objects)
            self_collisions (bool): Whether to enable self collisions for this object
            prim_type (PrimType): Which type of prim the object is, Valid options are: {PrimType.RIGID, PrimType.CLOTH}
            load_config (None or dict): If specified, should contain keyword-mapped values that are relevant for
                loading this prim at runtime.
            abilities (None or dict): If specified, manually adds specific object states to this object. It should be
                a dict in the form of {ability: {param: value}} containing object abilities and parameters to pass to
                the object state instance constructor.
            include_default_states (bool): whether to include the default object states from @get_default_states
            bounding_box (None or 3-array): If specified, will scale this object such that it fits in the desired
                (x,y,z) object-aligned bounding box. Note that EITHER @bounding_box or @scale may be specified
                -- not both!
            fit_avg_dim_volume (bool): whether to fit the object to have the same volume as the average dimension
                while keeping the aspect ratio. Note that if this is set, it will override both @scale and @bounding_box
            in_rooms (None or list): If specified, sets the rooms that this object should belong to
            kwargs (dict): Additional keyword arguments that are used for other super() calls from subclasses, allowing
                for flexible compositions of various object subclasses (e.g.: Robot is USDObject + ControllableObject).
        """
        # Store variables
        self._in_rooms = in_rooms

        # Info that will be filled in at runtime
        self.supporting_surfaces = None             # Dictionary mapping link names to surfaces represented by links

        # Make sure only one of bounding_box and scale are specified
        if bounding_box is not None and scale is not None:
            raise Exception("You cannot define both scale and bounding box size for an DatasetObject")

        # Add info to load config
        load_config = dict() if load_config is None else load_config
        load_config["bounding_box"] = bounding_box
        load_config["fit_avg_dim_volume"] = fit_avg_dim_volume

        # Infer the correct usd path to use
        if model is None:
            available_models = get_all_object_category_models(category=category)
            assert len(available_models) > 0, f"No available models found for category {category}!"
            model = np.random.choice(available_models)
        self._model = model
        usd_path = self.get_usd_path(category=category, model=model)

        # Run super init
        super().__init__(
            prim_path=prim_path,
            usd_path=usd_path,
            name=name,
            category=category,
            class_id=class_id,
            uuid=uuid,
            scale=scale,
            visible=visible,
            fixed_base=fixed_base,
            visual_only=visual_only,
            self_collisions=self_collisions,
            prim_type=prim_type,
            include_default_states=include_default_states,
            load_config=load_config,
            abilities=abilities,
            **kwargs,
        )

    @classmethod
    def get_usd_path(cls, category, model):
        """
        Grabs the USD path for a DatasetObject corresponding to @category and @model.

        NOTE: This is the unencrypted path, NOT the encrypted path

        Args:
            category (str): Category for the object
            model (str): Specific model ID of the object

        Returns:
            str: Absolute filepath to the corresponding USD asset file
        """
        return os.path.join(gm.DATASET_PATH, "objects", category, model, "usd", f"{model}.usd")

    def load_supporting_surfaces(self):
        # Initialize dict of supporting surface info
        self.supporting_surfaces = {}

        # See if we have any height info -- if not, we can immediately return
        heights_info = self.heights_per_link
        if heights_info is None:
            return

        # TODO: Integrate images directly into usd file?
        # We loop over all the predicates and corresponding supported links in our heights info
        usd_dir = os.path.dirname(self._usd_path)
        for predicate, links in heights_info.items():
            height_maps = {}
            for link_name, heights in links.items():
                height_maps[link_name] = []
                for i, z_value in enumerate(heights):
                    # Get boolean birds-eye view xy-mask image for this surface
                    img_fname = os.path.join(usd_dir, "../misc", "height_maps_per_link", predicate, link_name, f"{i}.png")
                    xy_map = cv2.imread(img_fname, 0)
                    # Add this map to the supporting surfaces for this link and predicate combination
                    height_maps[link_name].append((z_value, xy_map))
            # Add this heights map to the overall supporting surfaces
            self.supporting_surfaces[predicate] = height_maps

    def sample_orientation(self):
        """
        Samples an orientation in quaternion (x,y,z,w) form

        Returns:
            4-array: (x,y,z,w) sampled quaternion orientation for this object, based on self.orientations
        """
        if self.orientations is None:
            raise ValueError("No orientation probabilities set")
        if len(self.orientations) == 0:
            # Set default value
            chosen_orientation = np.array([0, 0, 0, 1.0])
        else:
            probabilities = [o["prob"] for o in self.orientations.values()]
            probabilities = np.array(probabilities) / np.sum(probabilities)
            chosen_orientation = np.array(np.random.choice(list(self.orientations.values()), p=probabilities)["rotation"])

        # Randomize yaw from -pi to pi
        rot_num = np.random.uniform(-1, 1)
        rot_matrix = np.array(
            [
                [math.cos(math.pi * rot_num), -math.sin(math.pi * rot_num), 0.0],
                [math.sin(math.pi * rot_num), math.cos(math.pi * rot_num), 0.0],
                [0.0, 0.0, 1.0],
            ]
        )
        rotated_quat = T.mat2quat(rot_matrix @ T.quat2mat(chosen_orientation))
        return rotated_quat

    def _initialize(self):
        # Run super method first
        super()._initialize()

        # Apply any forced light intensity updates.
        if gm.FORCE_LIGHT_INTENSITY is not None:
            def recursive_light_update(child_prim):
                if "Light" in child_prim.GetPrimTypeInfo().GetTypeName():
                    child_prim.GetAttribute("intensity").Set(gm.FORCE_LIGHT_INTENSITY)

                for child_child_prim in child_prim.GetChildren():
                    recursive_light_update(child_child_prim)

            recursive_light_update(self._prim)

        # Apply any forced roughness updates
        for material in self.materials:
            material.reflection_roughness_texture_influence = 0.0
            material.reflection_roughness_constant = gm.FORCE_ROUGHNESS

        # Set the joint frictions based on category
        friction = SPECIAL_JOINT_FRICTIONS.get(self.category, DEFAULT_JOINT_FRICTION)
        for joint in self._joints.values():
            if joint.joint_type != JointType.JOINT_FIXED:
                joint.friction = friction

    def _load(self):
        # Create a temporary file to store the decrytped asset, load it, and then delete it.
        original_usd_path = self._usd_path
        encrypted_filename = original_usd_path.replace(".usd", ".encrypted.usd")
        decrypted_fd, decrypted_filename = tempfile.mkstemp(os.path.basename(original_usd_path), dir=og.tempdir)
        decrypt_file(encrypted_filename, decrypted_filename)
        self._usd_path = decrypted_filename
        prim = super()._load()
        os.close(decrypted_fd)
        # On Windows, Isaac Sim won't let go of the file until the prim is removed, so we can't delete it.
        if os.name == "posix":
            os.remove(decrypted_filename)
        self._usd_path = original_usd_path
        return prim

    def _post_load(self):
        # We run this post loading first before any others because we're modifying the load config that will be used
        # downstream
        # Set the scale of this prim according to its bounding box
        if self._load_config["fit_avg_dim_volume"]:
            # By default, we assume scale does not change if no avg obj specs are given, otherwise, scale accordingly
            scale = np.ones(3)
            if self.avg_obj_dims is not None and self.avg_obj_dims["size"] is not None:
                # Find the average volume, and scale accordingly relative to the native volume based on the bbox
                volume_ratio = np.product(self.avg_obj_dims["size"]) / np.product(self.native_bbox)
                size_ratio = np.cbrt(volume_ratio)
                scale *= size_ratio
        # Otherwise, if manual bounding box is specified, scale based on ratio between that and the native bbox
        elif self._load_config["bounding_box"] is not None:
            scale = np.ones(3)
<<<<<<< HEAD
            valid_idxes = self.native_bbox > 1e-4
            scale[valid_idxes] = self._load_config["bounding_box"][valid_idxes] / self.native_bbox[valid_idxes]
=======
            valid_idxes = ~np.isclose(self.native_bbox, 0.0)
            scale[valid_idxes] = np.array(self._load_config["bounding_box"])[valid_idxes] / self.native_bbox[valid_idxes]
>>>>>>> e43be85d
        else:
            scale = np.ones(3) if self._load_config["scale"] is None else self._load_config["scale"]

        # Assert that the scale does not have too small dimensions
        assert np.all(scale > 1e-4), f"Scale of {self.name} is too small: {scale}"

        # Set this scale in the load config -- it will automatically scale the object during self.initialize()
        self._load_config["scale"] = scale

        # Load any supporting surfaces belonging to this object
        self.load_supporting_surfaces()

        # Run super last
        super()._post_load()

        # The loaded USD is from an already-deleted temporary file, so the asset paths for texture maps are wrong.
        # We explicitly provide the root_path to update all the asset paths: the asset paths are relative to the
        # original USD folder, i.e. <category>/<model>/usd.
        root_path = os.path.dirname(self._usd_path)
        for material in self.materials:
            material.shader_update_asset_paths_with_root_path(root_path)

        # Assign realistic density and mass based on average object category spec
        if self.avg_obj_dims is not None and self.avg_obj_dims["size"] is not None and self.avg_obj_dims["mass"] is not None:
            # Assume each link has the same density
            v_ratio = (np.product(self.native_bbox) * np.product(self.scale)) / np.product(self.avg_obj_dims["size"])
            mass = self.avg_obj_dims["mass"] * v_ratio
            if self._prim_type == PrimType.RIGID:
                density = mass / self.volume
                for link in self._links.values():
                    # If not a meta (virtual) link, set the density based on avg_obj_dims and a zero mass (ignored)
                    if link.has_collision_meshes:
                        link.mass = 0.0
                        link.density = density

            elif self._prim_type == PrimType.CLOTH:
                # Cloth cannot set density. Internally omni evenly distributes the mass to each particle
                mass = self.avg_obj_dims["mass"] * v_ratio
                self.root_link.mass = mass

    def _update_texture_change(self, object_state):
        """
        Update the texture based on the given object_state. E.g. if object_state is Frozen, update the diffuse color
        to match the frozen state. If object_state is None, update the diffuse color to the default value. It attempts
        to load the cached texture map named DIFFUSE/albedo_[STATE_NAME].png. If the cached texture map does not exist,
        it modifies the current albedo map by adding and scaling the values. See @self._update_albedo_value for details.

        Args:
            object_state (BooleanState or None): the object state that the diffuse color should match to
        """
        # TODO: uncomment these once our dataset has the object state-conditioned texture maps
        # DEFAULT_ALBEDO_MAP_SUFFIX = frozenset({"DIFFUSE", "COMBINED", "albedo"})
        # state_name = object_state.__class__.__name__ if object_state is not None else None
        for material in self.materials:
            # texture_path = material.diffuse_texture
            # assert texture_path is not None, f"DatasetObject [{self.prim_path}] has invalid diffuse texture map."
            #
            # # Get updated texture file path for state.
            # texture_path_split = texture_path.split("/")
            # filedir, filename = "/".join(texture_path_split[:-1]), texture_path_split[-1]
            # assert filename[-4:] == ".png", f"Texture file {filename} does not end with .png"
            #
            # filename_split = filename[:-4].split("_")
            # # Check all three file names for backward compatibility.
            # if len(filename_split) > 0 and filename_split[-1] not in DEFAULT_ALBEDO_MAP_SUFFIX:
            #     filename_split.pop()
            # target_texture_path = f"{filedir}/{'_'.join(filename_split)}"
            # target_texture_path += f"_{state_name}.png" if state_name is not None else ".png"
            #
            # if os.path.exists(target_texture_path):
            #     # Since we are loading a pre-cached texture map, we need to reset the albedo value to the default
            #     self._update_albedo_value(None, material)
            #     if material.diffuse_texture != target_texture_path:
            #         material.diffuse_texture = target_texture_path
            # else:
            #     print(f"Warning: DatasetObject [{self.prim_path}] does not have texture map: "
            #           f"[{target_texture_path}]. Falling back to directly updating albedo value.")
            self._update_albedo_value(object_state, material)

    def set_bbox_center_position_orientation(self, position=None, orientation=None):
        """
        Sets the center of the object's bounding box with respect to the world's frame.

        Args:
            position (None or 3-array): The desired global (x,y,z) position. None means it will not be changed
            orientation (None or 4-array): The desired global (x,y,z,w) quaternion orientation.
                None means it will not be changed
        """
        if orientation is None:
            orientation = self.get_orientation()
        if position is not None:
            rotated_offset = T.pose_transform([0, 0, 0], orientation,
                                              self.scaled_bbox_center_in_base_frame, [0, 0, 0, 1])[0]
            position = position + rotated_offset
        self.set_position_orientation(position, orientation)

    @property
    def model(self):
        """
        Returns:
            str: Unique model ID for this object
        """
        return self._model

    @property
    def in_rooms(self):
        """
        Returns:
            None or list of str: If specified, room(s) that this object should belong to
        """
        return self._in_rooms

    @in_rooms.setter
    def in_rooms(self, rooms):
        """
        Sets which room(s) this object should belong to. If no rooms, then should set to None

        Args:
            rooms (None or list of str): If specified, the room(s) this object should belong to
        """
        # Store the value to the internal variable and also update the init kwargs accordingly
        self._init_info["args"]["in_rooms"] = rooms
        self._in_rooms = rooms

    @property
    def native_bbox(self):
        """
        Get this object's native bounding box

        Returns:
            3-array: (x,y,z) bounding box
        """
        assert "ig:nativeBB" in self.property_names, \
            f"This dataset object '{self.name}' is expected to have native_bbox specified, but found none!"
        return np.array(self.get_attribute(attr="ig:nativeBB"))

    @property
    def base_link_offset(self):
        """
        Get this object's native base link offset

        Returns:
            3-array: (x,y,z) base link offset if it exists
        """
        return np.array(self.get_attribute(attr="ig:offsetBaseLink"))

    @property
    def metadata(self):
        """
        Gets this object's metadata, if it exists

        Returns:
            None or dict: Nested dictionary of object's metadata if it exists, else None
        """
        return self.get_custom_data().get("metadata", None)

    @property
    def heights_per_link(self):
        """
        Gets this object's heights per link information, if it exists

        Returns:
            None or dict: Nested dictionary of object's height per link information if it exists, else None
        """
        return self.get_custom_data().get("heights_per_link", None)

    @property
    def orientations(self):
        """
        Returns:
            None or dict: Possible orientation information for this object, if it exists. Otherwise, returns None
        """
        metadata = self.metadata
        return None if metadata is None else metadata.get("orientations", None)

    @property
    def scaled_bbox_center_in_base_frame(self):
        """
        where the base_link origin is wrt. the bounding box center. This allows us to place the model correctly
        since the joint transformations given in the scene USD are wrt. the bounding box center.
        We need to scale this offset as well.

        Returns:
            3-array: (x,y,z) location of bounding box, with respet to the base link's coordinate frame
        """
        return -self.scale * self.base_link_offset

    @property
    def native_link_bboxes(self):
        """
        Returns:
             dict: Keyword-mapped native bounding boxes for each link of this object
        """
        return None if self.metadata is None else self.metadata.get("link_bounding_boxes", None)

    @property
    def scales_in_link_frame(self):
        """
        Returns:
        dict: Keyword-mapped relative scales for each link of this object
        """
        scales = {self.root_link.body_name: self.scale}

        # We iterate through all links in this object, and check for any joint prims that exist
        # We traverse manually this way instead of accessing the self._joints dictionary, because
        # the dictionary only includes articulated joints and not fixed joints!
        for link in self._links.values():
            for prim in link.prim.GetChildren():
                if "joint" in prim.GetTypeName().lower():
                    # Grab relevant joint information
                    parent_name = prim.GetProperty("physics:body0").GetTargets()[0].pathString.split("/")[-1]
                    child_name = prim.GetProperty("physics:body1").GetTargets()[0].pathString.split("/")[-1]
                    if parent_name in scales and child_name not in scales:
                        scale_in_parent_lf = scales[parent_name]
                        # The location of the joint frame is scaled using the scale in the parent frame
                        quat0 = gf_quat_to_np_array(prim.GetAttribute("physics:localRot0").Get())[[1, 2, 3, 0]]
                        quat1 = gf_quat_to_np_array(prim.GetAttribute("physics:localRot1").Get())[[1, 2, 3, 0]]
                        # Invert the child link relationship, and multiply the two rotations together to get the final rotation
                        local_ori = T.quat_multiply(quaternion1=T.quat_inverse(quat1), quaternion0=quat0)
                        jnt_frame_rot = T.quat2mat(local_ori)
                        scale_in_child_lf = np.absolute(jnt_frame_rot.T @ np.array(scale_in_parent_lf))
                        scales[child_name] = scale_in_child_lf

        return scales

    def get_base_aligned_bbox(self, link_name=None, visual=False, xy_aligned=False, fallback_to_aabb=False, link_bbox_type="axis_aligned"):
        """
        Get a bounding box for this object that's axis-aligned in the object's base frame.

        Args:
            link_name (None or str): If specified, only get the bbox for the given link
            visual (bool): Whether to aggregate the bounding boxes from the visual meshes. Otherwise, will use
                collision meshes
            xy_aligned (bool): Whether to align the bounding box to the global XY-plane
            fallback_to_aabb (bool): If set and a link's info is not found, the (global-frame) AABB will be
                dynamically computed directly from omniverse
            link_bbox_type (str): Which type of link bbox to use, "axis_aligned" means the bounding box is axis-aligned
                to the link frame, "oriented" means the bounding box has the minimum volume

        Returns:
            4-tuple:
                - 3-array: (x,y,z) bbox center position in world frame
                - 3-array: (x,y,z,w) bbox quaternion orientation in world frame
                - 3-array: (x,y,z) bbox extent in world frame
                - 3-array: (x,y,z) bbox center in desired frame
        """
        assert self.prim_type == PrimType.RIGID, "get_base_aligned_bbox is only supported for rigid objects."
        bbox_type = "visual" if visual else "collision"

        # Get the base position transform.
        pos, orn = self.get_position_orientation()
        base_frame_to_world = T.pose2mat((pos, orn))

        # Compute the world-to-base frame transform.
        world_to_base_frame = trimesh.transformations.inverse_matrix(base_frame_to_world)

        # Grab the corners of all the different links' bounding boxes. We will later fit a bounding box to
        # this set of points to get our final, base-frame bounding box.
        points = []

        links = {link_name: self._links[link_name]} if link_name is not None else self._links
        for link_name, link in links.items():
            # If the link has no visual or collision meshes, we skip over it (based on the @visual flag)
            meshes = link.visual_meshes if visual else link.collision_meshes
            if len(meshes) == 0:
                continue

            # If the link has a bounding box annotation.
            if self.native_link_bboxes is not None and link_name in self.native_link_bboxes:
                # If a visual bounding box does not exist in the dictionary, try switching to collision.
                # We expect that every link has its collision bb annotated (or set to None if none exists).
                if bbox_type == "visual" and "visual" not in self.native_link_bboxes[link_name]:
                    log.debug(
                        "Falling back to collision bbox for object %s link %s since no visual bbox exists.",
                        self.name,
                        link_name,
                    )
                    bbox_type = "collision"

                # Check if the annotation is still missing.
                if bbox_type not in self.native_link_bboxes[link_name]:
                    raise ValueError(
                        "Could not find %s bounding box for object %s link %s" % (bbox_type, self.name, link_name)
                    )

                # Check if a mesh exists for this link. If None, the link is meshless, so we continue to the next link.
                # TODO: Because of encoding, may need to be UsdTokens.none, not None
                if self.native_link_bboxes[link_name][bbox_type] is None:
                    continue

                # Get the extent and transform.
                bb_data = self.native_link_bboxes[link_name][bbox_type][link_bbox_type]
                extent_in_bbox_frame = np.array(bb_data["extent"])
                bbox_to_link_origin = np.array(bb_data["transform"])

                # # Get the link's pose in the base frame.
                link_frame_to_world = T.pose2mat(link.get_position_orientation())
                link_frame_to_base_frame = world_to_base_frame @ link_frame_to_world

                # Scale the bounding box in link origin frame. Here we create a transform that first puts the bounding
                # box's vertices into the link frame, and then scales them to match the scale applied to this object.
                # Note that once scaled, the vertices of the bounding box do not necessarily form a cuboid anymore but
                # instead a parallelepiped. This is not a problem because we later fit a bounding box to the points,
                # this time in the object's base link frame.
                scale_in_link_frame = np.diag(np.concatenate([self.scales_in_link_frame[link_name], [1]]))
                bbox_to_scaled_link_origin = np.dot(scale_in_link_frame, bbox_to_link_origin)

                # Compute the bounding box vertices in the base frame.
                # bbox_to_link_com = np.dot(link_origin_to_link_com, bbox_to_scaled_link_origin)
                bbox_center_in_base_frame = np.dot(link_frame_to_base_frame, bbox_to_scaled_link_origin)
                vertices_in_base_frame = np.array(list(itertools.product((1, -1), repeat=3))) * (extent_in_bbox_frame / 2)

                # Add the points to our collection of points.
                points.extend(trimesh.transformations.transform_points(vertices_in_base_frame, bbox_center_in_base_frame))
            elif fallback_to_aabb:
                # If no BB annotation is available, get the AABB for this link.
                aabb_center, aabb_extent = BoundingBoxAPI.compute_center_extent(prim=link)
                aabb_vertices_in_world = aabb_center + np.array(list(itertools.product((1, -1), repeat=3))) * (
                        aabb_extent / 2
                )
                aabb_vertices_in_base_frame = trimesh.transformations.transform_points(
                    aabb_vertices_in_world, world_to_base_frame
                )
                points.extend(aabb_vertices_in_base_frame)
            else:
                raise ValueError(
                    "Bounding box annotation missing for link: %s. Use fallback_to_aabb=True if you're okay with using "
                    "AABB as fallback." % link_name
                )

        if xy_aligned:
            # If the user requested an XY-plane aligned bbox, convert everything to that frame.
            # The desired frame is same as the base_com frame with its X/Y rotations removed.
            translate = trimesh.transformations.translation_from_matrix(base_frame_to_world)

            # To find the rotation that this transform does around the Z axis, we rotate the [1, 0, 0] vector by it
            # and then take the arctangent of its projection onto the XY plane.
            rotated_X_axis = base_frame_to_world[:3, 0]
            rotation_around_Z_axis = np.arctan2(rotated_X_axis[1], rotated_X_axis[0])
            xy_aligned_base_com_to_world = trimesh.transformations.compose_matrix(
                translate=translate, angles=[0, 0, rotation_around_Z_axis]
            )

            # We want to move our points to this frame as well.
            world_to_xy_aligned_base_com = trimesh.transformations.inverse_matrix(xy_aligned_base_com_to_world)
            base_com_to_xy_aligned_base_com = np.dot(world_to_xy_aligned_base_com, base_frame_to_world)
            points = trimesh.transformations.transform_points(points, base_com_to_xy_aligned_base_com)

            # Finally update our desired frame.
            desired_frame_to_world = xy_aligned_base_com_to_world
        else:
            # Default desired frame is base CoM frame.
            desired_frame_to_world = base_frame_to_world

        # TODO: Implement logic to allow tight bounding boxes that don't necessarily have to match the base frame.
        # All points are now in the desired frame: either the base CoM or the xy-plane-aligned base CoM.
        # Now fit a bounding box to all the points by taking the minimum/maximum in the desired frame.
        aabb_min_in_desired_frame = np.amin(points, axis=0)
        aabb_max_in_desired_frame = np.amax(points, axis=0)
        bbox_center_in_desired_frame = (aabb_min_in_desired_frame + aabb_max_in_desired_frame) / 2
        bbox_extent_in_desired_frame = aabb_max_in_desired_frame - aabb_min_in_desired_frame

        # Transform the center to the world frame.
        bbox_center_in_world = trimesh.transformations.transform_points(
            [bbox_center_in_desired_frame], desired_frame_to_world
        )[0]
        bbox_orn_in_world = Rotation.from_matrix(desired_frame_to_world[:3, :3]).as_quat()

        return bbox_center_in_world, bbox_orn_in_world, bbox_extent_in_desired_frame, bbox_center_in_desired_frame

    @property
    def avg_obj_dims(self):
        """
        Get the average object dimensions for this object, based on its category

        Returns:
            None or dict: Average object information based on its category
        """
        return AVERAGE_CATEGORY_SPECS.get(self.category, None)

    def _create_prim_with_same_kwargs(self, prim_path, name, load_config):
        # Add additional kwargs (fit_avg_dim_volume and bounding_box are already captured in load_config)
        return self.__class__(
            prim_path=prim_path,
            name=name,
            category=self.category,
            class_id=self.class_id,
            scale=self.scale,
            visible=self.visible,
            fixed_base=self.fixed_base,
            visual_only=self._visual_only,
            prim_type=self._prim_type,
            load_config=load_config,
            abilities=self._abilities,
            in_rooms=self.in_rooms,
        )<|MERGE_RESOLUTION|>--- conflicted
+++ resolved
@@ -270,13 +270,8 @@
         # Otherwise, if manual bounding box is specified, scale based on ratio between that and the native bbox
         elif self._load_config["bounding_box"] is not None:
             scale = np.ones(3)
-<<<<<<< HEAD
             valid_idxes = self.native_bbox > 1e-4
-            scale[valid_idxes] = self._load_config["bounding_box"][valid_idxes] / self.native_bbox[valid_idxes]
-=======
-            valid_idxes = ~np.isclose(self.native_bbox, 0.0)
             scale[valid_idxes] = np.array(self._load_config["bounding_box"])[valid_idxes] / self.native_bbox[valid_idxes]
->>>>>>> e43be85d
         else:
             scale = np.ones(3) if self._load_config["scale"] is None else self._load_config["scale"]
 
