--- conflicted
+++ resolved
@@ -75,22 +75,11 @@
             if self.prev_state_cache is not None:
                 prev_posrot = self.prev_state_cache[linkname]
                 position, orientation = T.relative_pose_transform(posrot[0], posrot[1], prev_posrot[0], prev_posrot[1])
-<<<<<<< HEAD
                 orientation = T.quat2axisangle(orientation)
                 energy_metric += np.linalg.norm(position) * mass * self.metric_config["translation"]
 
                 # calculate the energy spent in rotation
                 energy_metric += 0.5 * np.dot(inertia, orientation ** 2) * self.metric_config["rotation"]
-=======
-                energy_metric += (
-                    np.linalg.norm(position) * self.link_masses[linkname] * self.metric_config["translation"]
-                )
-
-                # calculate the energy spent in rotation. TODO: this is a very rough approximation, consider using a more accurate method
-                energy_metric += (
-                    np.linalg.norm(orientation) * self.link_masses[linkname] * self.metric_config["rotation"]
-                )
->>>>>>> 88c21055
 
         # update the prev_state cache for energy measurement
         self.prev_state_cache = new_state_cache
