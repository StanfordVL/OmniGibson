import math

import numpy as np
import torch as th
from numba import jit

from omnigibson.controllers import (
    ControlType,
    GripperController,
    IsGraspingState,
    LocomotionController,
    ManipulationController,
)
from omnigibson.macros import create_module_macros
from omnigibson.utils.backend_utils import _compute_backend as cb
from omnigibson.utils.backend_utils import _ComputeBackend, _ComputeNumpyBackend, _ComputeTorchBackend
from omnigibson.utils.python_utils import assert_valid_key
from omnigibson.utils.ui_utils import create_module_logger

# Create module logger
log = create_module_logger(module_name=__name__)

# Create settings for this module
m = create_module_macros(module_path=__file__)
m.DEFAULT_JOINT_POS_KP = 50.0
m.DEFAULT_JOINT_POS_KI = 0.0  # do not use integral term by default
m.DEFAULT_JOINT_MAX_INTEGRAL_ERROR = 1.0
m.DEFAULT_JOINT_POS_DAMPING_RATIO = 1.0  # critically damped
m.DEFAULT_JOINT_VEL_KP = 2.0


class JointController(LocomotionController, ManipulationController, GripperController):
    """
    Controller class for joint control. Because omniverse can handle direct position / velocity / effort
    control signals, this is merely a pass-through operation from command to control (with clipping / scaling built in).

    Each controller step consists of the following:
        1. Clip + Scale inputted command according to @command_input_limits and @command_output_limits
        2a. If using delta commands, then adds the command to the current joint state
        2b. Clips the resulting command by the motor limits
    """

    def __init__(
        self,
        control_freq,
        motor_type,
        control_limits,
        dof_idx,
        command_input_limits="default",
        command_output_limits="default",
        pos_kp=None,
        pos_damping_ratio=None,
        pos_ki=None,
        max_integral_error=None,
        vel_kp=None,
        use_impedances=False,
        use_gravity_compensation=False,
        use_cc_compensation=True,
        use_delta_commands=False,
        compute_delta_in_quat_space=None,
    ):
        """
        Args:
            control_freq (int): controller loop frequency
            motor_type (str): type of motor being controlled, one of {position, velocity, effort}
            control_limits (Dict[str, Tuple[Array[float], Array[float]]]): The min/max limits to the outputted
                control signal. Should specify per-dof type limits, i.e.:

                "position": [[min], [max]]
                "velocity": [[min], [max]]
                "effort": [[min], [max]]
                "has_limit": [...bool...]

                Values outside of this range will be clipped, if the corresponding joint index in has_limit is True.
            dof_idx (Array[int]): specific dof indices controlled by this robot. Used for inferring
                controller-relevant values during control computations
            command_input_limits (None or "default" or Tuple[float, float] or Tuple[Array[float], Array[float]]):
                if set, is the min/max acceptable inputted command. Values outside this range will be clipped.
                If None, no clipping will be used. If "default", range will be set to (-1, 1)
            command_output_limits (None or "default" or Tuple[float, float] or Tuple[Array[float], Array[float]]):
                if set, is the min/max scaled command. If both this value and @command_input_limits is not None,
                then all inputted command values will be scaled from the input range to the output range.
                If either is None, no scaling will be used. If "default", then this range will automatically be set
                to the @control_limits entry corresponding to self.control_type
            pos_kp (None or float): If @motor_type is "position" and @use_impedances=True, this is the
                proportional gain applied to the joint controller. If None, a default value will be used.
            pos_damping_ratio (None or float): If @motor_type is "position" and @use_impedances=True, this is the
                damping ratio applied to the joint controller. If None, a default value will be used.
            vel_kp (None or float): If @motor_type is "velocity" and @use_impedances=True, this is the
                proportional gain applied to the joint controller. If None, a default value will be used.
            use_impedances (bool): If True, will use impedances via the mass matrix to modify the desired efforts
                applied
            use_gravity_compensation (bool): If True, will add gravity compensation to the computed efforts. This is
                an experimental feature that only works on fixed base robots. We do not recommend enabling this.
            use_cc_compensation (bool): If True, will add Coriolis / centrifugal compensation to the computed efforts.
            use_delta_commands (bool): whether inputted commands should be interpreted as delta or absolute values
            compute_delta_in_quat_space (None or List[(rx_idx, ry_idx, rz_idx), ...]): if specified, groups of
                joints that need to be processed in quaternion space to avoid gimbal lock issues normally faced by
                3 DOF rotation joints. Each group needs to consist of three idxes corresponding to the indices in
                the input space. This is only used in the delta_commands mode.
        """
        # Store arguments
        assert_valid_key(key=motor_type.lower(), valid_keys=ControlType.VALID_TYPES_STR, name="motor_type")
        self._motor_type = motor_type.lower()
        self._use_delta_commands = use_delta_commands
        self._compute_delta_in_quat_space = [] if compute_delta_in_quat_space is None else compute_delta_in_quat_space

        # Store control gains
        if self._motor_type == "position":
            pos_kp = m.DEFAULT_JOINT_POS_KP if pos_kp is None else pos_kp
            pos_damping_ratio = m.DEFAULT_JOINT_POS_DAMPING_RATIO if pos_damping_ratio is None else pos_damping_ratio
            pos_ki = m.DEFAULT_JOINT_POS_KI if pos_ki is None else pos_ki
            max_integral_error = (
                m.DEFAULT_JOINT_MAX_INTEGRAL_ERROR if max_integral_error is None else max_integral_error
            )
        elif self._motor_type == "velocity":
            vel_kp = m.DEFAULT_JOINT_VEL_KP if vel_kp is None else vel_kp
            assert (
                pos_damping_ratio is None
            ), "Cannot set pos_damping_ratio for JointController with motor_type=velocity!"
        else:  # effort
            assert pos_kp is None, "Cannot set pos_kp for JointController with motor_type=effort!"
            assert pos_damping_ratio is None, "Cannot set pos_damping_ratio for JointController with motor_type=effort!"
            assert vel_kp is None, "Cannot set vel_kp for JointController with motor_type=effort!"
        self.pos_kp = pos_kp
        self.pos_kd = None if pos_kp is None or pos_damping_ratio is None else 2 * math.sqrt(pos_kp) * pos_damping_ratio
        self.pos_ki = pos_ki
        self._integral_error = th.zeros_like(dof_idx, dtype=th.float32)
        self.max_integral_error = max_integral_error
        self.vel_kp = vel_kp
        self._use_impedances = use_impedances
        self._use_gravity_compensation = use_gravity_compensation
        self._use_cc_compensation = use_cc_compensation

        # Warn the user about gravity compensation being experimental.
        if self._use_gravity_compensation:
            log.warning(
                "JointController is using gravity compensation. This is an experimental feature that only works on "
                "fixed base robots. We do not recommend enabling this."
            )

        # When in delta mode, it doesn't make sense to infer output range using the joint limits (since that's an
        # absolute range and our values are relative). So reject the default mode option in that case.
        assert not (
            self._use_delta_commands and type(command_output_limits) is str and command_output_limits == "default"
        ), "Cannot use 'default' command output limits in delta commands mode of JointController. Try None instead."

        # Run super init
        super().__init__(
            control_freq=control_freq,
            control_limits=control_limits,
            dof_idx=dof_idx,
            command_input_limits=command_input_limits,
            command_output_limits=command_output_limits,
        )

    def _generate_default_command_output_limits(self):
        # Use motor type instead of default control type, since, e.g, use_impedances is commanding joint positions
        # but controls low-level efforts
        return (
            self._control_limits[ControlType.get_type(self._motor_type)][0][self.dof_idx],
            self._control_limits[ControlType.get_type(self._motor_type)][1][self.dof_idx],
        )

    def _update_goal(self, command, control_dict):
        # If we're using delta commands, add this value
        if self._use_delta_commands:
            # Compute the base value for the command
            base_value = control_dict[f"joint_{self._motor_type}"][self.dof_idx]

            # Apply the command to the base value.
            target = base_value + command

            # Correct any gimbal lock issues using the compute_delta_in_quat_space group.
            for rx_ind, ry_ind, rz_ind in self._compute_delta_in_quat_space:
                # Grab the starting rotations of these joints.
                start_rots = base_value[[rx_ind, ry_ind, rz_ind]]

                # Grab the delta rotations.
                delta_rots = command[[rx_ind, ry_ind, rz_ind]]

                # Compute the final rotations in the quaternion space.
                _, end_quat = cb.T.pose_transform(
                    cb.zeros(3), cb.T.euler2quat(delta_rots), cb.zeros(3), cb.T.euler2quat(start_rots)
                )
                end_rots = cb.T.quat2euler(end_quat)

                # Update the command
                target[[rx_ind, ry_ind, rz_ind]] = end_rots

        # Otherwise, goal is simply the command itself
        else:
            target = command

        # Clip the command based on the limits
        target = target.clip(
            self._control_limits[ControlType.get_type(self._motor_type)][0][self.dof_idx],
            self._control_limits[ControlType.get_type(self._motor_type)][1][self.dof_idx],
        )

        return dict(target=target)

    def compute_control(self, goal_dict, control_dict):
        """
        Converts the (already preprocessed) inputted @command into deployable (non-clipped!) joint control signal

        Args:
            goal_dict (Dict[str, Any]): dictionary that should include any relevant keyword-mapped
                goals necessary for controller computation. Must include the following keys:
                    target: desired N-dof absolute joint values used as setpoint
            control_dict (Dict[str, Any]): dictionary that should include any relevant keyword-mapped
                states necessary for controller computation. Must include the following keys:
                    joint_position: Array of current joint positions
                    joint_velocity: Array of current joint velocities
                    joint_effort: Array of current joint effort

        Returns:
            Array[float]: outputted (non-clipped!) control signal to deploy
        """
        base_value = control_dict[f"joint_{self._motor_type}"][self.dof_idx]
        target = goal_dict["target"]

        # Convert control into efforts
        if self._use_impedances:
            if self._motor_type == "position":
                # Run impedance controller -- effort = pos_err * kp + vel_err * kd
                position_error = target - base_value
<<<<<<< HEAD
                vel_pos_error = -control_dict[f"joint_velocity"][self.dof_idx]

                # Update integral error
                self._integral_error += position_error * (1.0 / self.control_freq)  # Integrate error over time
                self._integral_error = self._integral_error.clip(-self.max_integral_error, self.max_integral_error)
                u = position_error * self.pos_kp + vel_pos_error * self.pos_kd + self._integral_error * self.pos_ki
=======
                vel_pos_error = -control_dict["joint_velocity"][self.dof_idx]
                u = position_error * self.pos_kp + vel_pos_error * self.pos_kd
>>>>>>> 47319449
            elif self._motor_type == "velocity":
                # Compute command torques via PI velocity controller plus gravity compensation torques
                velocity_error = target - base_value
                u = velocity_error * self.vel_kp
            else:  # effort
                u = target

            u = cb.compute_joint_torques(u, control_dict["mass_matrix"], self.dof_idx)

            # Add gravity compensation
            if self._use_gravity_compensation:
                u += control_dict["gravity_force"][self.dof_idx]

            # Add Coriolis / centrifugal compensation
            if self._use_cc_compensation:
                u += control_dict["cc_force"][self.dof_idx]

        else:
            # Desired is the exact goal
            u = target

        # Return control
        return u

    def compute_no_op_goal(self, control_dict):
        # Compute based on mode
        if self._motor_type == "position":
            # Maintain current qpos
            target = control_dict[f"joint_{self._motor_type}"][self.dof_idx]
        else:
            # For velocity / effort, directly set to 0
            target = cb.zeros(self.control_dim)

        return dict(target=target)

    def _compute_no_op_action(self, control_dict):
        if self.motor_type == "position":
            if self._use_delta_commands:
                return cb.zeros(self.command_dim)
            else:
                return control_dict["joint_position"][self.dof_idx]
        elif self.motor_type == "velocity":
            if self._use_delta_commands:
                return -control_dict["joint_velocity"][self.dof_idx]
            else:
                return cb.zeros(self.command_dim)

        raise ValueError("Cannot compute noop action for effort motor type.")

    def _get_goal_shapes(self):
        return dict(target=(self.control_dim,))

    def is_grasping(self):
        # No good heuristic to determine grasping, so return UNKNOWN
        return IsGraspingState.UNKNOWN

    @property
    def use_delta_commands(self):
        """
        Returns:
            bool: Whether this controller is using delta commands or not
        """
        return self._use_delta_commands

    @property
    def motor_type(self):
        """
        Returns:
            str: The type of motor being simulated by this controller. One of {"position", "velocity", "effort"}
        """
        return self._motor_type

    @property
    def control_type(self):
        return ControlType.EFFORT if self._use_impedances else ControlType.get_type(type_str=self._motor_type)

    @property
    def command_dim(self):
        return len(self.dof_idx)


@th.compile
def _compute_joint_torques_torch(
    u: th.Tensor,
    mm: th.Tensor,
    dof_idx: th.Tensor,
):
    dof_idxs_mat = th.meshgrid(dof_idx, dof_idx, indexing="xy")
    return mm[dof_idxs_mat] @ u


# Use numba since faster
@jit(nopython=True)
def numba_ix(arr, rows, cols):
    """
    Numba compatible implementation of arr[np.ix_(rows, cols)] for 2D arrays.

    Implementation from:
    https://github.com/numba/numba/issues/5894#issuecomment-974701551

    :param arr: 2D array to be indexed
    :param rows: Row indices
    :param cols: Column indices
    :return: 2D array with the given rows and columns of the input array
    """
    one_d_index = np.zeros(len(rows) * len(cols), dtype=np.int32)
    for i, r in enumerate(rows):
        start = i * len(cols)
        one_d_index[start : start + len(cols)] = cols + arr.shape[1] * r

    arr_1d = arr.reshape((arr.shape[0] * arr.shape[1], 1))
    slice_1d = np.take(arr_1d, one_d_index)
    return slice_1d.reshape((len(rows), len(cols)))


@jit(nopython=True)
def _compute_joint_torques_numpy(
    u,
    mm,
    dof_idx,
):
    return numba_ix(mm, dof_idx, dof_idx) @ u


# Set these as part of the backend values
setattr(_ComputeBackend, "compute_joint_torques", None)
setattr(_ComputeTorchBackend, "compute_joint_torques", _compute_joint_torques_torch)
setattr(_ComputeNumpyBackend, "compute_joint_torques", _compute_joint_torques_numpy)<|MERGE_RESOLUTION|>--- conflicted
+++ resolved
@@ -23,8 +23,6 @@
 # Create settings for this module
 m = create_module_macros(module_path=__file__)
 m.DEFAULT_JOINT_POS_KP = 50.0
-m.DEFAULT_JOINT_POS_KI = 0.0  # do not use integral term by default
-m.DEFAULT_JOINT_MAX_INTEGRAL_ERROR = 1.0
 m.DEFAULT_JOINT_POS_DAMPING_RATIO = 1.0  # critically damped
 m.DEFAULT_JOINT_VEL_KP = 2.0
 
@@ -50,7 +48,6 @@
         command_output_limits="default",
         pos_kp=None,
         pos_damping_ratio=None,
-        pos_ki=None,
         max_integral_error=None,
         vel_kp=None,
         use_impedances=False,
@@ -109,10 +106,6 @@
         if self._motor_type == "position":
             pos_kp = m.DEFAULT_JOINT_POS_KP if pos_kp is None else pos_kp
             pos_damping_ratio = m.DEFAULT_JOINT_POS_DAMPING_RATIO if pos_damping_ratio is None else pos_damping_ratio
-            pos_ki = m.DEFAULT_JOINT_POS_KI if pos_ki is None else pos_ki
-            max_integral_error = (
-                m.DEFAULT_JOINT_MAX_INTEGRAL_ERROR if max_integral_error is None else max_integral_error
-            )
         elif self._motor_type == "velocity":
             vel_kp = m.DEFAULT_JOINT_VEL_KP if vel_kp is None else vel_kp
             assert (
@@ -124,9 +117,6 @@
             assert vel_kp is None, "Cannot set vel_kp for JointController with motor_type=effort!"
         self.pos_kp = pos_kp
         self.pos_kd = None if pos_kp is None or pos_damping_ratio is None else 2 * math.sqrt(pos_kp) * pos_damping_ratio
-        self.pos_ki = pos_ki
-        self._integral_error = th.zeros_like(dof_idx, dtype=th.float32)
-        self.max_integral_error = max_integral_error
         self.vel_kp = vel_kp
         self._use_impedances = use_impedances
         self._use_gravity_compensation = use_gravity_compensation
@@ -225,17 +215,8 @@
             if self._motor_type == "position":
                 # Run impedance controller -- effort = pos_err * kp + vel_err * kd
                 position_error = target - base_value
-<<<<<<< HEAD
-                vel_pos_error = -control_dict[f"joint_velocity"][self.dof_idx]
-
-                # Update integral error
-                self._integral_error += position_error * (1.0 / self.control_freq)  # Integrate error over time
-                self._integral_error = self._integral_error.clip(-self.max_integral_error, self.max_integral_error)
-                u = position_error * self.pos_kp + vel_pos_error * self.pos_kd + self._integral_error * self.pos_ki
-=======
                 vel_pos_error = -control_dict["joint_velocity"][self.dof_idx]
                 u = position_error * self.pos_kp + vel_pos_error * self.pos_kd
->>>>>>> 47319449
             elif self._motor_type == "velocity":
                 # Compute command torques via PI velocity controller plus gravity compensation torques
                 velocity_error = target - base_value
