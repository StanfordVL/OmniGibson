--- conflicted
+++ resolved
@@ -1,16 +1,3 @@
-import time
-import os
-from collections import defaultdict
-
-import numpy as np
-from IPython import embed
-
-import omni
-from omni.isaac.core.utils.prims import get_prim_at_path, is_prim_path_valid
-from omni.physx.scripts import particleUtils
-from omni.physx import get_physx_scene_query_interface
-from pxr import Gf, Vt, UsdShade, UsdGeom, PhysxSchema
-
 import omnigibson as og
 from omnigibson.macros import gm, create_module_macros
 from omnigibson.prims.prim_base import BasePrim
@@ -22,13 +9,9 @@
 from omnigibson.utils.python_utils import classproperty, assert_valid_key, subclass_factory
 from omnigibson.utils.sampling_utils import sample_cuboid_on_object_full_grid_topdown
 from omnigibson.utils.usd_utils import array_to_vtarray
-<<<<<<< HEAD
-from omnigibson.utils.ui_utils import disclaimer
 from omnigibson.utils.physx_utils import create_physx_particle_system, create_physx_particleset_pointinstancer
-=======
 from omnigibson.utils.ui_utils import disclaimer, create_module_logger
-from omnigibson.utils.physx_utils import create_physx_particle_system, create_physx_particleset_pointinstancer, \
-    get_prototype_path_from_particle_system_path
+
 import omni
 from omni.isaac.core.utils.prims import get_prim_at_path, is_prim_path_valid
 from omni.physx.scripts import particleUtils
@@ -37,7 +20,6 @@
 from pxr import Gf, Vt, UsdShade, UsdGeom, PhysxSchema
 from collections import defaultdict
 
->>>>>>> 7ee5599c
 
 # physics settins
 from omni.physx.bindings._physx import (
@@ -1124,13 +1106,9 @@
         for info_name in ("instancer_idns", "instancer_particle_groups", "instancer_particle_counts"):
             instancer_info[info_name] = state[idx: idx + n_instancers].astype(int).tolist()
             idx += n_instancers
-<<<<<<< HEAD
 
         # Syncing is needed so that each particle instancer can further deserialize its own state
-        logging.debug(f"Syncing {cls.name} particles with {n_instancers} instancers..")
-=======
         log.debug(f"Syncing {cls.name} particles with {n_instancers} instancers..")
->>>>>>> 7ee5599c
         cls._sync_particle_instancers(
             idns=instancer_info["instancer_idns"],
             particle_groups=instancer_info["instancer_particle_groups"],
