--- conflicted
+++ resolved
@@ -485,15 +485,6 @@
         # Run super first
         super().initialize(scene)
 
-<<<<<<< HEAD
-=======
-        # Run sanity checks
-        if not gm.USE_GPU_DYNAMICS or gm.ENABLE_FLATCACHE:
-            raise ValueError(
-                f"Failed to initialize {self.name} system. Please set gm.USE_GPU_DYNAMICS=True and gm.ENABLE_FLATCACHE=False."
-            )
-
->>>>>>> a02bb6e1
         self.system_prim = self._create_particle_system()
         # Get material
         material = self._get_particle_material_template()
