--- conflicted
+++ resolved
@@ -376,12 +376,12 @@
 
         Args:
             env (TraversableEnv): Environment instance
-            pos (3-array): global (x,y,z) position
-
-        Returns:
-            3-array: (x,y,z) position in self._robot_idn agent's local frame
-        """
-        delta_pos_global = th.tensor(pos) - env.robots[self._robot_idn].states[Pose].get_value()[0]
+            pos (th.Tensor): global (x,y,z) position
+
+        Returns:
+            th.Tensor: (x,y,z) position in self._robot_idn agent's local frame
+        """
+        delta_pos_global = pos - env.robots[self._robot_idn].states[Pose].get_value()[0]
         return T.quat2mat(env.robots[self._robot_idn].states[Pose].get_value()[1]).T @ delta_pos_global
 
     def _get_obs(self, env):
@@ -458,19 +458,11 @@
             floor_height = env.scene.get_floor_height(self._floor)
             num_nodes = min(self._n_vis_waypoints, shortest_path.shape[0])
             for i in range(num_nodes):
-<<<<<<< HEAD
                 self._waypoint_markers[i].set_position_orientation(
-                    position=np.array([shortest_path[i][0], shortest_path[i][1], floor_height])
-                )
-            for i in range(num_nodes, self._n_vis_waypoints):
-                self._waypoint_markers[i].set_position_orientation(position=np.array([0.0, 0.0, 100.0]))
-=======
-                self._waypoint_markers[i].set_position(
                     position=th.tensor([shortest_path[i][0], shortest_path[i][1], floor_height])
                 )
             for i in range(num_nodes, self._n_vis_waypoints):
-                self._waypoint_markers[i].set_position(position=th.tensor([0.0, 0.0, 100.0]))
->>>>>>> 0d897a86
+                self._waypoint_markers[i].set_position_orientation(position=th.tensor([0.0, 0.0, 100.0]))
 
     def step(self, env, action):
         # Run super method first
