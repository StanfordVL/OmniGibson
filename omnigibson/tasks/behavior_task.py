--- conflicted
+++ resolved
@@ -37,13 +37,8 @@
     SYSTEM_SYNSETS_TO_SYSTEM_NAMES,
 )
 from omnigibson.utils.python_utils import classproperty, assert_valid_key
-<<<<<<< HEAD
-import omnigibson.utils.transform_utils as T
 from IPython import embed
 from omnigibson.systems.system_base import get_system_from_element_name, get_element_name_from_system
-
-=======
->>>>>>> 9c152b72
 
 
 class BehaviorTask(BaseTask):
@@ -122,12 +117,6 @@
         self.sampled_objects = None
         self.sampleable_object_conditions = None
 
-<<<<<<< HEAD
-        # We infer where to reset the agent based on the cached value
-        # self.agent_init_poses = json.loads(og.sim.world_prim.GetCustomDataByKey("agent_poses")) if not self.online_object_sampling else None
-
-=======
->>>>>>> 9c152b72
         # Logic-tracking info
         self.currently_viewed_index = None
         self.currently_viewed_instruction = None
@@ -180,17 +169,6 @@
         # No non-low dim observations so we return an empty dict
         return OrderedDict()
 
-<<<<<<< HEAD
-    # def _reset_agent(self, env):
-    #     # TODO: Add option for online sampling
-    #     for i, robot in enumerate(env.robots):
-    #         # if not self.online_object_sampling:
-    #         #     robot.set_position_orientation(**self.agent_init_poses[i])
-    #         robot.reset()
-    #         robot.keep_still()
-
-=======
->>>>>>> 9c152b72
     def update_activity(self, activity_name, activity_definition_id, predefined_problem=None):
         """
         Update the active Behavior activity being deployed
@@ -412,20 +390,17 @@
         self.non_sampleable_object_scope = room_type_to_scene_objs
 
     def import_sampleable_objects(self, env):
-<<<<<<< HEAD
+        """
+        Import all objects that can be sampled
+
+        Args:
+            env (Environment): Current active environment instance
+        """
         assert og.sim.is_playing()
         og.sim.stop()
         env.robots[0].set_position_orientation([300, 300, 300], [0, 0, 0, 1])
         og.sim.play()
 
-=======
-        """
-        Import all objects that can be sampled
-
-        Args:
-            env (Environment): Current active environment instance
-        """
->>>>>>> 9c152b72
         self.sampled_objects = set()
         num_new_obj = 0
         # Only populate self.object_scope for sampleable objects
@@ -680,20 +655,7 @@
                                 # Use pybullet GUI for debugging
                                 if self.debug_object_sampling is not None and self.debug_object_sampling == condition.body[0]:
                                     og.debug_sampling = True
-<<<<<<< HEAD
-                                    obj_pos = obj.get_position()
-
-                                    # TODO - set viewer camera
-                                    # # Set the camera to have a bird's eye view of the sampling process
-                                    # p.resetDebugVisualizerCamera(
-                                    #     cameraDistance=3.0,
-                                    #     cameraYaw=0,
-                                    #     cameraPitch=-89.99999,
-                                    #     cameraTargetPosition=obj_pos,
-                                    # )
-=======
-
->>>>>>> 9c152b72
+
                                 success = condition.sample(binary_state=positive)
                                 log_msg = " ".join(
                                     [
@@ -932,14 +894,11 @@
                         if not success:
                             return "Sampleable object conditions failed: {}".format(condition.body)
 
-<<<<<<< HEAD
         # One more sim step to make sure the object states are propagated correctly
         # E.g. after sampling Filled.set_value(True), Filled.get_value() will become True only after one step
         og.sim.step()
 
     def sample(self, env, validate_goal=False):
-=======
-    def sample(self, env, validate_goal=True):
         """
         Run sampling for this BEHAVIOR task
 
@@ -952,11 +911,7 @@
                 - bool: Whether sampling was successful or not
                 - None or str: None if successful, otherwise the associated error message
         """
-        # Before sampling, set robot to be far away
-        env.robots[0].set_position_orientation([300, 300, 300], [0, 0, 0, 1])
-        # We need to step physics once to make sure the bounding boxes get updated correctly
-        og.sim.step_physics()
->>>>>>> 9c152b72
+
         error_msg = self.group_initial_conditions()
         if error_msg:
             logging.warning(error_msg)
