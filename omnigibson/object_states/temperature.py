--- conflicted
+++ resolved
@@ -1,12 +1,9 @@
 import numpy as np
-import omnigibson as og
 from omnigibson.macros import create_module_macros
 from omnigibson.object_states.heat_source_or_sink import HeatSourceOrSink
-from omnigibson.object_states.inside import Inside
 from omnigibson.object_states.object_state_base import AbsoluteObjectState
 from omnigibson.object_states.aabb import AABB
 from omnigibson.object_states.update_state_mixin import UpdateStateMixin
-import omnigibson.utils.transform_utils as T
 import omnigibson as og
 
 
@@ -61,36 +58,10 @@
 
             heat_source = obj2.states.get(OnFire, obj2.states.get(HeatSourceOrSink, None))
             assert heat_source is not None, "Unknown HeatSourceOrSink subclass"
-<<<<<<< HEAD
-            heat_source_state = heat_source.get_value()
-            if heat_source_state:
-                heat_source_position = heat_source.get_link_position()
-                # If the object is on fire and there is no heat source position annotation, we use the AABB center
-                if OnFire in obj2.states and heat_source_position is None:
-                    aabb_lower, aabb_upper = obj2.states[AABB].get_value()
-                    heat_source_position = (aabb_lower + aabb_upper) / 2.0
-                # The heat source is on and there is a heat source position, we check distance.
-                # If not, we check whether we are inside it or not.
-                if heat_source_position is not None:
-                    aabb_lower, aabb_upper = self.obj.states[AABB].get_value()
-                    position = (aabb_lower + aabb_upper) / 2.0
-                    # Compute distance to heat source from our position.
-                    dist = T.l2_distance(heat_source_position, position)
-                    if dist > heat_source.distance_threshold:
-                        continue
-                else:
-                    if not self.obj.states[Inside].get_value(obj2):
-                        continue
-
-                new_temperature += (
-                    (heat_source.temperature - self.value) * heat_source.heating_rate * og.sim.get_rendering_dt()
-                )
-=======
 
             # Compute delta to apply if the heat source is actively affecting this object
             if heat_source.affects_obj(obj=self.obj):
                 new_temperature += (heat_source.temperature - self.value) * heat_source.heating_rate * og.sim.get_rendering_dt()
->>>>>>> 757d7ed2
                 affected_by_heat_source = True
 
         # Apply temperature decay if not affected by any heat source.
