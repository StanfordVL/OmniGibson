--- conflicted
+++ resolved
@@ -30,15 +30,9 @@
 #         if not robot:
 #             return False
 
-<<<<<<< HEAD
 #         robot_pos = robot.get_position_orientation()[0]
-#         object_pos = self.obj.get_position_orientation()[0]
-#         return np.linalg.norm(object_pos - np.array(robot_pos)) < _IN_REACH_DISTANCE_THRESHOLD
-=======
-#         robot_pos = robot.get_position()
-#         object_pos = self.obj.get_position()
+#         object_pos = self.obj.get_position_position()[0]
 #         return th.norm(object_pos - th.tensor(robot_pos)) < _IN_REACH_DISTANCE_THRESHOLD
->>>>>>> 0d897a86
 
 
 # class InFOVOfRobot(AbsoluteObjectState, BooleanStateMixin):
