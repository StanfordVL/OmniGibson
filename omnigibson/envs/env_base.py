import gym
import numpy as np
from copy import deepcopy

import omnigibson as og
from omnigibson.objects import REGISTERED_OBJECTS
from omnigibson.robots import REGISTERED_ROBOTS
from omnigibson.scene_graphs.graph_builder import SceneGraphBuilder
from omnigibson.simulator import launch_simulator
from omnigibson.tasks import REGISTERED_TASKS
from omnigibson.scenes import REGISTERED_SCENES
from omnigibson.sensors import create_sensor
from omnigibson.utils.gym_utils import GymObservable, recursively_generate_flat_dict, recursively_generate_compatible_dict
from omnigibson.utils.config_utils import parse_config
from omnigibson.utils.ui_utils import create_module_logger
from omnigibson.utils.python_utils import assert_valid_key, merge_nested_dicts, create_class_from_registry_and_config,\
    Recreatable


# Create module logger
log = create_module_logger(module_name=__name__)


class Environment(gym.Env, GymObservable, Recreatable):
    """
    Core environment class that handles loading scene, robot(s), and task, following OpenAI Gym interface.
    """
    def __init__(self, configs):
        """
        Args:
            configs (str or dict or list of str or dict): config_file path(s) or raw config dictionaries.
                If multiple configs are specified, they will be merged sequentially in the order specified.
                This allows procedural generation of a "full" config from small sub-configs. For valid keys, please
                see @default_config below
        """
        # Call super first
        super().__init__()

        # Launch Isaac Sim
        launch_simulator()

        # Initialize other placeholders that will be filled in later
        self._task = None
        self._external_sensors = None
        self._loaded = None
        self._current_episode = 0

        # Variables reset at the beginning of each episode
        self._current_step = 0

        # Convert config file(s) into a single parsed dict
        configs = configs if isinstance(configs, list) or isinstance(configs, tuple) else [configs]

        # Initial default config
        self.config = self.default_config

        # Merge in specified configs
        for config in configs:
            merge_nested_dicts(base_dict=self.config, extra_dict=parse_config(config), inplace=True)

        # Store settings and other initialized values
        self._automatic_reset = self.env_config["automatic_reset"]
        self._flatten_action_space = self.env_config["flatten_action_space"]
        self._flatten_obs_space = self.env_config["flatten_obs_space"]
<<<<<<< HEAD
        self.physics_timestep = self.env_config["physics_timestep"]
        self.action_timestep = self.env_config["action_timestep"]
=======
        self.physics_frequency = self.env_config["physics_frequency"]
        self.action_frequency = self.env_config["action_frequency"]
        self.device = self.env_config["device"]
>>>>>>> 9709addd
        self._initial_pos_z_offset = self.env_config["initial_pos_z_offset"]    # how high to offset object placement to account for one action step of dropping

        # Create the scene graph builder
        self._scene_graph_builder = None
        if "scene_graph" in self.config and self.config["scene_graph"] is not None:
            self._scene_graph_builder = SceneGraphBuilder(**self.config["scene_graph"])
          
        # Load this environment
        self.load()

    def reload(self, configs, overwrite_old=True):
        """
        Reload using another set of config file(s).
        This allows one to change the configuration and hot-reload the environment on the fly.

        Args:
            configs (dict or str or list of dict or list of str): config_file dict(s) or path(s). 
                If multiple configs are specified, they will be merged sequentially in the order specified. 
                This allows procedural generation of a "full" config from small sub-configs.
            overwrite_old (bool): If True, will overwrite the internal self.config with @configs. Otherwise, will
                merge in the new config(s) into the pre-existing one. Setting this to False allows for minor
                modifications to be made without having to specify entire configs during each reload.
        """
        # Convert config file(s) into a single parsed dict
        configs = [configs] if isinstance(configs, dict) or isinstance(configs, str) else configs

        # Initial default config
        new_config = self.default_config

        # Merge in specified configs
        for config in configs:
            merge_nested_dicts(base_dict=new_config, extra_dict=parse_config(config), inplace=True)

        # Either merge in or overwrite the old config
        if overwrite_old:
            self.config = new_config
        else:
            merge_nested_dicts(base_dict=self.config, extra_dict=new_config, inplace=True)

        # Load this environment again
        self.load()

    def reload_model(self, scene_model):
        """
        Reload another scene model.
        This allows one to change the scene on the fly.

        Args:
            scene_model (str): new scene model to load (eg.: Rs_int)
        """
        self.scene_config["model"] = scene_model
        self.load()

    def _load_variables(self):
        """
        Load variables from config
        """
        # Store additional variables after config has been loaded fully
        self._initial_pos_z_offset = self.env_config["initial_pos_z_offset"]

        # Reset bookkeeping variables
        self._reset_variables()
        self._current_episode = 0           # Manually set this to 0 since resetting actually increments this

        # - Potentially overwrite the USD entry for the scene if none is specified and we're online sampling -

        # Make sure the requested scene is valid
        scene_type = self.scene_config["type"]
        assert_valid_key(key=scene_type, valid_keys=REGISTERED_SCENES, name="scene type")

        # Verify scene and task configs are valid for the given task type
        REGISTERED_TASKS[self.task_config["type"]].verify_scene_and_task_config(
            scene_cfg=self.scene_config,
            task_cfg=self.task_config,
        )

        # - Additionally run some sanity checks on these values -

        # Check to make sure our z offset is valid -- check that the distance travelled over 1 action timestep is
        # less than the offset we set (dist = 0.5 * gravity * (t^2))
        drop_distance = 0.5 * 9.8 * ((1. / self.action_frequency) ** 2)
        assert drop_distance < self._initial_pos_z_offset, "initial_pos_z_offset is too small for collision checking"

    def _load_task(self, task_config=None):
        """
        Load task

        Args:
            task_confg (None or dict): If specified, custom task configuration to use. Otherwise, will use
                self.task_config. Note that if a custom task configuration is specified, the internal task config
                will be updated as well
        """
        # Update internal config if specified
        if task_config is not None:
            # Copy task config, in case self.task_config and task_config are the same!
            task_config = deepcopy(task_config)
            self.task_config.clear()
            self.task_config.update(task_config)

        # Sanity check task to make sure it's valid
        task_type = self.task_config["type"]
        assert_valid_key(key=task_type, valid_keys=REGISTERED_TASKS, name="task type")

        # Grab the kwargs relevant for the specific task and create the task
        self._task = create_class_from_registry_and_config(
            cls_name=self.task_config["type"],
            cls_registry=REGISTERED_TASKS,
            cfg=self.task_config,
            cls_type_descriptor="task",
        )
        assert og.sim.is_stopped(), "Simulator must be stopped before loading tasks!"

        # Load task. Should load additional task-relevant objects and configure the scene into its default initial state
        self._task.load(env=self)

        assert og.sim.is_stopped(), "Simulator must be stopped after loading tasks!"

    def _load_scene(self):
        """
        Load the scene and robot specified in the config file.
        """
        assert og.sim.is_stopped(), "Simulator must be stopped before loading scene!"

        # Set the simulator settings
        # NOTE: This must be done BEFORE the scene is loaded, or else all vision sensors can't retrieve observations
        og.sim.set_simulation_dt(physics_dt=(1. / self.physics_frequency), rendering_dt=(1. / self.action_frequency))

        # Create the scene from our scene config
        scene = create_class_from_registry_and_config(
            cls_name=self.scene_config["type"],
            cls_registry=REGISTERED_SCENES,
            cfg=self.scene_config,
            cls_type_descriptor="scene",
        )
        og.sim.import_scene(scene)

        # Set the rendering settings
        og.sim.viewer_width = self.render_config["viewer_width"]
        og.sim.viewer_height = self.render_config["viewer_height"]

        assert og.sim.is_stopped(), "Simulator must be stopped after loading scene!"

    def _load_robots(self):
        """
        Load robots into the scene
        """
        # Only actually load robots if no robot has been imported from the scene loading directly yet
        if len(self.scene.robots) == 0:
            assert og.sim.is_stopped(), "Simulator must be stopped before loading robots!"

            # Iterate over all robots to generate in the robot config
            for i, robot_config in enumerate(self.robots_config):
                # Add a name for the robot if necessary
                if "name" not in robot_config:
                    robot_config["name"] = f"robot{i}"

                position, orientation = robot_config.pop("position", None), robot_config.pop("orientation", None)
                # Make sure robot exists, grab its corresponding kwargs, and create / import the robot
                robot = create_class_from_registry_and_config(
                    cls_name=robot_config["type"],
                    cls_registry=REGISTERED_ROBOTS,
                    cfg=robot_config,
                    cls_type_descriptor="robot",
                )
                # Import the robot into the simulator
                og.sim.import_object(robot)
                robot.set_position_orientation(position=position, orientation=orientation)

            # Auto-initialize all robots
            og.sim.play()
            self.scene.reset()
            self.scene.update_initial_state()
            og.sim.stop()

        assert og.sim.is_stopped(), "Simulator must be stopped after loading robots!"

    def _load_objects(self):
        """
        Load any additional custom objects into the scene
        """
        assert og.sim.is_stopped(), "Simulator must be stopped before loading objects!"
        for i, obj_config in enumerate(self.objects_config):
            # Add a name for the object if necessary
            if "name" not in obj_config:
                obj_config["name"] = f"obj{i}"
            # Pop the desired position and orientation
            position, orientation = obj_config.pop("position", None), obj_config.pop("orientation", None)
            # Make sure robot exists, grab its corresponding kwargs, and create / import the robot
            obj = create_class_from_registry_and_config(
                cls_name=obj_config["type"],
                cls_registry=REGISTERED_OBJECTS,
                cfg=obj_config,
                cls_type_descriptor="object",
            )
            # Import the robot into the simulator and set the pose
            og.sim.import_object(obj)
            obj.set_position_orientation(position=position, orientation=orientation)

        # Auto-initialize all objects
        og.sim.play()
        self.scene.reset()
        self.scene.update_initial_state()
        og.sim.stop()

        assert og.sim.is_stopped(), "Simulator must be stopped after loading objects!"

    def _load_external_sensors(self):
        """
        Load any additional custom external sensors into the scene
        """
        assert og.sim.is_stopped(), "Simulator must be stopped before loading external sensors!"
        sensors_config = self.env_config["external_sensors"]
        if sensors_config is not None:
            self._external_sensors = dict()
            for i, sensor_config in enumerate(sensors_config):
                # Add a name for the object if necessary
                if "name" not in sensor_config:
                    sensor_config["name"] = f"external_sensor{i}"
                # Determine prim path if not specified
                if "prim_path" not in sensor_config:
                    sensor_config["prim_path"] = f"/World/{sensor_config['name']}"
                # Pop the desired position and orientation
                local_position, local_orientation = sensor_config.pop("local_position", None), sensor_config.pop("local_orientation", None)
                # Make sure sensor exists, grab its corresponding kwargs, and create the sensor
                sensor = create_sensor(**sensor_config)
                # Load an initialize this sensor
                sensor.load()
                sensor.initialize()
                sensor.set_local_pose(local_position, local_orientation)
                self._external_sensors[sensor.name] = sensor

        assert og.sim.is_stopped(), "Simulator must be stopped after loading external sensors!"

    def _load_observation_space(self):
        # Grab robot(s) and task obs spaces
        obs_space = dict()

        for robot in self.robots:
            # Load the observation space for the robot
            obs_space[robot.name] = robot.load_observation_space()

        # Also load the task obs space
        obs_space["task"] = self._task.load_observation_space()

        # Also load any external sensors
        if self._external_sensors is not None:
            external_obs_space = dict()
            for sensor_name, sensor in self._external_sensors.items():
                # Load the sensor observation space
                external_obs_space[sensor_name] = sensor.load_observation_space()
            obs_space["external"] = gym.spaces.Dict(external_obs_space)

        return obs_space

    def load_observation_space(self):
        # Call super first
        obs_space = super().load_observation_space()

        # If we want to flatten it, modify the observation space by recursively searching through all
        if self._flatten_obs_space:
            self.observation_space = gym.spaces.Dict(recursively_generate_flat_dict(dic=obs_space))

        return self.observation_space

    def _load_action_space(self):
        """
        Load action space for each robot
        """
        action_space = gym.spaces.Dict({robot.name: robot.action_space for robot in self.robots})

        # Convert into flattened 1D Box space if requested
        if self._flatten_action_space:
            lows = []
            highs = []
            for space in action_space.values():
                assert isinstance(space, gym.spaces.Box), \
                    "Can only flatten action space where all individual spaces are gym.space.Box instances!"
                assert len(space.shape) == 1, \
                    "Can only flatten action space where all individual spaces are 1D instances!"
                lows.append(space.low)
                highs.append(space.high)
            action_space = gym.spaces.Box(np.concatenate(lows), np.concatenate(highs), dtype=np.float32)

        # Store action space
        self.action_space = action_space

    def load(self):
        """
        Load the scene and robot specified in the config file.
        """
        # This environment is not loaded
        self._loaded = False

        # Load config variables
        self._load_variables()

        # Load the scene, robots, and task
        self._load_scene()
        self._load_robots()
        self._load_objects()
        self._load_task()
        self._load_external_sensors()

        og.sim.play()
        self.reset()

        # Load the obs / action spaces
        self.load_observation_space()
        self._load_action_space()

        # Start the scene graph builder
        if self._scene_graph_builder:
            self._scene_graph_builder.start(self.scene)

        # Denote that the scene is loaded
        self._loaded = True

    def update_task(self, task_config):
        """
        Updates the internal task using @task_config. NOTE: This will internally reset the environment as well!

        Args:
            task_config (dict): Task configuration for updating the new task
        """
        # Make sure sim is playing
        assert og.sim.is_playing(), "Update task should occur while sim is playing!"

        # Denote scene as not loaded yet
        self._loaded = False
        og.sim.stop()
        self._load_task(task_config=task_config)
        og.sim.play()
        self.reset()

        # Load obs / action spaces
        self.load_observation_space()
        self._load_action_space()

        # Scene is now loaded again
        self._loaded = True


    def close(self):
        """
        Clean up the environment and shut down the simulation.
        """
        og.shutdown()

    def get_obs(self):
        """
        Get the current environment observation.

        Returns:
            dict: Keyword-mapped observations, which are possibly nested
        """
        obs = dict()

        # Grab all observations from each robot
        for robot in self.robots:
            obs[robot.name] = robot.get_obs()

        # Add task observations
        obs["task"] = self._task.get_obs(env=self)

        # Add external sensor observations if they exist
        if self._external_sensors is not None:
            external_obs = dict()
            for sensor_name, sensor in self._external_sensors.items():
                external_obs[sensor_name] = sensor.get_obs()
            obs["external"] = external_obs

        # Possibly flatten obs if requested
        if self._flatten_obs_space:
            obs = recursively_generate_flat_dict(dic=obs)

        return obs
    
    def get_scene_graph(self):
        """
        Get the current scene graph.

        Returns:
            SceneGraph: Current scene graph
        """
        assert self._scene_graph_builder is not None, "Scene graph builder must be specified in config!"
        return self._scene_graph_builder.get_scene_graph()

    def _populate_info(self, info):
        """
        Populate info dictionary with any useful information.

        Args:
            info (dict): Information dictionary to populate

        Returns:
            dict: Information dictionary with added info
        """
        info["episode_length"] = self._current_step

        if self._scene_graph_builder is not None:
            info["scene_graph"] = self.get_scene_graph()

    def step(self, action):
        """
        Apply robot's action and return the next state, reward, done and info,
        following OpenAI Gym's convention

        Args:
            action (gym.spaces.Dict or dict or np.array): robot actions. If a dict is specified, each entry should
                map robot name to corresponding action. If a np.array, it should be the flattened, concatenated set
                of actions

        Returns:
            4-tuple:
                - dict: state, i.e. next observation
                - float: reward, i.e. reward at this current timestep
                - bool: done, i.e. whether this episode is terminated
                - dict: info, i.e. dictionary with any useful information
        """
        try:
            # If the action is not a dictionary, convert into a dictionary
            if not isinstance(action, dict) and not isinstance(action, gym.spaces.Dict):
                action_dict = dict()
                idx = 0
                for robot in self.robots:
                    action_dim = robot.action_dim
                    action_dict[robot.name] = action[idx: idx + action_dim]
                    idx += action_dim
            else:
                # Our inputted action is the action dictionary
                action_dict = action

            # Iterate over all robots and apply actions
            for robot in self.robots:
                robot.apply_action(action_dict[robot.name])

            # Run simulation step
            og.sim.step()

            # Grab observations
            obs = self.get_obs()

            # Step the scene graph builder if necessary
            if self._scene_graph_builder is not None:
                self._scene_graph_builder.step(self.scene)

            # Grab reward, done, and info, and populate with internal info
            reward, done, info = self.task.step(self, action)
            self._populate_info(info)

            if done and self._automatic_reset:
                # Add lost observation to our information dict, and reset
                info["last_observation"] = obs
                obs = self.reset()

            # Increment step
            self._current_step += 1

            return obs, reward, done, info
        except:
            raise ValueError(f"Failed to execute environment step {self._current_step} in episode {self._current_episode}")

    def _reset_variables(self):
        """
        Reset bookkeeping variables for the next new episode.
        """
        self._current_episode += 1
        self._current_step = 0

    # TODO: Match super class signature?
    def reset(self):
        """
        Reset episode.
        """
        # Reset the task
        self.task.reset(self)

        # Reset internal variables
        self._reset_variables()

        # Run a single simulator step to make sure we can grab updated observations
        og.sim.step()

        # Grab and return observations
        obs = self.get_obs()

        if self._loaded:
            # Sanity check to make sure received observations match expected observation space
            check_obs = recursively_generate_compatible_dict(dic=obs)
            if not self.observation_space.contains(check_obs):
                exp_obs = dict()
                for key, value in recursively_generate_flat_dict(dic=self.observation_space).items():
                    exp_obs[key] = ("obs_space", key, value.dtype, value.shape)
                real_obs = dict()
                for key, value in recursively_generate_flat_dict(dic=check_obs).items():
                    if isinstance(value, np.ndarray):
                        real_obs[key] = ("obs", key, value.dtype, value.shape)
                    else:
                        real_obs[key] = ("obs", key, type(value), "()")

                exp_keys = set(exp_obs.keys())
                real_keys = set(real_obs.keys())
                shared_keys = exp_keys.intersection(real_keys)
                missing_keys = exp_keys - real_keys
                extra_keys = real_keys - exp_keys

                log.error("MISSING OBSERVATION KEYS:")
                log.error(missing_keys)
                log.error("EXTRA OBSERVATION KEYS:")
                log.error(extra_keys)
                log.error("SHARED OBSERVATION KEY DTYPES AND SHAPES:")
                for k in shared_keys:
                    log.error(exp_obs[k])
                    log.error(real_obs[k])

                raise ValueError("Observation space does not match returned observations!")

        return obs

    @property
    def episode_steps(self):
        """
        Returns:
            int: Current number of steps in episode
        """
        return self._current_step

    @property
    def initial_pos_z_offset(self):
        """
        Returns:
            float: how high to offset object placement to test valid pose & account for one action step of dropping
        """
        return self._initial_pos_z_offset

    @property
    def task(self):
        """
        Returns:
            BaseTask: Active task instance
        """
        return self._task

    @property
    def scene(self):
        """
        Returns:
            Scene: Active scene in this environment
        """
        return og.sim.scene

    @property
    def robots(self):
        """
        Returns:
            list of BaseRobot: Robots in the current scene
        """
        return self.scene.robots

    @property
    def external_sensors(self):
        """
        Returns:
            None or dict: If self.env_config["external_sensors"] is specified, returns the dict mapping sensor name to
                instantiated sensor. Otherwise, returns None
        """
        return self._external_sensors

    @property
    def env_config(self):
        """
        Returns:
            dict: Environment-specific configuration kwargs
        """
        return self.config["env"]

    @property
    def render_config(self):
        """
        Returns:
            dict: Render-specific configuration kwargs
        """
        return self.config["render"]

    @property
    def scene_config(self):
        """
        Returns:
            dict: Scene-specific configuration kwargs
        """
        return self.config["scene"]

    @property
    def robots_config(self):
        """
        Returns:
            dict: Robot-specific configuration kwargs
        """
        return self.config["robots"]

    @property
    def objects_config(self):
        """
        Returns:
            dict: Object-specific configuration kwargs
        """
        return self.config["objects"]

    @property
    def task_config(self):
        """
        Returns:
            dict: Task-specific configuration kwargs
        """
        return self.config["task"]

    @property
    def wrapper_config(self):
        """
        Returns:
            dict: Wrapper-specific configuration kwargs
        """
        return self.config["wrapper"]

    @property
    def default_config(self):
        """
        Returns:
            dict: Default configuration for this environment. May not be fully specified (i.e.: still requires @config
                to be specified during environment creation)
        """
        return {
            # Environment kwargs
            "env": {
                "action_frequency": 60,
                "physics_frequency": 60,
                "device": None,
                "automatic_reset": False,
                "flatten_action_space": False,
                "flatten_obs_space": False,
                "initial_pos_z_offset": 0.1,
                "external_sensors": None,
            },

            # Rendering kwargs
            "render": {
                "viewer_width": 1280,
                "viewer_height": 720,
            },

            # Scene kwargs
            "scene": {
                # Traversibility map kwargs
                "waypoint_resolution": 0.2,
                "num_waypoints": 10,
                "trav_map_resolution": 0.1,
                "default_erosion_radius": 0.0,
                "trav_map_with_objects": True,
                "scene_instance": None,
                "scene_file": None,
            },

            # Robot kwargs
            "robots": [],   # no robots by default

            # Object kwargs
            "objects": [],  # no objects by default

            # Task kwargs
            "task": {
                "type": "DummyTask",
            },

            # Wrapper kwargs
            "wrapper": {
                "type": None,
            },
        }<|MERGE_RESOLUTION|>--- conflicted
+++ resolved
@@ -62,14 +62,8 @@
         self._automatic_reset = self.env_config["automatic_reset"]
         self._flatten_action_space = self.env_config["flatten_action_space"]
         self._flatten_obs_space = self.env_config["flatten_obs_space"]
-<<<<<<< HEAD
-        self.physics_timestep = self.env_config["physics_timestep"]
-        self.action_timestep = self.env_config["action_timestep"]
-=======
         self.physics_frequency = self.env_config["physics_frequency"]
         self.action_frequency = self.env_config["action_frequency"]
-        self.device = self.env_config["device"]
->>>>>>> 9709addd
         self._initial_pos_z_offset = self.env_config["initial_pos_z_offset"]    # how high to offset object placement to account for one action step of dropping
 
         # Create the scene graph builder
