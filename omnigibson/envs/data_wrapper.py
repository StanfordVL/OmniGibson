import json
import os
from collections import defaultdict
from copy import deepcopy
from pathlib import Path

import h5py
import imageio
import torch as th

import omnigibson as og
import omnigibson.lazy as lazy
from omnigibson.envs.env_wrapper import EnvironmentWrapper
from omnigibson.macros import gm
from omnigibson.objects.object_base import BaseObject
from omnigibson.sensors.vision_sensor import VisionSensor
from omnigibson.utils.config_utils import TorchEncoder
from omnigibson.utils.python_utils import create_object_from_init_info, h5py_group_to_torch
from omnigibson.utils.ui_utils import create_module_logger

# Create module logger
log = create_module_logger(module_name=__name__)

h5py.get_config().track_order = True


class DataWrapper(EnvironmentWrapper):
    """
    An OmniGibson environment wrapper for writing data to an HDF5 file.
    """

    def __init__(self, env, output_path, only_successes=True):
        """
        Args:
            env (Environment): The environment to wrap
            output_path (str): path to store hdf5 data file
            only_successes (bool): Whether to only save successful episodes
        """
        # Make sure the wrapped environment inherits correct omnigibson format
        assert isinstance(
            env, og.Environment
        ), "Expected wrapped @env to be a subclass of OmniGibson's Environment class!"

        # Only one scene is supported for now
        assert len(og.sim.scenes) == 1, "Only one scene is currently supported for DataWrapper env!"

        self.traj_count = 0
        self.step_count = 0
        self.only_successes = only_successes
        self.current_obs = None

        self.current_traj_history = []

        Path(os.path.dirname(output_path)).mkdir(parents=True, exist_ok=True)
        log.info(f"\nWriting OmniGibson dataset hdf5 to: {output_path}\n")
        self.hdf5_file = h5py.File(output_path, "w")
        data_grp = self.hdf5_file.create_group("data")
        env.task.write_task_metadata()
        scene_file = og.sim.save()[0]
        config = deepcopy(env.config)
        self.add_metadata(group=data_grp, name="config", data=config)
        self.add_metadata(group=data_grp, name="scene_file", data=scene_file)

        self.is_recording = False

        # Run super
        super().__init__(env=env)

    def step(self, action):
        """
        Run the environment step() function and collect data

        Args:
            action (th.Tensor): action to take in environment

        Returns:
            5-tuple:
            5-tuple:
                - dict: state, i.e. next observation
                - float: reward, i.e. reward at this current timestep
                - bool: terminated, i.e. whether this episode ended due to a failure or success
                - bool: truncated, i.e. whether this episode ended due to a time limit etc.
                - dict: info, i.e. dictionary with any useful information
        """
        # Make sure actions are always flattened numpy arrays
        if isinstance(action, dict):
            action = th.cat([act for act in action.values()])

        next_obs, reward, terminated, truncated, info = self.env.step(action)
        self.step_count += 1

<<<<<<< HEAD
        if self.is_recording:
            # Aggregate step data
            step_data = self._parse_step_data(action, next_obs, reward, terminated, truncated, info)

            # Update obs and traj history
            self.current_traj_history.append(step_data)
            self.current_obs = next_obs

        return next_obs, reward, terminated, truncated, info
=======
        self._record_step_trajectory(action, next_obs, reward, terminated, truncated, info)

        return next_obs, reward, terminated, truncated, info

    def _record_step_trajectory(self, action, obs, reward, terminated, truncated, info):
        """
        Record the current step data to the trajectory history

        Args:
            action (th.Tensor): action deployed resulting in @obs
            obs (dict): state, i.e. observation
            reward (float): reward, i.e. reward at this current timestep
            terminated (bool): terminated, i.e. whether this episode ended due to a failure or success
            truncated (bool): truncated, i.e. whether this episode ended due to a time limit etc.
            info (dict): info, i.e. dictionary with any useful information
        """
        # Aggregate step data
        step_data = self._parse_step_data(action, obs, reward, terminated, truncated, info)

        # Update obs and traj history
        self.current_traj_history.append(step_data)
        self.current_obs = obs
>>>>>>> c10ed284

    def _parse_step_data(self, action, obs, reward, terminated, truncated, info):
        """
        Parse the output from the internal self.env.step() call and write relevant data to record to a dictionary

        Args:
            action (th.Tensor): action deployed resulting in @obs
            obs (dict): state, i.e. observation
            reward (float): reward, i.e. reward at this current timestep
            terminated (bool): terminated, i.e. whether this episode ended due to a failure or success
            truncated (bool): truncated, i.e. whether this episode ended due to a time limit etc.
            info (dict): info, i.e. dictionary with any useful information

        Returns:
            dict: Keyword-mapped data that should be recorded in the HDF5
        """
        raise NotImplementedError()

    def reset(self):
        """
        Run the environment reset() function and flush data

        Returns:
            2-tuple:
                - dict: Environment observation space after reset occurs
                - dict: Information related to observation metadata
        """
        if len(self.current_traj_history) > 0:
            self.flush_current_traj()

        self.current_obs, info = self.env.reset()

        return self.current_obs, info

    def observation_spec(self):
        """
        Grab the normal environment observation_spec

        Returns:
            dict: Observations from the environment
        """
        return self.env.observation_spec()

    def process_traj_to_hdf5(self, traj_data, traj_grp_name, nested_keys=("obs",)):
        """
        Processes trajectory data @traj_data and stores them as a new group under @traj_grp_name.

        Args:
            traj_data (list of dict): Trajectory data, where each entry is a keyword-mapped set of data for a single
                sim step
            traj_grp_name (str): Name of the trajectory group to store
            nested_keys (list of str): Name of key(s) corresponding to nested data in @traj_data. This specific data
                is assumed to be its own keyword-mapped dictionary of numpy array values, and will be parsed
                differently from the rest of the data

        Returns:
            hdf5.Group: Generated hdf5 group storing the recorded trajectory data
        """
        nested_keys = set(nested_keys)
        data_grp = self.hdf5_file.require_group("data")
        traj_grp = data_grp.create_group(traj_grp_name)
        traj_grp.attrs["num_samples"] = len(traj_data)

        # Create the data dictionary -- this will dynamically add keys as we iterate through our trajectory
        # We need to do this because we're not guaranteed to have a full set of keys at every trajectory step; e.g.
        # if the first step only has state or observations but no actions
        data = defaultdict(list)
        for key in nested_keys:
            data[key] = defaultdict(list)

        for step_data in traj_data:
            for k, v in step_data.items():
                if k in nested_keys:
                    for mod, step_mod_data in v.items():
                        data[k][mod].append(step_mod_data)
                else:
                    data[k].append(v)

        for k, dat in data.items():
            # Skip over all entries that have no data
            if not dat:
                continue

            # Create datasets for all keys with valid data
            if k in nested_keys:
                obs_grp = traj_grp.create_group(k)
                for mod, traj_mod_data in dat.items():
                    obs_grp.create_dataset(mod, data=th.stack(traj_mod_data, dim=0).cpu())
            else:
                traj_data = th.stack(dat, dim=0) if isinstance(dat[0], th.Tensor) else th.tensor(dat)
                traj_grp.create_dataset(k, data=traj_data)

        return traj_grp

    @property
    def should_save_current_episode(self):
        """
        Returns:
            bool: Whether the current episode should be saved or discarded
        """
        # Only save successful demos and if actually recording
        success = self.env.task.success or not self.only_successes
        return success and self.hdf5_file is not None

    def flush_current_traj(self):
        """
        Flush current trajectory data
        """
        # Only save successful demos and if actually recording
        if self.should_save_current_episode:
            traj_grp_name = f"demo_{self.traj_count}"
            traj_grp = self.process_traj_to_hdf5(self.current_traj_history, traj_grp_name, nested_keys=["obs"])
            self.traj_count += 1
        else:
            # Remove this demo
            self.step_count -= len(self.current_traj_history)

        # Clear trajectory and transition buffers
        self.current_traj_history = []

    def flush_current_file(self):
        self.hdf5_file.flush()  # Flush data to disk to avoid large memory footprint
        # Retrieve the file descriptor and use os.fsync() to flush to disk
        fd = self.hdf5_file.id.get_vfd_handle()
        os.fsync(fd)
        log.info("Flushing hdf5")

    def add_metadata(self, group, name, data):
        """
        Adds metadata to the current HDF5 file under the "data" key

        Args:
            group (hdf5.File or hdf5.Group): HDF5 object to add an attribute to
            name (str): Name to assign to the data
            data (str or dict): Data to add. Note that this only supports relatively primitive data types --
                if the data is a dictionary it will be converted into a string-json format using TorchEncoder
        """
        group.attrs[name] = json.dumps(data, cls=TorchEncoder) if isinstance(data, dict) else data

    def save_data(self):
        """
        Save collected trajectories as a hdf5 file in the robomimic format
        """
        if len(self.current_traj_history) > 0:
            self.flush_current_traj()

        if self.hdf5_file is not None:

            log.info(
                f"\nSaved:\n"
                f"{self.traj_count} trajectories / {self.step_count} total steps\n"
                f"to hdf5: {self.hdf5_file.filename}\n"
            )

            self.hdf5_file["data"].attrs["n_episodes"] = self.traj_count
            self.hdf5_file["data"].attrs["n_steps"] = self.step_count
            self.hdf5_file.close()


class DataCollectionWrapper(DataWrapper):
    """
    An OmniGibson environment wrapper for collecting data in an optimized way.

    NOTE: This does NOT aggregate observations. Please use DataPlaybackWrapper to aggregate an observation
    dataset!
    """

    def __init__(
        self, env, output_path, viewport_camera_path="/World/viewer_camera", only_successes=True, use_vr=False
    ):
        """
        Args:
            env (Environment): The environment to wrap
            output_path (str): path to store hdf5 data file
            viewport_camera_path (str): prim path to the camera to use when rendering the main viewport during
                data collection
            only_successes (bool): Whether to only save successful episodes
            use_vr (bool): Whether to use VR headset for data collection
        """
        # Store additional variables needed for optimized data collection

        # Denotes the maximum serialized state size for the current episode
        self.max_state_size = 0

        # Maps episode step ID to dictionary of systems and objects that should be added / removed to the simulator at
        # the given simulator step. See add_transition_info() for more info
        self.current_transitions = dict()

        self._is_recording = True
        self.use_vr = use_vr

        # Add callbacks on import / remove objects and systems
        og.sim.add_callback_on_system_init(
            name="data_collection", callback=lambda system: self.add_transition_info(obj=system, add=True)
        )
        og.sim.add_callback_on_system_clear(
            name="data_collection", callback=lambda system: self.add_transition_info(obj=system, add=False)
        )
        og.sim.add_callback_on_add_obj(
            name="data_collection", callback=lambda obj: self.add_transition_info(obj=obj, add=True)
        )
        og.sim.add_callback_on_remove_obj(
            name="data_collection", callback=lambda obj: self.add_transition_info(obj=obj, add=False)
        )

        # Run super
        super().__init__(env=env, output_path=output_path, only_successes=only_successes)

        # Configure the simulator to optimize for data collection
        self._optimize_sim_for_data_collection(viewport_camera_path=viewport_camera_path)

<<<<<<< HEAD
    def start_recording(self):
        """
        Start recording data
        """
        self.is_recording = True

    def stop_recording(self):
        """
        Stop recording data
        """
        self.is_recording = False
=======
    @property
    def is_recording(self):
        return self._is_recording

    @is_recording.setter
    def is_recording(self, value: bool):
        self._is_recording = value

    def _record_step_trajectory(self, action, obs, reward, terminated, truncated, info):
        if self.is_recording:
            super()._record_step_trajectory(action, obs, reward, terminated, truncated, info)
>>>>>>> c10ed284

    def _optimize_sim_for_data_collection(self, viewport_camera_path):
        """
        Configures the simulator to optimize for data collection

        Args:
            viewport_camera_path (str): Prim path to the camera to use for the viewer for data collection
        """
        # Disable all render products to save on speed
        # See https://forums.developer.nvidia.com/t/speeding-up-simulation-2023-1-1/300072/6
        for sensor in VisionSensor.SENSORS.values():
            sensor.render_product.hydra_texture.set_updates_enabled(False)

        # Set the main viewport camera path
        og.sim.viewer_camera.active_camera_path = viewport_camera_path

        # Use asynchronous rendering for faster performance
        # We have to do a super hacky workaround to avoid the GUI freezing, which is
        # toggling these settings to be True -> False -> True
        # Only setting it to True once will actually freeze the GUI for some reason!
        if not gm.HEADLESS:
<<<<<<< HEAD
            # TODO: VR doesn't work with async rendering
            # lazy.carb.settings.get_settings().set_bool("/app/asyncRendering", True)
            # lazy.carb.settings.get_settings().set_bool("/app/asyncRenderingLowLatency", True)
            # lazy.carb.settings.get_settings().set_bool("/app/asyncRendering", False)
            # lazy.carb.settings.get_settings().set_bool("/app/asyncRenderingLowLatency", False)
            # lazy.carb.settings.get_settings().set_bool("/app/asyncRendering", True)
            # lazy.carb.settings.get_settings().set_bool("/app/asyncRenderingLowLatency", True)
=======
            # Async rendering does not work in VR mode
            if not self.use_vr:
                lazy.carb.settings.get_settings().set_bool("/app/asyncRendering", True)
                lazy.carb.settings.get_settings().set_bool("/app/asyncRenderingLowLatency", True)
                lazy.carb.settings.get_settings().set_bool("/app/asyncRendering", False)
                lazy.carb.settings.get_settings().set_bool("/app/asyncRenderingLowLatency", False)
                lazy.carb.settings.get_settings().set_bool("/app/asyncRendering", True)
                lazy.carb.settings.get_settings().set_bool("/app/asyncRenderingLowLatency", True)
>>>>>>> c10ed284

            # Disable mouse grabbing since we're only using the UI passively
            lazy.carb.settings.get_settings().set_bool("/physics/mouseInteractionEnabled", False)
            lazy.carb.settings.get_settings().set_bool("/physics/mouseGrab", False)
            lazy.carb.settings.get_settings().set_bool("/physics/forceGrab", False)
            lazy.carb.settings.get_settings().set_bool("/physics/suppressReadback", True)

        # Set the dump filter for better performance
        # TODO: Possibly remove this feature once we have fully tensorized state saving, which may be more efficient
        self.env.scene.object_registry.set_dump_filter(dump_filter=lambda obj: obj.is_active)

    def reset(self):
        # Call super first
        init_obs, init_info = super().reset()

        # Store this initial state as part of the trajectory
        state = og.sim.dump_state(serialized=True)
        step_data = {
            "state": state,
            "state_size": len(state),
        }
        self.current_traj_history.append(step_data)

        # Update max state size
        self.max_state_size = max(self.max_state_size, len(state))

        return init_obs, init_info

    def _parse_step_data(self, action, obs, reward, terminated, truncated, info):
        # Store dumped state, reward, terminated, truncated
        step_data = dict()
        state = og.sim.dump_state(serialized=True)
        step_data["action"] = action
        step_data["state"] = state
        step_data["state_size"] = len(state)
        step_data["reward"] = reward
        step_data["terminated"] = terminated
        step_data["truncated"] = truncated

        # Update max state size
        self.max_state_size = max(self.max_state_size, len(state))

        return step_data

    def process_traj_to_hdf5(self, traj_data, traj_grp_name, nested_keys=("obs",)):
        # First pad all state values to be the same max (uniform) size
        for step_data in traj_data:
            state = step_data["state"]
            padded_state = th.zeros(self.max_state_size, dtype=th.float32)
            padded_state[: len(state)] = state
            step_data["state"] = padded_state

        # Call super
        traj_grp = super().process_traj_to_hdf5(traj_data, traj_grp_name, nested_keys)

        # Add in transition info
        self.add_metadata(group=traj_grp, name="transitions", data=self.current_transitions)

        return traj_grp

    def flush_current_traj(self):
        # Call super first
        super().flush_current_traj()

        # Clear transition buffer and max state size
        self.max_state_size = 0
        self.current_transitions = dict()

    @property
    def should_save_current_episode(self):
        # In addition to default conditions, we only save the current episode if we are actually recording
        return super().should_save_current_episode and self.is_recording

    def add_transition_info(self, obj, add=True):
        """
        Adds transition info to the current sim step for specific object @obj.

        Args:
            obj (BaseObject or BaseSystem): Object / system whose information should be stored
            add (bool): If True, assumes the object is being imported. Else, assumes the object is being removed
        """
        if self.env.episode_steps not in self.current_transitions:
            self.current_transitions[self.env.episode_steps] = {
                "systems": {"add": [], "remove": []},
                "objects": {"add": [], "remove": []},
            }

        # Add info based on type -- only need to store name unless we're an object being added
        info = obj.get_init_info() if isinstance(obj, BaseObject) and add else obj.name
        dic_key = "objects" if isinstance(obj, BaseObject) else "systems"
        val_key = "add" if add else "remove"
        self.current_transitions[self.env.episode_steps][dic_key][val_key].append(info)


class DataPlaybackWrapper(DataWrapper):
    """
    An OmniGibson environment wrapper for playing back data and collecting observations.

    NOTE: This assumes a DataCollectionWrapper environment has been used to collect data!
    """

    @classmethod
    def create_from_hdf5(
        cls,
        input_path,
        output_path,
        robot_obs_modalities,
        robot_sensor_config=None,
        external_sensors_config=None,
        n_render_iterations=5,
        only_successes=False,
    ):
        """
        Create a DataPlaybackWrapper environment instance form the recorded demonstration info
        from @hdf5_path, and aggregate observation_modalities @obs during playback

        Args:
            input_path (str): Absolute path to the input hdf5 file containing the relevant collected data to playback
            output_path (str): Absolute path to the output hdf5 file that will contain the recorded observations from
                the replayed data
            robot_obs_modalities (list): Robot observation modalities to use. This list is directly passed into
                the robot_cfg (`obs_modalities` kwarg) when spawning the robot
            robot_sensor_config (None or dict): If specified, the sensor configuration to use for the robot. See the
                example sensor_config in fetch_behavior.yaml env config. This can be used to specify relevant sensor
                params, such as image_height and image_width
            external_sensors_config (None or list): If specified, external sensor(s) to use. This will override the
                external_sensors kwarg in the env config when the environment is loaded. Each entry should be a
                dictionary specifying an individual external sensor's relevant parameters. See the example
                external_sensors key in fetch_behavior.yaml env config. This can be used to specify additional sensors
                to collect observations during playback.
            n_render_iterations (int): Number of rendering iterations to use when loading each stored frame from the
                recorded data. This is needed because the omniverse real-time raytracing always lags behind the
                underlying physical state by a few frames, and additionally produces transient visual artifacts when
                the physical state changes. Increasing this number will improve the rendered quality at the expense of
                speed.
            only_successes (bool): Whether to only save successful episodes

        Returns:
            DataPlaybackWrapper: Generated playback environment
        """
        # Read from the HDF5 file
        f = h5py.File(input_path, "r")
        config = json.loads(f["data"].attrs["config"])

        # Hot swap in additional info for playing back data

        # Minimize physics leakage during playback (we need to take an env step when loading state)
        config["env"]["action_frequency"] = 1000.0
        config["env"]["rendering_frequency"] = 1000.0
        config["env"]["physics_frequency"] = 1000.0

        # Make sure obs space is flattened for recording
        config["env"]["flatten_obs_space"] = True

        # Set scene file and disable online object sampling if BehaviorTask is being used
        config["scene"]["scene_file"] = json.loads(f["data"].attrs["scene_file"])
        if config["task"]["type"] == "BehaviorTask":
            config["task"]["online_object_sampling"] = False

        # Because we're loading directly from the cached scene file, we need to disable any additional objects that are being added since
        # they will already be cached in the original scene file
        config["objects"] = []

        # Set observation modalities and update sensor config
        for robot_cfg in config["robots"]:
            robot_cfg["obs_modalities"] = robot_obs_modalities
            if robot_sensor_config is not None:
                robot_cfg["sensor_config"] = robot_sensor_config
        if external_sensors_config is not None:
            config["env"]["external_sensors"] = external_sensors_config

        # Load env
        env = og.Environment(configs=config)

        # Wrap and return env
        return cls(
            env=env,
            input_path=input_path,
            output_path=output_path,
            n_render_iterations=n_render_iterations,
            only_successes=only_successes,
        )

    def __init__(self, env, input_path, output_path, n_render_iterations=5, only_successes=False):
        """
        Args:
            env (Environment): The environment to wrap
            input_path (str): path to input hdf5 collected data file
            output_path (str): path to store output hdf5 data file
            n_render_iterations (int): Number of rendering iterations to use when loading each stored frame from the
                recorded data
            only_successes (bool): Whether to only save successful episodes
        """
        # Make sure transition rules are DISABLED for playback since we manually propagate transitions
        assert not gm.ENABLE_TRANSITION_RULES, "Transition rules must be disabled for DataPlaybackWrapper env!"

        # Store scene file so we can restore the data upon each episode reset
        self.input_hdf5 = h5py.File(input_path, "r")
        self.scene_file = json.loads(self.input_hdf5["data"].attrs["scene_file"])

        # Store additional variables
        self.n_render_iterations = n_render_iterations

        # Run super
        super().__init__(env=env, output_path=output_path, only_successes=only_successes)

    def _parse_step_data(self, action, obs, reward, terminated, truncated, info):
        # Store action, obs, reward, terminated, truncated, info
        step_data = dict()
        step_data["obs"] = obs
        step_data["action"] = action
        step_data["reward"] = reward
        step_data["terminated"] = terminated
        step_data["truncated"] = truncated
        return step_data

    def playback_episode(self, episode_id, record=True, video_path=None, video_writer=None):
        """
        Playback episode @episode_id, and optionally record observation data if @record is True

        Args:
            episode_id (int): Episode to playback. This should be a valid demo ID number from the inputted collected
                data hdf5 file
            record (bool): Whether to record data during playback or not
            video_path (None or str): If specified, path to write the playback video to
            video_writer (None or str): If specified, an imageio video writer to use for writing the video (can be specified in place of @video_path)
        """
        using_external_writer = video_writer is not None
        if video_writer is None and video_path is not None:
            video_writer = imageio.get_writer(video_path, fps=30)

        data_grp = self.input_hdf5["data"]
        assert f"demo_{episode_id}" in data_grp, f"No valid episode with ID {episode_id} found!"
        traj_grp = data_grp[f"demo_{episode_id}"]

        # Grab episode data
        transitions = json.loads(traj_grp.attrs["transitions"])
        traj_grp = h5py_group_to_torch(traj_grp)
        action = traj_grp["action"]
        state = traj_grp["state"]
        state_size = traj_grp["state_size"]
        reward = traj_grp["reward"]
        terminated = traj_grp["terminated"]
        truncated = traj_grp["truncated"]

        # Reset environment
        og.sim.restore(scene_files=[self.scene_file])
        self.reset()

        # Restore to initial state
        og.sim.load_state(state[0, : int(state_size[0])], serialized=True)

        # If record, record initial observations
        if record:
            init_obs, _, _, _, _ = self.env.step(action=action[0], n_render_iterations=self.n_render_iterations)
            step_data = {"obs": init_obs}
            self.current_traj_history.append(step_data)

        for i, (a, s, ss, r, te, tr) in enumerate(
            zip(action, state[1:], state_size[1:], reward, terminated, truncated)
        ):
            # Execute any transitions that should occur at this current step
            if str(i) in transitions:
                cur_transitions = transitions[str(i)]
                scene = og.sim.scenes[0]
                for add_sys_name in cur_transitions["systems"]["add"]:
                    scene.get_system(add_sys_name, force_init=True)
                for remove_sys_name in cur_transitions["systems"]["remove"]:
                    scene.clear_system(remove_sys_name)
                for j, add_obj_info in enumerate(cur_transitions["objects"]["add"]):
                    obj = create_object_from_init_info(add_obj_info)
                    scene.add_object(obj)
                    obj.set_position(th.ones(3) * 100.0 + th.ones(3) * 5 * j)
                for remove_obj_name in cur_transitions["objects"]["remove"]:
                    obj = scene.object_registry("name", remove_obj_name)
                    scene.remove_object(obj)
                # Step physics to initialize any new objects
                og.sim.step()

            # Restore the sim state, and take a very small step with the action to make sure physics are
            # properly propagated after the sim state update
            og.sim.load_state(s[: int(ss)], serialized=True)
            self.current_obs, _, _, _, info = self.env.step(action=a, n_render_iterations=self.n_render_iterations)

            # If recording, record data
            if record:
                step_data = self._parse_step_data(
                    action=a,
                    obs=self.current_obs,
                    reward=r,
                    terminated=te,
                    truncated=tr,
                    info=info,
                )
                self.current_traj_history.append(step_data)

            # If writing video, save the current frame
            if video_writer is not None:
                video_writer.append_data(og.sim.viewer_camera.get_obs()[0]["rgb"][:, :, :3].numpy())

            self.step_count += 1

        if record:
            self.flush_current_traj()

        # If we weren't using an external writer but we're still writing a video, close the writer
        if video_writer is not None and not using_external_writer:
            video_writer.close()

    def playback_dataset(self, record=True, video_path=None, video_writer=None):
        """
        Playback all episodes from the input HDF5 file, and optionally record observation data if @record is True

        Args:
            record (bool): Whether to record data during playback or not
            video_path (None or str): If specified, path to write the playback video to
            video_writer (None or str): If specified, an imageio video writer to use for writing the video (can be specified in place of @video_path)
        """
        if video_writer is None and video_path is not None:
            video_writer = imageio.get_writer(video_path, fps=30)
        for episode_id in range(self.input_hdf5["data"].attrs["n_episodes"]):
            self.playback_episode(episode_id=episode_id, record=record, video_path=None, video_writer=video_writer)

        # Close the video writer at the end if created
        if video_writer is not None:
            video_writer.close()<|MERGE_RESOLUTION|>--- conflicted
+++ resolved
@@ -89,17 +89,6 @@
         next_obs, reward, terminated, truncated, info = self.env.step(action)
         self.step_count += 1
 
-<<<<<<< HEAD
-        if self.is_recording:
-            # Aggregate step data
-            step_data = self._parse_step_data(action, next_obs, reward, terminated, truncated, info)
-
-            # Update obs and traj history
-            self.current_traj_history.append(step_data)
-            self.current_obs = next_obs
-
-        return next_obs, reward, terminated, truncated, info
-=======
         self._record_step_trajectory(action, next_obs, reward, terminated, truncated, info)
 
         return next_obs, reward, terminated, truncated, info
@@ -122,7 +111,6 @@
         # Update obs and traj history
         self.current_traj_history.append(step_data)
         self.current_obs = obs
->>>>>>> c10ed284
 
     def _parse_step_data(self, action, obs, reward, terminated, truncated, info):
         """
@@ -334,19 +322,6 @@
         # Configure the simulator to optimize for data collection
         self._optimize_sim_for_data_collection(viewport_camera_path=viewport_camera_path)
 
-<<<<<<< HEAD
-    def start_recording(self):
-        """
-        Start recording data
-        """
-        self.is_recording = True
-
-    def stop_recording(self):
-        """
-        Stop recording data
-        """
-        self.is_recording = False
-=======
     @property
     def is_recording(self):
         return self._is_recording
@@ -358,7 +333,6 @@
     def _record_step_trajectory(self, action, obs, reward, terminated, truncated, info):
         if self.is_recording:
             super()._record_step_trajectory(action, obs, reward, terminated, truncated, info)
->>>>>>> c10ed284
 
     def _optimize_sim_for_data_collection(self, viewport_camera_path):
         """
@@ -380,15 +354,6 @@
         # toggling these settings to be True -> False -> True
         # Only setting it to True once will actually freeze the GUI for some reason!
         if not gm.HEADLESS:
-<<<<<<< HEAD
-            # TODO: VR doesn't work with async rendering
-            # lazy.carb.settings.get_settings().set_bool("/app/asyncRendering", True)
-            # lazy.carb.settings.get_settings().set_bool("/app/asyncRenderingLowLatency", True)
-            # lazy.carb.settings.get_settings().set_bool("/app/asyncRendering", False)
-            # lazy.carb.settings.get_settings().set_bool("/app/asyncRenderingLowLatency", False)
-            # lazy.carb.settings.get_settings().set_bool("/app/asyncRendering", True)
-            # lazy.carb.settings.get_settings().set_bool("/app/asyncRenderingLowLatency", True)
-=======
             # Async rendering does not work in VR mode
             if not self.use_vr:
                 lazy.carb.settings.get_settings().set_bool("/app/asyncRendering", True)
@@ -397,7 +362,6 @@
                 lazy.carb.settings.get_settings().set_bool("/app/asyncRenderingLowLatency", False)
                 lazy.carb.settings.get_settings().set_bool("/app/asyncRendering", True)
                 lazy.carb.settings.get_settings().set_bool("/app/asyncRenderingLowLatency", True)
->>>>>>> c10ed284
 
             # Disable mouse grabbing since we're only using the UI passively
             lazy.carb.settings.get_settings().set_bool("/physics/mouseInteractionEnabled", False)
