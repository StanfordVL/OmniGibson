--- conflicted
+++ resolved
@@ -53,48 +53,6 @@
         random_selection=random_selection,
     )
 
-<<<<<<< HEAD
-=======
-    modification_method = {
-        "Adjacency": ParticleModifyMethod.ADJACENCY,
-        "Projection": ParticleModifyMethod.PROJECTION,
-    }
-
-    projection_mesh_params = {
-        "Adjacency": None,
-        "Projection": {
-            # Either Cone or Cylinder; shape of the projection where particles can be applied / removed
-            "type": "Cone",
-            # Size of the cone
-            "extents": th.tensor([0.1875, 0.1875, 0.375]),
-        },
-    }
-
-    method_type = choose_from_options(
-        options={
-            "Adjacency": "Close proximity to the object will be used to determine whether particles can be applied / removed",
-            "Projection": "A Cone or Cylinder shape protruding from the object will be used to determine whether particles can be applied / removed",
-        },
-        name="modifier method type",
-        random_selection=random_selection,
-    )
-
-    # Create the ability kwargs to pass to the object state
-    abilities = {
-        modifier_type: {
-            "method": modification_method[method_type],
-            "conditions": {
-                # For a specific particle system, this specifies what conditions are required in order for the
-                # particle applier / remover to apply / remover particles associated with that system
-                # The list should contain functions with signature condition() --> bool,
-                # where True means the condition is satisified
-                particle_type: [],
-            },
-            "projection_mesh_params": projection_mesh_params[method_type],
-        }
-    }
-
->>>>>>> 6d3c4923
     table_cfg = dict(
         type="DatasetObject",
         name="table",
@@ -171,41 +129,6 @@
         orientation=th.tensor([0.46291845, -0.12381886, -0.22679218, 0.84790371]),
     )
 
-<<<<<<< HEAD
-=======
-    # If we're using a projection volume, we manually add in the required metalink required in order to use the volume
-    modifier = DatasetObject(
-        name="modifier",
-        category="dishtowel",
-        model="dtfspn",
-        bounding_box=[0.34245, 0.46798, 0.07],
-        visual_only=method_type
-        == "Projection",  # Non-fluid adjacency requires the object to have collision geoms active
-        abilities=abilities,
-    )
-    # Note: the following is a hacky trick done only for this specific demo that mutates the way the object applies particles;
-    # the following trick should not be followed ever
-    modifier._scene = env.scene
-    modifier._scene_assigned = True
-    modifier._prim = modifier._load()
-    modifier_root_link_path = f"{modifier.prim_path}/base_link"
-    if method_type == "Projection":
-        metalink_path = f"{modifier.prim_path}/{modification_metalink[modifier_type]}"
-        og.sim.stage.DefinePrim(metalink_path, "Xform")
-        create_joint(
-            prim_path=f"{modifier_root_link_path}/{modification_metalink[modifier_type]}_joint",
-            body0=modifier_root_link_path,
-            body1=metalink_path,
-            joint_type="FixedJoint",
-            enabled=True,
-        )
-    modifier._loaded = True
-    modifier._post_load()
-    env.scene.object_registry.add(modifier)
-    og.sim._post_import_object(modifier)
-    modifier.set_position(th.tensor([0, 0, 5.0]))
-
->>>>>>> 6d3c4923
     # Play the simulator and take some environment steps to let the objects settle
     og.sim.play()
     for _ in range(25):
@@ -230,34 +153,24 @@
     # Set the modifier object to be in position to modify particles
     if modifier_type == "particleRemover" and method_type == "Projection":
         tool.set_position_orientation(
-            position=np.array([0, 0.3, 1.45]),
-            orientation=np.array([0, 0, 0, 1.0]),
+            position=[0, 0.3, 1.45],
+            orientation=[0, 0, 0, 1.0],
         )
     elif modifier_type == "particleRemover" and method_type == "Adjacency":
         tool.set_position_orientation(
-            position=np.array([0, 0.3, 1.175]),
-            orientation=np.array([0, 0, 0, 1.0]),
+            position=[0, 0.3, 1.175],
+            orientation=[0, 0, 0, 1.0],
         )
     elif modifier_type == "particleApplier" and particle_type == "water":
         tool.set_position_orientation(
-            position=np.array([0, 0.3, 1.4]),
-            orientation=np.array([0.3827, 0, 0, 0.9239]),
+            position=[0, 0.3, 1.4],
+            orientation=[0.3827, 0, 0, 0.9239],
         )
     else:
-<<<<<<< HEAD
         tool.set_position_orientation(
-            position=np.array([0, 0.3, 1.5]),
-            orientation=np.array([0.7071, 0, 0.7071, 0]),
+            position=[0, 0.3, 1.5],
+            orientation=[0.7071, 0, 0.7071, 0],
         )
-=======
-        # Higher z needed for actual physical interaction to accommodate non-negligible particle radius
-        z = 1.22
-    modifier.keep_still()
-    modifier.set_position_orientation(
-        position=th.tensor([0, 0.3, z]),
-        orientation=th.tensor([0, 0, 0, 1.0]),
-    )
->>>>>>> 6d3c4923
 
     # Move object in square around table
     deltas = [
@@ -267,15 +180,9 @@
         [60, th.tensor([0, 0.01, 0])],
     ]
     for t, delta in deltas:
-<<<<<<< HEAD
         for _ in range(t):
-            tool.set_position(tool.get_position() + delta)
-            env.step(np.array([]))
-=======
-        for i in range(t):
-            modifier.set_position(modifier.get_position() + delta)
+            tool.set_position_orientation(position=tool.get_position_orientation()[0] + delta)
             env.step(th.empty(0))
->>>>>>> 6d3c4923
 
     # Always shut down environment at the end
     og.clear()
