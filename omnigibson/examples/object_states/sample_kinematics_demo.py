import os

import numpy as np

import omnigibson as og
from omnigibson import object_states
from omnigibson.macros import gm
from omnigibson.objects import DatasetObject


# Make sure object states and global contact reporting are enabled
gm.ENABLE_OBJECT_STATES = True
gm.ENABLE_GLOBAL_CONTACT_REPORTING = True


def main(random_selection=False, headless=False, short_exec=False):
    """
    Demo to use the raycasting-based sampler to load objects onTop and/or inside another
    Loads a cabinet, a microwave open on top of it, and two plates with apples on top, one inside and one on top of the cabinet
    Then loads a shelf and cracker boxes inside of it
    """
    og.log.info("*" * 80 + "\nDescription:" + main.__doc__ + "*" * 80)

    # Create the scene config to load -- empty scene
    cfg = {
        "scene": {
            "type": "Scene",
        }
    }

    # Create the environment
    env = og.Environment(configs=cfg, action_timestep=1/60., physics_timestep=1/60.)
    env.step([])

    # Sample microwave and boxes
    sample_boxes_on_shelf(env)
    sample_microwave_plates_apples(env)

    max_steps = 100 if short_exec else -1
    step = 0
    while step != max_steps:
        env.step(np.array([]))
        step += 1

    # Always close environment at the end
    env.close()


def sample_microwave_plates_apples(env):
    # Load cabinet, set position manually, and step 100 times
    og.log.info("Loading cabinet and microwave")

    microwave = DatasetObject(
        prim_path="/World/microwave",
        name="microwave",
        category="microwave",
        model="7128",
        scale=0.5,
    )
    og.sim.import_object(microwave)
    microwave.set_position(np.array([0, 0, 5.0]))
    env.step(np.array([]))              # One step is needed for the object to be fully initialized

    cabinet = DatasetObject(
        prim_path="/World/cabinet",
        name="cabinet",
        category="bottom_cabinet",
        model="46380",
    )

    og.sim.import_object(cabinet)
    z_offset = -cabinet.aabb_center[2] + cabinet.aabb_extent[2] / 2
    cabinet.set_position(np.array([1.0, 0, z_offset]))
    env.step(np.array([]))              # One step is needed for the object to be fully initialized

    # Set microwave on top of the cabinet, open it, and step 100 times
<<<<<<< HEAD
    og.log.info("Placing microwave OnTop of the cabinet")
    assert microwave.states[object_states.OnTop].set_value(cabinet, True, use_ray_casting_method=True)
=======
    logging.info("Placing microwave OnTop of the cabinet")
    assert microwave.states[object_states.OnTop].set_value(cabinet, True)
>>>>>>> 19787149
    assert microwave.states[object_states.Open].set_value(True)
    og.log.info("Microwave loaded and placed")
    for _ in range(50):
        env.step(np.array([]))

    og.log.info("Loading plates")
    n_plates = 2
    n_apples = 2
    for i in range(n_plates):
        plate = DatasetObject(
            prim_path=f"/World/plate{i}",
            name=f"plate{i}",
            category="plate",
            model="plate_000",
            bounding_box=np.array([0.25, 0.25, 0.05]),
        )
        og.sim.import_object(plate)
        env.step(np.array([]))              # One step is needed for the object to be fully initialized

        # Put the 1st plate in the microwave
        if i == 0:
<<<<<<< HEAD
            og.log.info("Loading plate Inside the microwave")
            assert plate.states[object_states.Inside].set_value(microwave, True, use_ray_casting_method=True)
        else:
            og.log.info("Loading plate OnTop the microwave")
            assert plate.states[object_states.OnTop].set_value(microwave, True, use_ray_casting_method=True)
=======
            logging.info("Loading plate Inside the microwave")
            assert plate.states[object_states.Inside].set_value(microwave, True)
        else:
            logging.info("Loading plate OnTop the microwave")
            assert plate.states[object_states.OnTop].set_value(microwave, True)
>>>>>>> 19787149

        og.log.info("Plate %d loaded and placed." % i)
        for _ in range(50):
            env.step(np.array([]))

        og.log.info("Loading three apples OnTop of the plate")
        for j in range(n_apples):
            apple = DatasetObject(
                prim_path=f"/World/apple{i * n_apples + j}",
                name=f"apple{i * n_apples + j}",
                category="apple",
                model="00_0",
            )
            og.sim.import_object(apple)
            env.step(np.array([]))  # One step is needed for the object to be fully initialized
<<<<<<< HEAD
            assert apple.states[object_states.OnTop].set_value(plate, True, use_ray_casting_method=True)
            og.log.info("Apple %d loaded and placed." % j)
=======
            assert apple.states[object_states.OnTop].set_value(plate, True)
            logging.info("Apple %d loaded and placed." % j)
>>>>>>> 19787149
            for _ in range(50):
                env.step(np.array([]))


def sample_boxes_on_shelf(env):
    shelf = DatasetObject(
        prim_path=f"/World/shelf",
        name=f"shelf",
        category="shelf",
        model="1170df5b9512c1d92f6bce2b7e6c12b7",
        bounding_box=np.array([1.0, 0.4, 2.0]),
    )
    og.sim.import_object(shelf)
    z_offset = -shelf.aabb_center[2] + shelf.aabb_extent[2] / 2
    shelf.set_position(np.array([-1.0, 0, z_offset]))
    env.step(np.array([]))  # One step is needed for the object to be fully initialized

    og.log.info("Shelf placed")
    for _ in range(50):
        env.step(np.array([]))

    for i in range(5):
        box = DatasetObject(
            prim_path=f"/World/box{i}",
            name=f"box{i}",
            category="cracker_box",
            model="cracker_box_000",
            bounding_box=np.array([0.2, 0.05, 0.3]),
        )
        og.sim.import_object(box)
        env.step(np.array([]))  # One step is needed for the object to be fully initialized
<<<<<<< HEAD
        box.states[object_states.Inside].set_value(shelf, True, use_ray_casting_method=True)
        og.log.info(f"Box {i} placed.")
=======
        box.states[object_states.Inside].set_value(shelf, True)
        logging.info(f"Box {i} placed.")
>>>>>>> 19787149

        for _ in range(50):
            env.step(np.array([]))


if __name__ == "__main__":
    main()<|MERGE_RESOLUTION|>--- conflicted
+++ resolved
@@ -74,13 +74,8 @@
     env.step(np.array([]))              # One step is needed for the object to be fully initialized
 
     # Set microwave on top of the cabinet, open it, and step 100 times
-<<<<<<< HEAD
     og.log.info("Placing microwave OnTop of the cabinet")
-    assert microwave.states[object_states.OnTop].set_value(cabinet, True, use_ray_casting_method=True)
-=======
-    logging.info("Placing microwave OnTop of the cabinet")
     assert microwave.states[object_states.OnTop].set_value(cabinet, True)
->>>>>>> 19787149
     assert microwave.states[object_states.Open].set_value(True)
     og.log.info("Microwave loaded and placed")
     for _ in range(50):
@@ -102,19 +97,11 @@
 
         # Put the 1st plate in the microwave
         if i == 0:
-<<<<<<< HEAD
             og.log.info("Loading plate Inside the microwave")
-            assert plate.states[object_states.Inside].set_value(microwave, True, use_ray_casting_method=True)
+            assert plate.states[object_states.Inside].set_value(microwave, True)
         else:
             og.log.info("Loading plate OnTop the microwave")
-            assert plate.states[object_states.OnTop].set_value(microwave, True, use_ray_casting_method=True)
-=======
-            logging.info("Loading plate Inside the microwave")
-            assert plate.states[object_states.Inside].set_value(microwave, True)
-        else:
-            logging.info("Loading plate OnTop the microwave")
             assert plate.states[object_states.OnTop].set_value(microwave, True)
->>>>>>> 19787149
 
         og.log.info("Plate %d loaded and placed." % i)
         for _ in range(50):
@@ -130,13 +117,8 @@
             )
             og.sim.import_object(apple)
             env.step(np.array([]))  # One step is needed for the object to be fully initialized
-<<<<<<< HEAD
-            assert apple.states[object_states.OnTop].set_value(plate, True, use_ray_casting_method=True)
+            assert apple.states[object_states.OnTop].set_value(plate, True)
             og.log.info("Apple %d loaded and placed." % j)
-=======
-            assert apple.states[object_states.OnTop].set_value(plate, True)
-            logging.info("Apple %d loaded and placed." % j)
->>>>>>> 19787149
             for _ in range(50):
                 env.step(np.array([]))
 
@@ -168,13 +150,8 @@
         )
         og.sim.import_object(box)
         env.step(np.array([]))  # One step is needed for the object to be fully initialized
-<<<<<<< HEAD
-        box.states[object_states.Inside].set_value(shelf, True, use_ray_casting_method=True)
+        box.states[object_states.Inside].set_value(shelf, True)
         og.log.info(f"Box {i} placed.")
-=======
-        box.states[object_states.Inside].set_value(shelf, True)
-        logging.info(f"Box {i} placed.")
->>>>>>> 19787149
 
         for _ in range(50):
             env.step(np.array([]))
