--- conflicted
+++ resolved
@@ -5,7 +5,6 @@
 """
 
 import numpy as np
-import yaml
 
 import omnigibson as og
 import omnigibson.lazy as lazy
@@ -65,12 +64,6 @@
     """
     og.log.info(f"Demo {__file__}\n    " + "*" * 80 + "\n    Description:\n" + main.__doc__ + "*" * 80)
 
-<<<<<<< HEAD
-    # Create the config for generating the environment we want
-    env_cfg = dict()
-    env_cfg["action_frequency"] = 10
-    env_cfg["physics_frequency"] = 60
-=======
     # Choose scene to load
     scene_model = "Rs_int"
     if not quickstart:
@@ -82,18 +75,14 @@
         robot_name = choose_from_options(
             options=list(sorted(REGISTERED_ROBOTS.keys())), name="robot", random_selection=random_selection
         )
->>>>>>> og-develop
 
-    # # Add the robot we want to load
-    # robot0_cfg = dict()
-    # robot0_cfg["type"] = robot_name
-    # robot0_cfg["obs_modalities"] = ["rgb", "depth", "seg_instance", "normal", "scan", "occupancy_grid"]
-    # robot0_cfg["action_type"] = "continuous"
-    # robot0_cfg["action_normalize"] = True
+    scene_cfg = dict()
+    if scene_model == "empty":
+        scene_cfg["type"] = "Scene"
+    else:
+        scene_cfg["type"] = "InteractiveTraversableScene"
+        scene_cfg["scene_model"] = scene_model
 
-<<<<<<< HEAD
-    # # Create the environment
-=======
     # Add the robot we want to load
     robot0_cfg = dict()
     robot0_cfg["type"] = robot_name
@@ -105,21 +94,10 @@
     cfg = dict(scene=scene_cfg, robots=[robot0_cfg], env={"use_floor_plane": (scene_model == "empty")})
 
     # Create the environment
->>>>>>> og-develop
     env = og.Environment(configs=cfg)
 
-    # # Choose robot controller to use
+    # Choose robot controller to use
     robot = env.robots[0]
-<<<<<<< HEAD
-    # controller_choices = choose_controllers(robot=robot, random_selection=random_selection)
-
-    # # Choose control mode
-    control_mode = "teleop"
-    # if random_selection:
-    #     control_mode = "random"
-    # else:
-    #     control_mode = choose_from_options(options=CONTROL_MODES, name="control mode")
-=======
     controller_choices = {
         "base": "DifferentialDriveController",
         "arm_0": "InverseKinematicsController",
@@ -136,21 +114,20 @@
         control_mode = "teleop"
     else:
         control_mode = choose_from_options(options=CONTROL_MODES, name="control mode")
->>>>>>> og-develop
 
-    # # Update the control mode of the robot
-    # controller_config = {component: {"name": name} for component, name in controller_choices.items()}
-    # robot.reload_controllers(controller_config=controller_config)
+    # Update the control mode of the robot
+    controller_config = {component: {"name": name} for component, name in controller_choices.items()}
+    robot.reload_controllers(controller_config=controller_config)
 
-    # # Because the controllers have been updated, we need to update the initial state so the correct controller state
-    # # is preserved
-    # env.scene.update_initial_state()
+    # Because the controllers have been updated, we need to update the initial state so the correct controller state
+    # is preserved
+    env.scene.update_initial_state()
 
     # Update the simulator's viewer camera's pose so it points towards the robot
-    # og.sim.viewer_camera.set_position_orientation(
-    #     position=np.array([1.46949, -3.97358, 2.21529]),
-    #     orientation=np.array([0.56829048, 0.09569975, 0.13571846, 0.80589577]),
-    # )
+    og.sim.viewer_camera.set_position_orientation(
+        position=np.array([1.46949, -3.97358, 2.21529]),
+        orientation=np.array([0.56829048, 0.09569975, 0.13571846, 0.80589577]),
+    )
 
     # Reset environment and robot
     env.reset()
@@ -178,16 +155,10 @@
     max_steps = -1 if not short_exec else 100
     step = 0
     while step != max_steps:
-<<<<<<< HEAD
-        action = action_generator.get_random_action() if control_mode == "random" else action_generator.get_teleop_action()
-        _, reward, _, _, _ = env.step(action=action)
-        print(reward)
-=======
         action = (
             action_generator.get_random_action() if control_mode == "random" else action_generator.get_teleop_action()
         )
         env.step(action=action)
->>>>>>> og-develop
         step += 1
 
     # Always shut down the environment cleanly at the end
