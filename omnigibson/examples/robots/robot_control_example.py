"""
Example script demo'ing robot control.

Options for random actions, as well as selection of robot action space
"""
import numpy as np
import yaml

import omnigibson as og
import omnigibson.lazy as lazy
from omnigibson.macros import gm
from omnigibson.robots import REGISTERED_ROBOTS
from omnigibson.utils.ui_utils import choose_from_options, KeyboardRobotController


CONTROL_MODES = dict(
    random="Use autonomous random actions (default)",
    teleop="Use keyboard control",
)

SCENES = dict(
    Rs_int="Realistic interactive home environment (default)",
    empty="Empty environment with no objects",
)

# Don't use GPU dynamics and use flatcache for performance boost
gm.USE_GPU_DYNAMICS = False
gm.ENABLE_FLATCACHE = True


def choose_controllers(robot, random_selection=False):
    """
    For a given robot, iterates over all components of the robot, and returns the requested controller type for each
    component.

    :param robot: BaseRobot, robot class from which to infer relevant valid controller options
    :param random_selection: bool, if the selection is random (for automatic demo execution). Default False

    :return dict: Mapping from individual robot component (e.g.: base, arm, etc.) to selected controller names
    """
    # Create new dict to store responses from user
    controller_choices = dict()

    # Grab the default controller config so we have the registry of all possible controller options
    default_config = robot._default_controller_config

    # Iterate over all components in robot
    for component, controller_options in default_config.items():
        # Select controller
        options = list(sorted(controller_options.keys()))
        choice = choose_from_options(
            options=options, name="{} controller".format(component), random_selection=random_selection
        )

        # Add to user responses
        controller_choices[component] = choice

    return controller_choices


def main(random_selection=False, headless=False, short_exec=False):
    """
    Robot control demo with selection
    Queries the user to select a robot, the controllers, a scene and a type of input (random actions or teleop)
    """
    og.log.info(f"Demo {__file__}\n    " + "*" * 80 + "\n    Description:\n" + main.__doc__ + "*" * 80)

    # Create the config for generating the environment we want
    cfg = yaml.safe_load(open("omni_grpc.yaml", "r"))

    # # Add the robot we want to load
    # robot0_cfg = dict()
    # robot0_cfg["type"] = robot_name
    # robot0_cfg["obs_modalities"] = ["rgb", "depth", "seg_instance", "normal", "scan", "occupancy_grid"]
    # robot0_cfg["action_type"] = "continuous"
    # robot0_cfg["action_normalize"] = True

<<<<<<< HEAD
    # # Create the environment
=======
    # Create the config for generating the environment we want
    env_cfg = dict()
    env_cfg["action_frequency"] = 10
    env_cfg["physics_frequency"] = 60

    scene_cfg = dict()
    if scene_model == "empty":
        scene_cfg["type"] = "Scene"
    else:
        scene_cfg["type"] = "InteractiveTraversableScene"
        scene_cfg["scene_model"] = scene_model

    # Add the robot we want to load
    robot0_cfg = dict()
    robot0_cfg["type"] = robot_name
    robot0_cfg["obs_modalities"] = ["rgb", "depth", "seg_instance", "normal", "scan", "occupancy_grid"]
    robot0_cfg["action_type"] = "continuous"
    robot0_cfg["action_normalize"] = True

    # Compile config
    cfg = dict(env=env_cfg, scene=scene_cfg, robots=[robot0_cfg])

    # Create the environment
>>>>>>> 444c3a94
    env = og.Environment(configs=cfg)

    # # Choose robot controller to use
    robot = env.robots[0]
    # controller_choices = choose_controllers(robot=robot, random_selection=random_selection)

    # # Choose control mode
    control_mode = "teleop"
    # if random_selection:
    #     control_mode = "random"
    # else:
    #     control_mode = choose_from_options(options=CONTROL_MODES, name="control mode")

    # # Update the control mode of the robot
    # controller_config = {component: {"name": name} for component, name in controller_choices.items()}
    # robot.reload_controllers(controller_config=controller_config)

    # # Because the controllers have been updated, we need to update the initial state so the correct controller state
    # # is preserved
    # env.scene.update_initial_state()

    # Update the simulator's viewer camera's pose so it points towards the robot
    # og.sim.viewer_camera.set_position_orientation(
    #     position=np.array([1.46949, -3.97358, 2.21529]),
    #     orientation=np.array([0.56829048, 0.09569975, 0.13571846, 0.80589577]),
    # )

    # Reset environment and robot
    env.reset()
    robot.reset()

    # Create teleop controller
    action_generator = KeyboardRobotController(robot=robot)

    # Register custom binding to reset the environment
    action_generator.register_custom_keymapping(
        key=lazy.carb.input.KeyboardInput.R,
        description="Reset the robot",
        callback_fn=lambda: env.reset(),
    )

    # Print out relevant keyboard info if using keyboard teleop
    if control_mode == "teleop":
        action_generator.print_keyboard_teleop_info()

    # Other helpful user info
    print("Running demo.")
    print("Press ESC to quit")

    # Loop control until user quits
    max_steps = -1 if not short_exec else 100
    step = 0
    while step != max_steps:
        action = action_generator.get_random_action() if control_mode == "random" else action_generator.get_teleop_action()
        _, reward, _, _, _ = env.step(action=action)
        print(reward)
        step += 1

    # Always shut down the environment cleanly at the end
    env.close()


if __name__ == "__main__":
    main()<|MERGE_RESOLUTION|>--- conflicted
+++ resolved
@@ -66,7 +66,9 @@
     og.log.info(f"Demo {__file__}\n    " + "*" * 80 + "\n    Description:\n" + main.__doc__ + "*" * 80)
 
     # Create the config for generating the environment we want
-    cfg = yaml.safe_load(open("omni_grpc.yaml", "r"))
+    env_cfg = dict()
+    env_cfg["action_frequency"] = 10
+    env_cfg["physics_frequency"] = 60
 
     # # Add the robot we want to load
     # robot0_cfg = dict()
@@ -75,33 +77,7 @@
     # robot0_cfg["action_type"] = "continuous"
     # robot0_cfg["action_normalize"] = True
 
-<<<<<<< HEAD
     # # Create the environment
-=======
-    # Create the config for generating the environment we want
-    env_cfg = dict()
-    env_cfg["action_frequency"] = 10
-    env_cfg["physics_frequency"] = 60
-
-    scene_cfg = dict()
-    if scene_model == "empty":
-        scene_cfg["type"] = "Scene"
-    else:
-        scene_cfg["type"] = "InteractiveTraversableScene"
-        scene_cfg["scene_model"] = scene_model
-
-    # Add the robot we want to load
-    robot0_cfg = dict()
-    robot0_cfg["type"] = robot_name
-    robot0_cfg["obs_modalities"] = ["rgb", "depth", "seg_instance", "normal", "scan", "occupancy_grid"]
-    robot0_cfg["action_type"] = "continuous"
-    robot0_cfg["action_normalize"] = True
-
-    # Compile config
-    cfg = dict(env=env_cfg, scene=scene_cfg, robots=[robot0_cfg])
-
-    # Create the environment
->>>>>>> 444c3a94
     env = og.Environment(configs=cfg)
 
     # # Choose robot controller to use
