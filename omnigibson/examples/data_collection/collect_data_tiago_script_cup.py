import os
import pdb

import torch
import torch as th
import yaml

import omnigibson as og
import omnigibson.lazy as lazy
import omnigibson.utils.transform_utils as T
from omnigibson.envs import DataCollectionWrapper, DataPlaybackWrapper
from omnigibson.macros import gm
from omnigibson.utils.ui_utils import BimanualKeyboardRobotController, choose_from_options

gm.USE_GPU_DYNAMICS = False
gm.ENABLE_FLATCACHE = False


from omnigibson.utils.control_utils import orientation_error


<<<<<<< HEAD
=======
def generate_action(robot, arm_targets):
    """
    Generate a no-op action that will keep the robot still but aim to move the arms to the saved pose targets, if possible

    Returns:
        th.tensor or None: Action array for one step for the robot to do nothing
    """
    action = th.zeros(robot.action_dim)
    for name, controller in robot._controllers.items():
        # if desired arm targets are available, generate an action that moves the arms to the saved pose targets
        if name in arm_targets:
            arm = name.replace("arm_", "")
            # target_pos, target_orn_axisangle = arm_targets[name]
            print()
            print("arm_targets", arm_targets)
            print("name", name)
            target_pos, target_orn, gripper_state = arm_targets[name]
            current_pos = robot.get_eef_position(arm)
            current_orn = robot.get_eef_orientation(arm)
            if target_orn is None:
                target_orn = current_orn
            if target_pos is None:
                target_pos = current_pos
            arm_targets[name] = (target_pos, target_orn, gripper_state)

            delta_pos = target_pos - current_pos
            # delta_orn = orientation_error(T.quat2mat(T.axisangle2quat(target_orn_axisangle)), T.quat2mat(current_orn))
            delta_orn = orientation_error(T.quat2mat(target_orn), T.quat2mat(current_orn))
            partial_action = th.cat((delta_pos, delta_orn))
        else:
            partial_action = controller.compute_no_op_action(robot.get_control_dict())
        action_idx = robot.controller_action_idx[name]
        action[action_idx] = partial_action

        # set the gripper no operation action to 0
        action[11] = 0
        action[-1] = 0
    return action, arm_targets


>>>>>>> 2fe17ea4
def generate_waypoint_sequence(env, robot):
    """
    Returns:
        dict: a dictionary of waypoints for the robot to follow
    """

    # the waypoints are pre-recorded with teleoperation
    waypoints = {
        "arm_left": (
            (None, None),  # "pre_grasp_pos"
            # (torch.Tensor([0.6114, -0.2484,  0.7222]), None), # 'grasp_pos'
            # (torch.Tensor([0.5330, 0.0707, 0.7473]), None), # 'pre_coordinate_pose'
            # (torch.Tensor([ 0.5166, -0.3180,  0.7871]), None), # 'coordinate_pose'Component: arm_left, Info: {'name': 'InverseKinematicsController', 'start_idx': 5, 'dofs': tensor([ 6,  7, 10, 13, 15, 17, 19, 21], dtype=torch.int32), 'command_dim': 6}
        ),
        "arm_right": (
            (
                torch.Tensor([0.5982, -0.2320, 0.8175]),
                torch.Tensor([-0.6253, -0.6140, 0.3300, -0.3509]),
            ),  # "pre_grasp_pos"
            (torch.Tensor([0.5982, -0.2320, 0.7175]), torch.Tensor([-0.6253, -0.6140, 0.3300, -0.3509])),  # 'grasp_pos'
            # (torch.Tensor([0.4982, -0.1320,  0.8175]), torch.Tensor([-0.6253, -0.6140,  0.3300, -0.3509])), # 'pre_coordinate_pose'
            # (torch.Tensor([ 0.5166, -0.3180,  0.7871]), None), # 'coordinate_pose'
        ),
    }
    return waypoints


def get_action_linear(start, end, steps=20):
    pdb.set_trace()
    # interpolate between the two multi-dimensional array
    position_sequence = torch.stack([torch.linspace(start[i], end[i], steps) for i in range(len(start))], dim=1)
    # action sequence is the difference between the two array
    action_sequence = position_sequence[1:] - position_sequence[:-1]
    return action_sequence


def generate_action_sequence(key_pos_dict):
    # input: the environment
    # output: a list of actions

    # left arm: pregrasp the paper_cup_1, grasp the cup, lift the cup to target position

    # get left arm end effector position
    left_eef_pos = robot.get_eef_position("left")
    lef_eef_orientation = robot.get_eef_orientation("left")

    right_eef_pos = robot.get_eef_position("right")
    right_eef_orientation = robot.get_eef_orientation("right")

    name = "right"
    waypoints = key_pos_dict["right"]
    num_stages = len(waypoints)

    target_pos = waypoints["pre_grasp_pos"]
    cur_pos = robot.get_eef_position("right")
    action_sequence = get_action_linear(cur_pos, target_pos, steps=3)
    return action_sequence


def _empty_action(robot):
    import torch as th

    """
    Get a no-op action that allows us to run simulation without changing robot configuration.

    Returns:
        th.tensor or None: Action array for one step for the robot to do nothing
    """
    action = th.zeros(robot.action_dim)
    for name, controller in robot._controllers.items():
        action_idx = robot.controller_action_idx[name]
        no_op_action = controller.compute_no_op_action(robot.get_control_dict())
        action[action_idx] = no_op_action
    return action


def format_action():
    base_action = torch.Tensor([0.0, 0.0, 0.0])
    camera_action = torch.Tensor([0.0, 0.0])
    arm_left = torch.Tensor([0.0, 0.0, 0.0, 0.0, 0.0, 0.0])
    arm_right = torch.Tensor([0.0, 0.0, 0.0, 0.0, 0.0, 0.0])
    gripper_action_left = torch.Tensor([0.0])
    gripper_action_right = torch.Tensor([0.0])
    # concatenate all actions
    action = torch.cat([base_action, camera_action, arm_left, gripper_action_left, arm_right, gripper_action_right])
    return action


def send_to_target_pose(robot, name, target_position, target_orientation):
    # name = 'arm_left'
    ik_controller = robot.controllers[name]

    # target_position = torch.Tensor([0.5714, 0.15,  0.7222])
    # target_orientation=torch.Tensor([-0.6877,  0.6333,  0.2396,  0.2618])

    # torch.Tensor([0.5814, 0.15,  0.7222]), torch.Tensor([-0.6877,  0.6333,  0.2396,  0.2618])

    # goal_pos = ik_controller._goal
    # target_position  = ik_controller._goal['target_pos'] + th.tensor([-0.1,0.0,0.1])
    # target_orientation = ik_contrself.arm_command_start_idxoller._goal['target_quat']

    # target_orientation = T.euler2quat( T.quat2euler(ik_controller._goal['target_quat']) + th.tensor([0.0,0.0,1]))

    ik_controller._goal = {"target_pos": target_position, "target_quat": target_orientation}
    for _ in range(50):
        og.sim.step()


def get_eef_pos_orn(robot, name):
    # name sample from 'left' or 'right'
    current_pos = robot.get_eef_position(name)
    current_orn = robot.get_eef_orientation(name)
    return torch.cat([current_pos, current_orn])


# def change_friction(object, target_friction):
#     # maintain env state
#     state = og.sim.dump_state()
#     og.sim.stop()

#     pdb.set_trace()
#     # apply gripper material
#     gripper_mat = lazy.omni.isaac.core.materials.PhysicsMaterial(
#         prim_path=f"{object.prim_path}/{object}_mat",
#         name=f"{object}_mat",
#         static_friction=target_friction,
#         dynamic_friction=target_friction,
#         restitution=None,
#     )
#     for arm, links in object.finger_links.items():
#         for link in links:
#             for msh in link.collision_meshes.values():
#                 msh.apply_physics_material(gripper_mat)

#     og.sim.play()
#     og.sim.load_state(state)
#     for _ in range(10): og.sim.step()


def close_gripper(env, robot, name="right"):
    action = _empty_action(robot)
    if name == "right":
        action[-1] = -1.0
<<<<<<< HEAD
    if name == 'left':
        action[-8] = -1.0
=======
    if name == "left":
        action[11] = -1.0
>>>>>>> 2fe17ea4
    for _ in range(10):
        env.step(action=action)
    print(f"gripper {name} is closed")


def open_gripper(env, robot, name="left"):
    action = _empty_action(robot)
    if name == "right":
        action[-1] = 1.0
<<<<<<< HEAD
    if name == 'left':
        action[-8] = 1.0
=======
    if name == "left":
        action[11] = 1.0
>>>>>>> 2fe17ea4
    for _ in range(10):
        env.step(action=action)
    print(f"gripper {name} is opened")


# before merge the tiago config
def move_to_waypoints_old(waypoints, env, robot):
    num_waypoints = max(len(waypoints["arm_right"]), len(waypoints["arm_left"]))

    l = 0
    r = 0
    counter_l = 0
    counter_r = 0

    while True:

        l_waypoint = waypoints["arm_left"][min(l, len(waypoints["arm_left"]) - 1)]
        r_waypoint = waypoints["arm_right"][min(r, len(waypoints["arm_right"]) - 1)]
        current_waypoint = {"arm_left": l_waypoint, "arm_right": r_waypoint}

        l_reached_target = False
        r_reached_target = False

        while not l_reached_target and not r_reached_target:
            action, updated_waypoint = generate_action(robot, current_waypoint)
<<<<<<< HEAD
            print('left gripper action', action[-8])
            print('right gripper action', action[-1])
=======
            print("left gripper action", action[11])
            print("right gripper action", action[-1])
>>>>>>> 2fe17ea4

            if action[-8] == 1:
                pdb.set_trace()
            env.step(action=action)

            r_robot_eef_pos = robot.get_eef_position("right")
            r_robot_eef_orn = robot.get_eef_orientation("right")
            l_robot_eef_pos = robot.get_eef_position("left")
            l_robot_eef_orn = robot.get_eef_orientation("left")

            # Tweak this tolerance

            l_reached_target = (
                th.isclose(l_robot_eef_pos, updated_waypoint["arm_left"][0], atol=0.01).all()
                and th.isclose(l_robot_eef_orn, updated_waypoint["arm_left"][1], atol=0.01).all()
            )
            r_reached_target = (
                th.isclose(r_robot_eef_pos, updated_waypoint["arm_right"][0], atol=0.01).all()
                and th.isclose(r_robot_eef_orn, updated_waypoint["arm_right"][1], atol=0.01).all()
            )

            counter_l += 1
            counter_r += 1
            print("counter_l:", counter_l, "counter_r:", counter_r)

            if counter_r > 100:
                r_reached_target = True

            if counter_l > 100:
                l_reached_target = True

        if l_reached_target:
            if l_waypoint[-1] == -1:
                close_gripper(env, robot, "left")
            if l_waypoint[-1] == 1:
                pdb.set_trace()
                open_gripper(env, robot, "left")
            counter_l = 0
        if r_reached_target:
            if r_waypoint[-1] == -1:
                close_gripper(env, robot, "right")
            if r_waypoint[-1] == 1:
                open_gripper(env, robot, "right")
            counter_r = 0

        if l < len(waypoints["arm_left"]) and l_reached_target:
            l += 1
            print("left arm reached target", "left:", l, "right:", r)
        if r < len(waypoints["arm_right"]) and r_reached_target:
            r += 1
            print("right arm reached target", "left:", l, "right:", r)

        if l == len(waypoints["arm_left"]) and r == len(waypoints["arm_right"]):
            pdb.set_trace()
            break


<<<<<<< HEAD
def generate_action(robot, arm_targets):
    """
    Generate a no-op action that will keep the robot still but aim to move the arms to the saved pose targets, if possible

    Returns:
        th.tensor or None: Action array for one step for the robot to do nothing
    """
    action = th.zeros(robot.action_dim)
    for name, controller in robot._controllers.items():
        # if desired arm targets are available, generate an action that moves the arms to the saved pose targets
        if name in arm_targets:
            arm = name.replace("arm_", "")
            # target_pos, target_orn_axisangle = arm_targets[name]
            # print()
            # print('arm_targets', arm_targets)
            # print('name', name)
            target_pos, target_orn, gripper_state = arm_targets[name]
            current_pos = robot.get_eef_position(arm)
            current_orn = robot.get_eef_orientation(arm)
            if target_orn is None:
                target_orn = current_orn
            if target_pos is None:
                target_pos = current_pos
            arm_targets[name] = (target_pos, target_orn, gripper_state)

            delta_pos = target_pos - current_pos
            # delta_orn = orientation_error(T.quat2mat(T.axisangle2quat(target_orn_axisangle)), T.quat2mat(current_orn))
            delta_orn = orientation_error(T.quat2mat(target_orn), T.quat2mat(current_orn))
            partial_action = th.cat((delta_pos, delta_orn))
        else:
            partial_action = controller.compute_no_op_action(robot.get_control_dict())
        action_idx = robot.controller_action_idx[name]
        action[action_idx] = partial_action

        # set the gripper no operation action to 0
        action[-8] = 0
        action[-1] = 0
    return action, arm_targets


# after merge the new tiago config 
=======
# after merge the new tiago config
>>>>>>> 2fe17ea4
def move_to_waypoints(waypoints, env, robot):
    num_waypoints = max(len(waypoints["arm_right"]), len(waypoints["arm_left"]))

    l = 0
    r = 0
    counter_l = 0
    counter_r = 0

    while True:

        l_waypoint = waypoints["arm_left"][min(l, len(waypoints["arm_left"]) - 1)]
        r_waypoint = waypoints["arm_right"][min(r, len(waypoints["arm_right"]) - 1)]
        current_waypoint = {"arm_left": l_waypoint, "arm_right": r_waypoint}

        l_reached_target = False
        r_reached_target = False

        while not l_reached_target and not r_reached_target:
            action, updated_waypoint = generate_action(robot, current_waypoint)
<<<<<<< HEAD
            
            if l_waypoint[-1] == -1: 
                action[-8] = -1
=======

            if l_waypoint[-1] == -1:
                action[11] = -1
>>>>>>> 2fe17ea4
            else:
                action[-8] = 1
            if r_waypoint[-1] == -1:
                action[-1] = -1
            else:
                action[-1] = 1

<<<<<<< HEAD
            # print('left gripper action', action[-8])
            # print('right gripper action', action[-1])
            print('base, trunk and camera action', action[:6])
            print('arm and gripper actions', action[6:])
=======
            print("left gripper action", action[11])
            print("right gripper action", action[-1])

>>>>>>> 2fe17ea4
            env.step(action=action)

            r_robot_eef_pos = robot.get_eef_position("right")
            r_robot_eef_orn = robot.get_eef_orientation("right")
            l_robot_eef_pos = robot.get_eef_position("left")
            l_robot_eef_orn = robot.get_eef_orientation("left")

            # Tweak this tolerance

            l_reached_target = (
                th.isclose(l_robot_eef_pos, updated_waypoint["arm_left"][0], atol=0.01).all()
                and th.isclose(l_robot_eef_orn, updated_waypoint["arm_left"][1], atol=0.01).all()
            )
            r_reached_target = (
                th.isclose(r_robot_eef_pos, updated_waypoint["arm_right"][0], atol=0.01).all()
                and th.isclose(r_robot_eef_orn, updated_waypoint["arm_right"][1], atol=0.01).all()
            )

            counter_l += 1
            counter_r += 1
            print("counter_l:", counter_l, "counter_r:", counter_r)

            if counter_r > 100:
                r_reached_target = True

            if counter_l > 100:
                l_reached_target = True

        if l_reached_target:
            counter_l = 0
        if r_reached_target:
            counter_r = 0

        if l < len(waypoints["arm_left"]) and l_reached_target:
            l += 1
            print("left arm reached target", "left:", l, "right:", r)
        if r < len(waypoints["arm_right"]) and r_reached_target:
            r += 1
            print("right arm reached target", "left:", l, "right:", r)

        if l == len(waypoints["arm_left"]) and r == len(waypoints["arm_right"]):
            pdb.set_trace()
            break


def main():
    # config_filename = os.path.join(og.example_config_path, "fetch_behavior.yaml")
    config_filename = os.path.join(og.example_config_path, "tiago_behavior.yaml")
    cfg = yaml.load(open(config_filename, "r"), Loader=yaml.FullLoader)

    # activity_name = "test_cabinet"
    activity_name = "test_tiago_cup"
    cfg["task"]["activity_name"] = activity_name
    cfg["task"]["online_object_sampling"] = False
    cfg["env"]["flatten_obs_space"] = True
    cfg["env"]["action_frequency"] = 30
    cfg["env"]["rendering_frequency"] = 30
    cfg["env"]["physics_frequency"] = 120
    cfg["robots"][0]["default_reset_mode"] = "untuck"

    collect_hdf5_path = f"{activity_name}.hdf5"

    # Load the environment
    env = og.Environment(configs=cfg)
    env = DataCollectionWrapper(
        env=env,
        output_path=collect_hdf5_path,
        only_successes=False,
        optimize_sim=False,
    )
    robot = env.robots[0]

    state = og.sim.dump_state()
    og.sim.stop()
    coffee_cup = env.scene.object_registry("name", "coffee_cup")
    coffee_cup.links["base_link"].density = 100
    # coffee_cup.links['base_link'].friction = 0.01 # friction is not in the link object
    paper_cup = env.scene.object_registry("name", "paper_cup")
    paper_cup.links["base_link"].density = 100
    og.sim.play()
    og.sim.load_state(state)
    for _ in range(10):
        og.sim.step()

    # Create teleop controller
    action_generator = BimanualKeyboardRobotController(robot=robot)

    def start_teleop(env=env, robot=robot, action_generator=action_generator):
        for _ in range(500):
            action = action_generator.get_teleop_action_bimanual()
            next_obs, reward, terminated, truncated, info = env.step(action=action)
        print("arm_left:", get_eef_pos_orn(robot, "left"))
        print("arm_right:", get_eef_pos_orn(robot, "right"))

    def render(steps):
        for _ in range(steps):
            og.sim.render()

    pdb.set_trace()

    # pre_grasp_pos_left = paper_cup.get_position_orientation()[0] - torch.Tensor([0.1, 0, 0])
    # pre_grasp_ori_left = paper_cup.get_position_orientation()[1]
    # # concat the position and orientation
    # pre_grasp_left = torch.cat([pre_grasp_pos_left, pre_grasp_ori_left])

    # send_to_target_pose(robot, 'arm_left', torch.Tensor([0.6, 0.2228, 0.7436]), torch.Tensor([-0.6877,  0.6333,  0.2396,  0.2618]))

    # before merge the tiago config
    waypoints_list_old = [
        {
            "arm_left": (
                (torch.Tensor([0.6, 0.2228, 0.8136 - 0.2]), torch.Tensor([-0.6877, 0.6333, 0.2396, 0.2618]), 0),
                (
                    torch.Tensor([0.6, 0.2228, 0.7436 - 0.2]),
                    torch.Tensor([-0.6877, 0.6333, 0.2396, 0.2618]),
                    0,
                ),  # "pre_grasp_pos"
                (
                    torch.Tensor([0.6, 0.15, 0.7022 - 0.2]),
                    torch.Tensor([-0.6877, 0.6333, 0.2396, 0.2618]),
                    -1,
                ),  # 'grasp_pos'
                (
                    torch.Tensor([0.6, 0.15, 0.8022 - 0.2]),
                    torch.Tensor([-0.6877, 0.6333, 0.2396, 0.2618]),
                    0,
                ),  # 'pre_coordinate_pose'
            ),
            "arm_right": (
                (
                    torch.Tensor([0.5982, -0.2320, 0.8175 - 0.2]),
                    torch.Tensor([-0.6253, -0.6140, 0.3300, -0.3509]),
                    0,
                ),  # "pre_grasp_pos"
                (
                    torch.Tensor([0.5982, -0.2320, 0.7175 - 0.2]),
                    torch.Tensor([-0.6253, -0.6140, 0.3300, -0.3509]),
                    -1,
                ),  # 'grasp_pos'
                (
                    torch.Tensor([0.5982, -0.220, 0.7675 - 0.2]),
                    torch.Tensor([-0.6253, -0.6140, 0.3300, -0.3509]),
                    0,
                ),  # 'pre_coordinate_pose'
                (
                    torch.Tensor([0.4966, -0.120, 0.7175 - 0.2]),
                    torch.Tensor([-0.6253, -0.6140, 0.3300, -0.3509]),
                    1,
                ),  # 'coordinate_pose'
                (
                    torch.Tensor([0.4966, -0.120, 0.8075 - 0.2]),
                    torch.Tensor([-0.6253, -0.6140, 0.3300, -0.3509]),
                    0,
                ),  # 'post place'
                (
                    torch.Tensor([0.5066, -0.300, 0.8075 - 0.2]),
                    torch.Tensor([-0.6253, -0.6140, 0.3300, -0.3509]),
                    0,
                ),  # 'post place'
            ),
        },
        {
            "arm_left": (
                (
                    torch.Tensor([0.6, -0.05, 0.8022 - 0.2]),
                    torch.Tensor([-0.5733, 0.4663, 0.4866, 0.4659]),
                    0,
                ),  # 'coordinate_pose'
                (
                    torch.Tensor([0.6, 0.10, 0.8022 - 0.2]),
                    torch.Tensor([-0.6877, 0.6333, 0.2396, 0.2618]),
                    0,
                ),  # 'grasp_pos'
                (
                    torch.Tensor([0.6, 0.10, 0.7022 - 0.2]),
                    torch.Tensor([-0.6877, 0.6333, 0.2396, 0.2618]),
                    1,
                ),  # 'grasp_pos'
                # (torch.Tensor([0.6, 0.2228, 0.8136]), torch.Tensor([-0.6877,  0.6333,  0.2396,  0.2618]), 0)
            ),
            "arm_right": ((None, None, 0),),
        },
    ]

    # after merge the tiago config
    waypoints_list = [
        {
            "arm_left": (
                (torch.Tensor([0.6, 0.28, 0.8 - 0.2]), torch.Tensor([-0.6877, 0.6333, 0.2396, 0.2618]), 0),
                (
                    torch.Tensor([0.6, 0.28, 0.75 - 0.2]),
                    torch.Tensor([-0.6877, 0.6333, 0.2396, 0.2618]),
                    0,
                ),  # "pre_grasp_pos"
                (
                    torch.Tensor([0.6, 0.17, 0.72 - 0.2]),
                    torch.Tensor([-0.6877, 0.6333, 0.2396, 0.2618]),
                    0,
                ),  # 'grasp_pos'
                (
                    torch.Tensor([0.6, 0.17, 0.72 - 0.2]),
                    torch.Tensor([-0.6877, 0.6333, 0.2396, 0.2618]),
                    -1,
                ),  # 'pre_coordinate_pose'
            ),
            "arm_right": (
                (
                    torch.Tensor([0.5982, -0.14, 0.9 - 0.2]),
                    torch.Tensor([-0.6253, -0.6140, 0.3300, -0.3509]),
                    0,
                ),  # "pre_grasp_pos"
                (
                    torch.Tensor([0.5982, -0.14, 0.7 - 0.2]),
                    torch.Tensor([-0.6253, -0.6140, 0.3300, -0.3509]),
                    0,
                ),  # 'grasp_pos'
                (torch.Tensor([0.5982, -0.14, 0.75 - 0.2]), torch.Tensor([-0.6253, -0.6140, 0.3300, -0.3509]), -1),
                (
                    torch.Tensor([0.4, -0.15, 0.75 - 0.2]),
                    torch.Tensor([-0.6253, -0.6140, 0.3300, -0.3509]),
                    -1,
                ),  # 'pre_coordinate_pose'
                (
                    torch.Tensor([0.4, -0.0, 0.71 - 0.2]),
                    torch.Tensor([-0.6253, -0.6140, 0.3300, -0.3509]),
                    -1,
                ),  # 'coordinate_pose'
                (
                    torch.Tensor([0.44, -0.1, 0.85 - 0.2]),
                    torch.Tensor([-0.6253, -0.6140, 0.3300, -0.3509]),
                    0,
                ),  # 'post place'
                (
                    torch.Tensor([0.45, -0.200, 0.8075 - 0.2]),
                    torch.Tensor([-0.6253, -0.6140, 0.3300, -0.3509]),
                    0,
                ),  # 'post place'
            ),
        },
        {
            "arm_left": (
                (torch.Tensor([0.5593, 0.17, 0.68]), torch.Tensor([-0.6877, 0.6333, 0.2396, 0.2618]), -1),
                (torch.Tensor([0.5593, 0.05, 0.68]), torch.Tensor([-0.6877, 0.6333, 0.2396, 0.2618]), -1),
                (torch.Tensor([0.5593, 0.05, 0.65]), torch.Tensor([-0.6877, 0.6333, 0.2396, 0.2618]), 0),
            ),
            "arm_right": ((None, None, 0),),
        },
    ]

    for waypoint in waypoints_list:
        move_to_waypoints(waypoint, env, robot)

    pdb.set_trace()
    print("now the waypoint is reached")

    print("Data saved")
    env.save_data()

    og.shutdown()


if __name__ == "__main__":
    main()<|MERGE_RESOLUTION|>--- conflicted
+++ resolved
@@ -18,50 +18,6 @@
 
 from omnigibson.utils.control_utils import orientation_error
 
-
-<<<<<<< HEAD
-=======
-def generate_action(robot, arm_targets):
-    """
-    Generate a no-op action that will keep the robot still but aim to move the arms to the saved pose targets, if possible
-
-    Returns:
-        th.tensor or None: Action array for one step for the robot to do nothing
-    """
-    action = th.zeros(robot.action_dim)
-    for name, controller in robot._controllers.items():
-        # if desired arm targets are available, generate an action that moves the arms to the saved pose targets
-        if name in arm_targets:
-            arm = name.replace("arm_", "")
-            # target_pos, target_orn_axisangle = arm_targets[name]
-            print()
-            print("arm_targets", arm_targets)
-            print("name", name)
-            target_pos, target_orn, gripper_state = arm_targets[name]
-            current_pos = robot.get_eef_position(arm)
-            current_orn = robot.get_eef_orientation(arm)
-            if target_orn is None:
-                target_orn = current_orn
-            if target_pos is None:
-                target_pos = current_pos
-            arm_targets[name] = (target_pos, target_orn, gripper_state)
-
-            delta_pos = target_pos - current_pos
-            # delta_orn = orientation_error(T.quat2mat(T.axisangle2quat(target_orn_axisangle)), T.quat2mat(current_orn))
-            delta_orn = orientation_error(T.quat2mat(target_orn), T.quat2mat(current_orn))
-            partial_action = th.cat((delta_pos, delta_orn))
-        else:
-            partial_action = controller.compute_no_op_action(robot.get_control_dict())
-        action_idx = robot.controller_action_idx[name]
-        action[action_idx] = partial_action
-
-        # set the gripper no operation action to 0
-        action[11] = 0
-        action[-1] = 0
-    return action, arm_targets
-
-
->>>>>>> 2fe17ea4
 def generate_waypoint_sequence(env, robot):
     """
     Returns:
@@ -205,13 +161,8 @@
     action = _empty_action(robot)
     if name == "right":
         action[-1] = -1.0
-<<<<<<< HEAD
     if name == 'left':
         action[-8] = -1.0
-=======
-    if name == "left":
-        action[11] = -1.0
->>>>>>> 2fe17ea4
     for _ in range(10):
         env.step(action=action)
     print(f"gripper {name} is closed")
@@ -221,13 +172,8 @@
     action = _empty_action(robot)
     if name == "right":
         action[-1] = 1.0
-<<<<<<< HEAD
     if name == 'left':
         action[-8] = 1.0
-=======
-    if name == "left":
-        action[11] = 1.0
->>>>>>> 2fe17ea4
     for _ in range(10):
         env.step(action=action)
     print(f"gripper {name} is opened")
@@ -253,13 +199,8 @@
 
         while not l_reached_target and not r_reached_target:
             action, updated_waypoint = generate_action(robot, current_waypoint)
-<<<<<<< HEAD
             print('left gripper action', action[-8])
             print('right gripper action', action[-1])
-=======
-            print("left gripper action", action[11])
-            print("right gripper action", action[-1])
->>>>>>> 2fe17ea4
 
             if action[-8] == 1:
                 pdb.set_trace()
@@ -317,7 +258,6 @@
             break
 
 
-<<<<<<< HEAD
 def generate_action(robot, arm_targets):
     """
     Generate a no-op action that will keep the robot still but aim to move the arms to the saved pose targets, if possible
@@ -359,9 +299,6 @@
 
 
 # after merge the new tiago config 
-=======
-# after merge the new tiago config
->>>>>>> 2fe17ea4
 def move_to_waypoints(waypoints, env, robot):
     num_waypoints = max(len(waypoints["arm_right"]), len(waypoints["arm_left"]))
 
@@ -381,15 +318,9 @@
 
         while not l_reached_target and not r_reached_target:
             action, updated_waypoint = generate_action(robot, current_waypoint)
-<<<<<<< HEAD
             
             if l_waypoint[-1] == -1: 
                 action[-8] = -1
-=======
-
-            if l_waypoint[-1] == -1:
-                action[11] = -1
->>>>>>> 2fe17ea4
             else:
                 action[-8] = 1
             if r_waypoint[-1] == -1:
@@ -397,16 +328,10 @@
             else:
                 action[-1] = 1
 
-<<<<<<< HEAD
             # print('left gripper action', action[-8])
             # print('right gripper action', action[-1])
             print('base, trunk and camera action', action[:6])
             print('arm and gripper actions', action[6:])
-=======
-            print("left gripper action", action[11])
-            print("right gripper action", action[-1])
-
->>>>>>> 2fe17ea4
             env.step(action=action)
 
             r_robot_eef_pos = robot.get_eef_position("right")
