--- conflicted
+++ resolved
@@ -241,15 +241,11 @@
             ["base_link", "wheel_link1"],
             ["base_link", "wheel_link2"],
             ["base_link", "wheel_link3"],
-<<<<<<< HEAD
+            ["torso_link2", "torso_link4"],
         ]
 
     def teleop_data_to_action(self, teleop_action) -> th.Tensor:
         action = HolonomicBaseRobot.teleop_data_to_action(self, teleop_action)
         # print("Torso action: ", teleop_action.torso)
         # action[self.trunk_action_idx][2] = teleop_action.torso
-        return action
-=======
-            ["torso_link2", "torso_link4"],
-        ]
->>>>>>> c6a196a5
+        return action