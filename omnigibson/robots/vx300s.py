import math
import os
from functools import cached_property

import torch as th

from omnigibson.macros import gm
from omnigibson.robots.manipulation_robot import GraspingPoint, ManipulationRobot
from omnigibson.utils.transform_utils import euler2quat


class VX300S(ManipulationRobot):
    """
    The VX300-6DOF arm from Trossen Robotics
    (https://www.trossenrobotics.com/docs/interbotix_xsarms/specifications/vx300s.html)
    """

    def __init__(
        self,
        # Shared kwargs in hierarchy
        name,
        relative_prim_path=None,
        scale=None,
        visible=True,
        visual_only=False,
        self_collisions=True,
        load_config=None,
        fixed_base=True,
        # Unique to USDObject hierarchy
        abilities=None,
        # Unique to ControllableObject hierarchy
        control_freq=None,
        controller_config=None,
        action_type="continuous",
        action_normalize=True,
        reset_joint_pos=None,
        # Unique to BaseRobot
        obs_modalities=("rgb", "proprio"),
        proprio_obs="default",
        sensor_config=None,
        # Unique to ManipulationRobot
        grasping_mode="physical",
        **kwargs,
    ):
        """
        Args:
            name (str): Name for the object. Names need to be unique per scene
            relative_prim_path (str): Scene-local prim path of the Prim to encapsulate or create.
            scale (None or float or 3-array): if specified, sets either the uniform (float) or x,y,z (3-array) scale
                for this object. A single number corresponds to uniform scaling along the x,y,z axes, whereas a
                3-array specifies per-axis scaling.
            visible (bool): whether to render this object or not in the stage
            visual_only (bool): Whether this object should be visual only (and not collide with any other objects)
            self_collisions (bool): Whether to enable self collisions for this object
            load_config (None or dict): If specified, should contain keyword-mapped values that are relevant for
                loading this prim at runtime.
            abilities (None or dict): If specified, manually adds specific object states to this object. It should be
                a dict in the form of {ability: {param: value}} containing object abilities and parameters to pass to
                the object state instance constructor.
            control_freq (float): control frequency (in Hz) at which to control the object. If set to be None,
                we will automatically set the control frequency to be at the render frequency by default.
            controller_config (None or dict): nested dictionary mapping controller name(s) to specific controller
                configurations for this object. This will override any default values specified by this class.
            action_type (str): one of {discrete, continuous} - what type of action space to use
            action_normalize (bool): whether to normalize inputted actions. This will override any default values
                specified by this class.
            reset_joint_pos (None or n-array): if specified, should be the joint positions that the object should
                be set to during a reset. If None (default), self._default_joint_pos will be used instead.
                Note that _default_joint_pos are hardcoded & precomputed, and thus should not be modified by the user.
                Set this value instead if you want to initialize the robot with a different rese joint position.
            obs_modalities (str or list of str): Observation modalities to use for this robot. Default is ["rgb", "proprio"].
                Valid options are "all", or a list containing any subset of omnigibson.sensors.ALL_SENSOR_MODALITIES.
                Note: If @sensor_config explicitly specifies `modalities` for a given sensor class, it will
                    override any values specified from @obs_modalities!
            proprio_obs (str or list of str): proprioception observation key(s) to use for generating proprioceptive
                observations. If str, should be exactly "default" -- this results in the default proprioception
                observations being used, as defined by self.default_proprio_obs. See self._get_proprioception_dict
                for valid key choices
            sensor_config (None or dict): nested dictionary mapping sensor class name(s) to specific sensor
                configurations for this object. This will override any default values specified by this class.
            grasping_mode (str): One of {"physical", "assisted", "sticky"}.
                If "physical", no assistive grasping will be applied (relies on contact friction + finger force).
                If "assisted", will magnetize any object touching and within the gripper's fingers.
                If "sticky", will magnetize any object touching the gripper's fingers.
            kwargs (dict): Additional keyword arguments that are used for other super() calls from subclasses, allowing
                for flexible compositions of various object subclasses (e.g.: Robot is USDObject + ControllableObject).
        """
        # Run super init
        super().__init__(
            relative_prim_path=relative_prim_path,
            name=name,
            scale=scale,
            visible=visible,
            fixed_base=fixed_base,
            visual_only=visual_only,
            self_collisions=self_collisions,
            load_config=load_config,
            abilities=abilities,
            control_freq=control_freq,
            controller_config=controller_config,
            action_type=action_type,
            action_normalize=action_normalize,
            reset_joint_pos=reset_joint_pos,
            obs_modalities=obs_modalities,
            proprio_obs=proprio_obs,
            sensor_config=sensor_config,
            grasping_mode=grasping_mode,
            **kwargs,
        )

    @property
    def discrete_action_list(self):
        raise NotImplementedError()

    def _create_discrete_action_space(self):
        raise ValueError("VX300S does not support discrete actions!")

    @property
    def _raw_controller_order(self):
        return [f"arm_{self.default_arm}", f"gripper_{self.default_arm}"]

    @property
    def _default_controllers(self):
        controllers = super()._default_controllers
        controllers[f"arm_{self.default_arm}"] = "InverseKinematicsController"
        controllers[f"gripper_{self.default_arm}"] = "MultiFingerGripperController"
        return controllers

    @property
    def _default_joint_pos(self):
        return th.tensor([0.0, -0.849879, 0.258767, 0.0, 1.2831712, 0.0, 0.057, 0.057])

    @property
    def finger_lengths(self):
        return {self.default_arm: 0.1}

    @property
<<<<<<< HEAD
    def disabled_collision_pairs(self):
        return [
            ["gripper_bar_link", "left_finger_link"],
            ["gripper_bar_link", "right_finger_link"],
            ["gripper_bar_link", "gripper_link"],
        ]

    @cached_property
=======
>>>>>>> 4cbc3596
    def arm_link_names(self):
        return {
            self.default_arm: [
                "base_link",
                "shoulder_link",
                "upper_arm_link",
                "upper_forearm_link",
                "lower_forearm_link",
                "wrist_link",
                "gripper_link",
            ]
        }

    @cached_property
    def arm_joint_names(self):
        return {
            self.default_arm: [
                "waist",
                "shoulder",
                "elbow",
                "forearm_roll",
                "wrist_angle",
                "wrist_rotate",
            ]
        }

    @cached_property
    def eef_link_names(self):
        return {self.default_arm: "eef_link"}

    @cached_property
    def finger_link_names(self):
        return {self.default_arm: ["left_finger_link", "right_finger_link"]}

    @cached_property
    def finger_joint_names(self):
        return {self.default_arm: ["left_finger", "right_finger"]}

    @property
<<<<<<< HEAD
    def usd_path(self):
        return os.path.join(gm.ASSET_PATH, "models/vx300s/vx300s/vx300s.usd")

    @property
    def robot_arm_descriptor_yamls(self):
        return {self.default_arm: os.path.join(gm.ASSET_PATH, "models/vx300s/vx300s_description.yaml")}

    @property
    def urdf_path(self):
        return os.path.join(gm.ASSET_PATH, "models/vx300s/vx300s.urdf")

    @property
    def curobo_path(self):
        return os.path.join(gm.ASSET_PATH, "models/vx300s/vx300s_description_curobo.yaml")

    @cached_property
    def curobo_attached_object_link_names(self):
        return {"ee_gripper_link": "attached_object"}

    @property
    def eef_usd_path(self):
        # return {self.default_arm: os.path.join(gm.ASSET_PATH, "models/vx300s/vx300s_eef.usd")}
        raise NotImplementedError

    @property
=======
>>>>>>> 4cbc3596
    def teleop_rotation_offset(self):
        return {self.default_arm: euler2quat([-math.pi, 0, 0])}

    @property
    def assisted_grasp_start_points(self):
        return {
            self.default_arm: [
                GraspingPoint(link_name="right_finger_link", position=th.tensor([0.0, 0.001, 0.057])),
            ]
        }

    @property
    def assisted_grasp_end_points(self):
        return {
            self.default_arm: [
                GraspingPoint(link_name="left_finger_link", position=th.tensor([0.0, 0.001, 0.057])),
            ]
        }<|MERGE_RESOLUTION|>--- conflicted
+++ resolved
@@ -135,17 +135,6 @@
         return {self.default_arm: 0.1}
 
     @property
-<<<<<<< HEAD
-    def disabled_collision_pairs(self):
-        return [
-            ["gripper_bar_link", "left_finger_link"],
-            ["gripper_bar_link", "right_finger_link"],
-            ["gripper_bar_link", "gripper_link"],
-        ]
-
-    @cached_property
-=======
->>>>>>> 4cbc3596
     def arm_link_names(self):
         return {
             self.default_arm: [
@@ -185,34 +174,6 @@
         return {self.default_arm: ["left_finger", "right_finger"]}
 
     @property
-<<<<<<< HEAD
-    def usd_path(self):
-        return os.path.join(gm.ASSET_PATH, "models/vx300s/vx300s/vx300s.usd")
-
-    @property
-    def robot_arm_descriptor_yamls(self):
-        return {self.default_arm: os.path.join(gm.ASSET_PATH, "models/vx300s/vx300s_description.yaml")}
-
-    @property
-    def urdf_path(self):
-        return os.path.join(gm.ASSET_PATH, "models/vx300s/vx300s.urdf")
-
-    @property
-    def curobo_path(self):
-        return os.path.join(gm.ASSET_PATH, "models/vx300s/vx300s_description_curobo.yaml")
-
-    @cached_property
-    def curobo_attached_object_link_names(self):
-        return {"ee_gripper_link": "attached_object"}
-
-    @property
-    def eef_usd_path(self):
-        # return {self.default_arm: os.path.join(gm.ASSET_PATH, "models/vx300s/vx300s_eef.usd")}
-        raise NotImplementedError
-
-    @property
-=======
->>>>>>> 4cbc3596
     def teleop_rotation_offset(self):
         return {self.default_arm: euler2quat([-math.pi, 0, 0])}
 
