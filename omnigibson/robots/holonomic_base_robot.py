--- conflicted
+++ resolved
@@ -402,11 +402,7 @@
 
     def teleop_data_to_action(self, teleop_action) -> th.Tensor:
         action = ManipulationRobot.teleop_data_to_action(self, teleop_action)
-<<<<<<< HEAD
-        action[self.base_action_idx] = teleop_action.base.float()
-=======
         action[self.base_action_idx] = th.tensor(teleop_action.base).float()
->>>>>>> c6a196a5
         return action
 
     @cached_property
