from abc import abstractmethod
from collections import namedtuple
import numpy as np

import omnigibson as og
<<<<<<< HEAD
from omnigibson import app
=======
>>>>>>> 757d7ed2
from omnigibson.macros import gm, create_module_macros
from omnigibson.utils.asset_utils import get_assisted_grasping_categories
import omnigibson.utils.transform_utils as T
from omnigibson.controllers import (
    IsGraspingState,
    ControlType,
    ManipulationController,
    GripperController,
)
from omnigibson.objects.dataset_object import DatasetObject
from omnigibson.robots.robot_base import BaseRobot
from omnigibson.utils.python_utils import classproperty, assert_valid_key
from omnigibson.utils.geometry_utils import generate_points_in_volume_checker_function
from omnigibson.utils.constants import JointType, PrimType
from omnigibson.utils.usd_utils import create_joint
from omnigibson.utils.ui_utils import suppress_omni_log

from pxr import Gf


# Create settings for this module
m = create_module_macros(module_path=__file__)

# Assisted grasping parameters
m.ASSIST_FRACTION = 1.0
m.ASSIST_GRASP_OBJ_CATEGORIES = get_assisted_grasping_categories()
m.ASSIST_GRASP_MASS_THRESHOLD = 10.0
m.ARTICULATED_ASSIST_FRACTION = 0.7
m.MIN_ASSIST_FORCE = 0
m.MAX_ASSIST_FORCE = 500
m.ASSIST_FORCE = m.MIN_ASSIST_FORCE + (m.MAX_ASSIST_FORCE - m.MIN_ASSIST_FORCE) * m.ASSIST_FRACTION
m.CONSTRAINT_VIOLATION_THRESHOLD = 0.1
m.RELEASE_WINDOW = 1 / 30.0  # release window in seconds

AG_MODES = {
    "physical",
    "assisted",
    "sticky",
}
GraspingPoint = namedtuple("GraspingPoint", ["link_name", "position"])  # link_name (str), position (x,y,z tuple)


def can_assisted_grasp(obj):
    """
    Check whether an object @obj can be grasped. This is done
    by checking its category to see if is in the allowlist.

    Args:
        obj (BaseObject): Object targeted for an assisted grasp

    Returns:
        bool: Whether or not this object can be grasped
    """

    if isinstance(obj, DatasetObject) and obj.category != "object":
        # Use manually defined allowlist
        return obj.category in m.ASSIST_GRASP_OBJ_CATEGORIES
    else:
        # Use fallback based on mass
        mass = obj.mass
        print(f"Mass for AG: obj: {mass}, max mass: {m.ASSIST_GRASP_MASS_THRESHOLD}, obj: {obj.name}")
        return mass <= m.ASSIST_GRASP_MASS_THRESHOLD


class ManipulationRobot(BaseRobot):
    """
    Robot that is is equipped with grasping (manipulation) capabilities.
    Provides common interface for a wide variety of robots.

    NOTE: controller_config should, at the minimum, contain:
        arm: controller specifications for the controller to control this robot's arm (manipulation).
            Should include:

            - name: Controller to create
            - <other kwargs> relevant to the controller being created. Note that all values will have default
                values specified, but setting these individual kwargs will override them
    """

    def __init__(
        self,
        # Shared kwargs in hierarchy
        name,
        prim_path=None,
        class_id=None,
        uuid=None,
        scale=None,
        visible=True,
        fixed_base=False,
        visual_only=False,
        self_collisions=False,
        load_config=None,

        # Unique to USDObject hierarchy
        abilities=None,

        # Unique to ControllableObject hierarchy
        control_freq=None,
        controller_config=None,
        action_type="continuous",
        action_normalize=True,
        reset_joint_pos=None,

        # Unique to BaseRobot
        obs_modalities="all",
        proprio_obs="default",

        # Unique to ManipulationRobot
        grasping_mode="physical",

        **kwargs,
    ):
        """
        Args:
            name (str): Name for the object. Names need to be unique per scene
            prim_path (None or str): global path in the stage to this object. If not specified, will automatically be
                created at /World/<name>
            class_id (None or int): What class ID the object should be assigned in semantic segmentation rendering mode.
                If None, the ID will be inferred from this object's category.
            uuid (None or int): Unique unsigned-integer identifier to assign to this object (max 8-numbers).
                If None is specified, then it will be auto-generated
            scale (None or float or 3-array): if specified, sets either the uniform (float) or x,y,z (3-array) scale
                for this object. A single number corresponds to uniform scaling along the x,y,z axes, whereas a
                3-array specifies per-axis scaling.
            visible (bool): whether to render this object or not in the stage
            fixed_base (bool): whether to fix the base of this object or not
            visual_only (bool): Whether this object should be visual only (and not collide with any other objects)
            self_collisions (bool): Whether to enable self collisions for this object
            load_config (None or dict): If specified, should contain keyword-mapped values that are relevant for
                loading this prim at runtime.
            abilities (None or dict): If specified, manually adds specific object states to this object. It should be
                a dict in the form of {ability: {param: value}} containing object abilities and parameters to pass to
                the object state instance constructor.
            control_freq (float): control frequency (in Hz) at which to control the object. If set to be None,
                simulator.import_object will automatically set the control frequency to be 1 / render_timestep by default.
            controller_config (None or dict): nested dictionary mapping controller name(s) to specific controller
                configurations for this object. This will override any default values specified by this class.
            action_type (str): one of {discrete, continuous} - what type of action space to use
            action_normalize (bool): whether to normalize inputted actions. This will override any default values
                specified by this class.
            reset_joint_pos (None or n-array): if specified, should be the joint positions that the object should
                be set to during a reset. If None (default), self.default_joint_pos will be used instead.
            obs_modalities (str or list of str): Observation modalities to use for this robot. Default is "all", which
                corresponds to all modalities being used.
                Otherwise, valid options should be part of omnigibson.sensors.ALL_SENSOR_MODALITIES.
            proprio_obs (str or list of str): proprioception observation key(s) to use for generating proprioceptive
                observations. If str, should be exactly "default" -- this results in the default proprioception
                observations being used, as defined by self.default_proprio_obs. See self._get_proprioception_dict
                for valid key choices
            grasping_mode (str): One of {"physical", "assisted", "sticky"}.
                If "physical", no assistive grasping will be applied (relies on contact friction + finger force).
                If "assisted", will magnetize any object touching and within the gripper's fingers.
                If "sticky", will magnetize any object touching the gripper's fingers.
            kwargs (dict): Additional keyword arguments that are used for other super() calls from subclasses, allowing
                for flexible compositions of various object subclasses (e.g.: Robot is USDObject + ControllableObject).
        """
        # Store relevant internal vars
        assert_valid_key(key=grasping_mode, valid_keys=AG_MODES, name="grasping_mode")
        self._grasping_mode = grasping_mode

        # Initialize other variables used for assistive grasping
        self._ag_data = {arm: None for arm in self.arm_names}
        self._ag_freeze_joint_pos = {
            arm: {} for arm in self.arm_names
        }  # Frozen positions for keeping fingers held still
        self._ag_obj_in_hand = {arm: None for arm in self.arm_names}
        self._ag_obj_constraints = {arm: None for arm in self.arm_names}
        self._ag_obj_constraint_params = {arm: {} for arm in self.arm_names}
        self._ag_freeze_gripper = {arm: None for arm in self.arm_names}
        self._ag_release_counter = {arm: None for arm in self.arm_names}
        self._ag_check_in_volume = {arm: None for arm in self.arm_names}
        self._ag_calculate_volume = {arm: None for arm in self.arm_names}

        # Call super() method
        super().__init__(
            prim_path=prim_path,
            name=name,
            class_id=class_id,
            uuid=uuid,
            scale=scale,
            visible=visible,
            fixed_base=fixed_base,
            visual_only=visual_only,
            self_collisions=self_collisions,
            load_config=load_config,
            abilities=abilities,
            control_freq=control_freq,
            controller_config=controller_config,
            action_type=action_type,
            action_normalize=action_normalize,
            reset_joint_pos=reset_joint_pos,
            obs_modalities=obs_modalities,
            proprio_obs=proprio_obs,
            **kwargs,
        )

    def _validate_configuration(self):
        # Iterate over all arms
        for arm in self.arm_names:
            # We make sure that our arm controller exists and is a manipulation controller
            assert (
                "arm_{}".format(arm) in self._controllers
            ), "Controller 'arm_{}' must exist in controllers! Current controllers: {}".format(
                arm, list(self._controllers.keys())
            )
            assert isinstance(
                self._controllers["arm_{}".format(arm)], ManipulationController
            ), "Arm {} controller must be a ManipulationController!".format(arm)

            # We make sure that our gripper controller exists and is a gripper controller
            assert (
                "gripper_{}".format(arm) in self._controllers
            ), "Controller 'gripper_{}' must exist in controllers! Current controllers: {}".format(
                arm, list(self._controllers.keys())
            )
            assert isinstance(
                self._controllers["gripper_{}".format(arm)], GripperController
            ), "Gripper {} controller must be a GripperController!".format(arm)

        # run super
        super()._validate_configuration()

    def _initialize(self):
        super()._initialize()
        if gm.AG_CLOTH:
            for arm in self.arm_names:
                self._ag_check_in_volume[arm], self._ag_calculate_volume[arm] = \
                    generate_points_in_volume_checker_function(obj=self, volume_link=self.eef_links[arm], mesh_name_prefixes="container")

    def is_grasping(self, arm="default", candidate_obj=None):
        """
        Returns True if the robot is grasping the target option @candidate_obj or any object if @candidate_obj is None.

        Args:
            arm (str): specific arm to check for grasping. Default is "default" which corresponds to the first entry
                in self.arm_names
            candidate_obj (EntityPrim or None): object to check if this robot is currently grasping. If None, then
                will be a general (object-agnostic) check for grasping.
                Note: if self.grasping_mode is "physical", then @candidate_obj will be ignored completely

        Returns:
            IsGraspingState: For the specific manipulator appendage, returns IsGraspingState.TRUE if it is grasping
                (potentially @candidate_obj if specified), IsGraspingState.FALSE if it is not grasping,
                and IsGraspingState.UNKNOWN if unknown.
        """
        arm = self.default_arm if arm == "default" else arm
        if self.grasping_mode != "physical":
            is_grasping_obj = (
                self._ag_obj_in_hand[arm] is not None
                if candidate_obj is None
                else self._ag_obj_in_hand[arm] == candidate_obj
            )
            is_grasping = (
                IsGraspingState.TRUE
                if is_grasping_obj and self._ag_release_counter[arm] is None
                else IsGraspingState.FALSE
            )
        else:
            # Infer from the gripper controller the state
            is_grasping = self._controllers["gripper_{}".format(arm)].is_grasping()
            # If candidate obj is not None, we also check to see if our fingers are in contact with the object
            if is_grasping and candidate_obj is not None:
                grasping_obj = False
                obj_links = {link.prim_path for link in candidate_obj.links.values()}
                finger_links = {link.prim_path for link in self.finger_links[arm]}
                for c in self.contact_list():
                    c_set = {c.body0, c.body1}
                    # Valid grasping of object if one of the set is a finger link and the other is the grasped object
                    if len(c_set - finger_links) == 1 and len(c_set - obj_links) == 1:
                        grasping_obj = True
                        break
                # Update is_grasping
                is_grasping = grasping_obj

        return is_grasping

    def _find_gripper_contacts(self, arm="default", return_contact_positions=False):
        """
        For arm @arm, calculate any body IDs and corresponding link IDs that are not part of the robot
        itself that are in contact with any of this arm's gripper's fingers

        Args:
            arm (str): specific arm whose gripper will be checked for contact. Default is "default" which
                corresponds to the first entry in self.arm_names
            return_contact_positions (bool): if True, will additionally return the contact (x,y,z) position

        Returns:
            2-tuple:
                - set: set of unique contact prim_paths that are not the robot self-collisions.
                    If @return_contact_positions is True, then returns (prim_path, pos), where pos is the contact
                    (x,y,z) position
                    Note: if no objects that are not the robot itself are intersecting, the set will be empty.
                - dict: dictionary mapping unique contact objects defined by the contact prim_path to
                    set of unique robot link prim_paths that it is in contact with
        """
        arm = self.default_arm if arm == "default" else arm
        robot_contact_links = dict()
        contact_data = set()
        # Find all objects in contact with all finger joints for this arm
        con_results = [con for link in self.finger_links[arm] for con in link.contact_list()]

        # Get robot contact links
        link_paths = set(self.link_prim_paths)

        for con_res in con_results:
            # Only add this contact if it's not a robot self-collision
            other_contact_set = {con_res.body0, con_res.body1} - link_paths
            if len(other_contact_set) == 1:
                link_contact, other_contact = (con_res.body0, con_res.body1) if \
                    list(other_contact_set)[0] == con_res.body1 else (con_res.body1, con_res.body0)
                # Add to contact data
                contact_data.add((other_contact, tuple(con_res.position)) if return_contact_positions else other_contact)
                # Also add robot contact link info
                if other_contact not in robot_contact_links:
                    robot_contact_links[other_contact] = set()
                robot_contact_links[other_contact].add(link_contact)

        return contact_data, robot_contact_links

    def set_position_orientation(self, position=None, orientation=None):
        # Store the original EEF poses.
        original_poses = {}
        for arm in self.arm_names:
            original_poses[arm] = (self.get_eef_position(arm), self.get_eef_orientation(arm))

        # Run the super method
        super().set_position_orientation(position=position, orientation=orientation)

        # Now for each hand, if it was holding an AG object, teleport it.
        for arm in self.arm_names:
            if self._ag_obj_in_hand[arm] is not None:
                original_eef_pose = T.pose2mat(original_poses[arm])
                inv_original_eef_pose = T.pose_inv(pose_mat=original_eef_pose)
                original_obj_pose = T.pose2mat(self._ag_obj_in_hand[arm].get_position_orientation())
                new_eef_pose = T.pose2mat((self.get_eef_position(arm), self.get_eef_orientation(arm)))
                # New object pose is transform:
                # original --> "De"transform the original EEF pose --> "Re"transform the new EEF pose
                new_obj_pose = new_eef_pose @ inv_original_eef_pose @ original_obj_pose
                self._ag_obj_in_hand[arm].set_position_orientation(*T.mat2pose(hmat=new_obj_pose))

    def apply_action(self, action):
        # First run assisted grasping
        if self.grasping_mode != "physical":
            self._handle_assisted_grasping(action=action)

        # Potentially freeze gripper joints
        for arm in self.arm_names:
            if self._ag_freeze_gripper[arm]:
                self._freeze_gripper(arm)

        # Run super method as normal
        super().apply_action(action)

    def deploy_control(self, control, control_type, indices=None, normalized=False):
        # We intercept the gripper control and replace it with the current joint position if we're freezing our gripper
        for arm in self.arm_names:
            if self._ag_freeze_gripper[arm]:
                control[self.gripper_control_idx[arm]] = self._ag_obj_constraint_params[arm]["gripper_pos"] if \
                    self.controllers[f"gripper_{arm}"].control_type == ControlType.POSITION else 0.0

        super().deploy_control(control=control, control_type=control_type, indices=indices, normalized=normalized)

    def _release_grasp(self, arm="default"):
        """
        Magic action to release this robot's grasp on an object

        Args:
            arm (str): specific arm whose grasp will be released.
                Default is "default" which corresponds to the first entry in self.arm_names
        """
        arm = self.default_arm if arm == "default" else arm

        # Remove joint and filtered collision restraints
        og.sim.stage.RemovePrim(self._ag_obj_constraint_params[arm]["ag_joint_prim_path"])
        self._ag_data[arm] = None
        self._ag_obj_constraints[arm] = None
        self._ag_obj_constraint_params[arm] = {}
        self._ag_freeze_gripper[arm] = False
        self._ag_release_counter[arm] = 0

    def release_grasp_immediately(self):
        """
        Magic action to release this robot's grasp for all arms at once.
        As opposed to @_release_grasp, this method would byupass the release window mechanism and immediately release.
        """
        for arm in self.arm_names:
            if self._ag_obj_in_hand[arm] is not None:
                self._release_grasp(arm=arm)
                # TODO: Verify not needed!
                # for finger_link in self.finger_links[arm]:
                #     finger_link.remove_filtered_collision_pair(prim=self._ag_obj_in_hand[arm])
                self._ag_obj_in_hand[arm] = None
                self._ag_release_counter[arm] = None

    def get_control_dict(self):
        # In addition to super method, add in EEF states
        dic = super().get_control_dict()

        for arm in self.arm_names:
            dic["eef_{}_pos_relative".format(arm)] = self.get_relative_eef_position(arm)
            dic["eef_{}_quat_relative".format(arm)] = self.get_relative_eef_orientation(arm)

        return dic

    def _get_proprioception_dict(self):
        dic = super()._get_proprioception_dict()

        # Loop over all arms to grab proprio info
        joint_positions = self.get_joint_positions(normalized=False)
        joint_velocities = self.get_joint_velocities(normalized=False)
        for arm in self.arm_names:
            # Add arm info
            dic["arm_{}_qpos".format(arm)] = joint_positions[self.arm_control_idx[arm]]
            dic["arm_{}_qpos_sin".format(arm)] = np.sin(joint_positions[self.arm_control_idx[arm]])
            dic["arm_{}_qpos_cos".format(arm)] = np.cos(joint_positions[self.arm_control_idx[arm]])
            dic["arm_{}_qvel".format(arm)] = joint_velocities[self.arm_control_idx[arm]]

            # Add eef and grasping info
            dic["eef_{}_pos_global".format(arm)] = self.get_eef_position(arm)
            dic["eef_{}_quat_global".format(arm)] = self.get_eef_orientation(arm)
            dic["eef_{}_pos".format(arm)] = self.get_relative_eef_position(arm)
            dic["eef_{}_quat".format(arm)] = self.get_relative_eef_orientation(arm)
            dic["grasp_{}".format(arm)] = np.array([self.is_grasping(arm)])
            dic["gripper_{}_qpos".format(arm)] = joint_positions[self.gripper_control_idx[arm]]
            dic["gripper_{}_qvel".format(arm)] = joint_velocities[self.gripper_control_idx[arm]]

        return dic

    @property
    def default_proprio_obs(self):
        obs_keys = super().default_proprio_obs
        for arm in self.arm_names:
            obs_keys += [
                "arm_{}_qpos_sin".format(arm),
                "arm_{}_qpos_cos".format(arm),
                "eef_{}_pos".format(arm),
                "eef_{}_quat".format(arm),
                "gripper_{}_qpos".format(arm),
                "grasp_{}".format(arm),
            ]
        return obs_keys

    @property
    def grasping_mode(self):
        """
        Grasping mode of this robot. Is one of AG_MODES

        Returns:
            str: Grasping mode for this robot
        """
        return self._grasping_mode

    @property
    def controller_order(self):
        # Assumes we have arm(s) and corresponding gripper(s)
        controllers = []
        for arm in self.arm_names:
            controllers += ["arm_{}".format(arm), "gripper_{}".format(arm)]

        return controllers

    @property
    def _default_controllers(self):
        # Always call super first
        controllers = super()._default_controllers

        # For best generalizability use, joint controller as default
        for arm in self.arm_names:
            controllers["arm_{}".format(arm)] = "JointController"
            controllers["gripper_{}".format(arm)] = "JointController"

        return controllers

    @property
    def n_arms(self):
        """
        Returns:
            int: Number of arms this robot has. Returns 1 by default
        """
        return 1

    @property
    def arm_names(self):
        """
        Returns:
            list of str: List of arm names for this robot. Should correspond to the keys used to index into
                arm- and gripper-related dictionaries, e.g.: eef_link_names, finger_link_names, etc.
                Default is string enumeration based on @self.n_arms.
        """
        return [str(i) for i in range(self.n_arms)]

    @property
    def default_arm(self):
        """
        Returns:
            str: Default arm name for this robot, corresponds to the first entry in @arm_names by default
        """
        return self.arm_names[0]

    @property
    @abstractmethod
    def arm_link_names(self):
        """
        Returns:
            dict: Dictionary mapping arm appendage name to corresponding arm link names,
                should correspond to specific link names in this robot's underlying model file
        """
        raise NotImplementedError

    @property
    @abstractmethod
    def arm_joint_names(self):
        """
        Returns:
            dict: Dictionary mapping arm appendage name to corresponding arm joint names,
                should correspond to specific joint names in this robot's underlying model file
        """
        raise NotImplementedError

    @property
    @abstractmethod
    def eef_link_names(self):
        """
        Returns:
            dict: Dictionary mapping arm appendage name to corresponding name of the EEF link,
                should correspond to specific link name in this robot's underlying model file
        """
        raise NotImplementedError

    @property
    @abstractmethod
    def finger_link_names(self):
        """
        Returns:
            dict: Dictionary mapping arm appendage name to array of link names corresponding to
                this robot's fingers
        """
        raise NotImplementedError

    @property
    @abstractmethod
    def finger_joint_names(self):
        """
        Returns:
            dict: Dictionary mapping arm appendage name to array of joint names corresponding to
                this robot's fingers
        """
        raise NotImplementedError

    @property
    @abstractmethod
    def arm_control_idx(self):
        """
        Returns:
            dict: Dictionary mapping arm appendage name to indices in low-level control
                vector corresponding to arm joints.
        """
        raise NotImplementedError

    @property
    @abstractmethod
    def gripper_control_idx(self):
        """
        Returns:
            dict: Dictionary mapping arm appendage name to indices in low-level control
                vector corresponding to gripper joints.
        """
        raise NotImplementedError

    @property
    def arm_links(self):
        """
        Returns:
            dict: Dictionary mapping arm appendage name to robot links corresponding to
                that arm's links
        """
        return {arm: [self._links[link] for link in self.arm_link_names[arm]] for arm in self.arm_names}

    @property
    def eef_links(self):
        """
        Returns:
            dict: Dictionary mapping arm appendage name to robot link corresponding to that arm's
                eef link
        """
        return {arm: self._links[self.eef_link_names[arm]] for arm in self.arm_names}

    @property
    def finger_links(self):
        """
        Returns:
            dict: Dictionary mapping arm appendage name to robot links corresponding to
                that arm's finger links
        """
        return {arm: [self._links[link] for link in self.finger_link_names[arm]] for arm in self.arm_names}

    @property
    def finger_joints(self):
        """
        Returns:
            dict: Dictionary mapping arm appendage name to robot joints corresponding to
                that arm's finger joints
        """
        return {arm: [self._joints[joint] for joint in self.finger_joint_names[arm]] for arm in self.arm_names}

    @property
    def assisted_grasp_start_points(self):
        """
        Returns:
            dict: Dictionary mapping individual arm appendage names to array of GraspingPoint tuples,
                composed of (link_name, position) values specifying valid grasping start points located at
                cartesian (x,y,z) coordinates specified in link_name's local coordinate frame.
                These values will be used in conjunction with
                @self.assisted_grasp_end_points to trigger assisted grasps, where objects that intersect
                with any ray starting at any point in @self.assisted_grasp_start_points and terminating at any point in
                @self.assisted_grasp_end_points will trigger an assisted grasp (calculated individually for each gripper
                appendage). By default, each entry returns None, and must be implemented by any robot subclass that
                wishes to use assisted grasping.
        """
        return {arm: None for arm in self.arm_names}

    @property
    def assisted_grasp_end_points(self):
        """
        Returns:
            dict: Dictionary mapping individual arm appendage names to array of GraspingPoint tuples,
                composed of (link_name, position) values specifying valid grasping end points located at
                cartesian (x,y,z) coordinates specified in link_name's local coordinate frame.
                These values will be used in conjunction with
                @self.assisted_grasp_start_points to trigger assisted grasps, where objects that intersect
                with any ray starting at any point in @self.assisted_grasp_start_points and terminating at any point in
                @self.assisted_grasp_end_points will trigger an assisted grasp (calculated individually for each gripper
                appendage). By default, each entry returns None, and must be implemented by any robot subclass that
                wishes to use assisted grasping.
        """
        return {arm: None for arm in self.arm_names}

    @property
    def finger_lengths(self):
        """
        Returns:
            dict: Dictionary mapping arm appendage name to corresponding length of the fingers in that
                hand defined from the palm (assuming all fingers in one hand are equally long)
        """
        raise NotImplementedError

    def get_eef_position(self, arm="default"):
        """
        Args:
            arm (str): specific arm to grab eef position. Default is "default" which corresponds to the first entry
                in self.arm_names

        Returns:
            3-array: (x,y,z) global end-effector Cartesian position for this robot's end-effector corresponding
                to arm @arm
        """
        arm = self.default_arm if arm == "default" else arm
        return self._links[self.eef_link_names[arm]].get_position()

    def get_eef_orientation(self, arm="default"):
        """
        Args:
            arm (str): specific arm to grab eef orientation. Default is "default" which corresponds to the first entry
                in self.arm_names

        Returns:
            3-array: (x,y,z,w) global quaternion orientation for this robot's end-effector corresponding
                to arm @arm
        """
        arm = self.default_arm if arm == "default" else arm
        return self._links[self.eef_link_names[arm]].get_orientation()

    def get_relative_eef_pose(self, arm="default", mat=False):
        """
        Args:
            arm (str): specific arm to grab eef pose. Default is "default" which corresponds to the first entry
                in self.arm_names
            mat (bool): whether to return pose in matrix form (mat=True) or (pos, quat) tuple (mat=False)

        Returns:
            2-tuple or (4, 4)-array: End-effector pose, either in 4x4 homogeneous
                matrix form (if @mat=True) or (pos, quat) tuple (if @mat=False), corresponding to arm @arm
        """
        arm = self.default_arm if arm == "default" else arm
        eef_link_pose = self.eef_links[arm].get_position_orientation()
        base_link_pose = self.get_position_orientation()
        pose = T.relative_pose_transform(*eef_link_pose, *base_link_pose)
        return T.pose2mat(pose) if mat else pose

    def get_relative_eef_position(self, arm="default"):
        """
        Args:
            arm (str): specific arm to grab relative eef pos.
                Default is "default" which corresponds to the first entry in self.arm_names


        Returns:
            3-array: (x,y,z) Cartesian position of end-effector relative to robot base frame
        """
        arm = self.default_arm if arm == "default" else arm
        return self.get_relative_eef_pose(arm=arm)[0]

    def get_relative_eef_orientation(self, arm="default"):
        """
        Args:
            arm (str): specific arm to grab relative eef orientation.
                Default is "default" which corresponds to the first entry in self.arm_names

        Returns:
            4-array: (x,y,z,w) quaternion orientation of end-effector relative to robot base frame
        """
        arm = self.default_arm if arm == "default" else arm
        return self.get_relative_eef_pose(arm=arm)[1]

    def _calculate_in_hand_object_rigid(self, arm="default"):
        """
        Calculates which object to assisted-grasp for arm @arm. Returns an (object_id, link_id) tuple or None
        if no valid AG-enabled object can be found.

        Args:
            arm (str): specific arm to calculate in-hand object for.
                Default is "default" which corresponds to the first entry in self.arm_names

        Returns:
            None or 2-tuple: If a valid assisted-grasp object is found, returns the corresponding
                (object, object_link) (i.e.: (BaseObject, RigidPrim)) pair to the contacted in-hand object.
                Otherwise, returns None
        """
        arm = self.default_arm if arm == "default" else arm

        # If we're not using physical grasping, we check for gripper contact
        if self.grasping_mode != "physical":
            candidates_set, robot_contact_links = self._find_gripper_contacts(arm=arm)
            # If we're using assisted grasping, we further filter candidates via ray-casting
            if self.grasping_mode == "assisted":
                raise NotImplementedError("Not assisted grasp avaialble yet in OmnOmniGibson!")
        else:
            raise ValueError("Invalid grasping mode for calculating in hand object: {}".format(self.grasping_mode))

        # Immediately return if there are no valid candidates
        if len(candidates_set) == 0:
            return None

        # Find the closest object to the gripper center
        gripper_center_pos = self.eef_links[arm].get_position()

        candidate_data = []
        for prim_path in candidates_set:
            # Calculate position of the object link
            # Note: this assumes the simulator is playing!
            rb_handle = self._dc.get_rigid_body(prim_path)
            pose = self._dc.get_rigid_body_pose(rb_handle)
            link_pos = np.asarray(pose.p)
            dist = np.linalg.norm(np.array(link_pos) - np.array(gripper_center_pos))
            candidate_data.append((prim_path, dist))

        candidate_data = sorted(candidate_data, key=lambda x: x[-1])

        ag_prim_path, _ = candidate_data[0]

        # Make sure the ag_prim_path is not a self collision
        assert ag_prim_path not in self.link_prim_paths, "assisted grasp object cannot be the robot itself!"

        # Make sure at least two fingers are in contact with this object
        robot_contacts = robot_contact_links[ag_prim_path]
        touching_at_least_two_fingers = len({link.prim_path for link in self.finger_links[arm]}.intersection(robot_contacts)) >= 2

        # TODO: Better heuristic, hacky, we assume the parent object prim path is the prim_path minus the last "/" item
        ag_obj_prim_path = "/".join(prim_path.split("/")[:-1])
        ag_obj_link_name = prim_path.split("/")[-1]
        ag_obj = og.sim.scene.object_registry("prim_path", ag_obj_prim_path)
        ag_obj_link = ag_obj.links[ag_obj_link_name]

        # Return None if object cannot be assisted grasped or not touching at least two fingers
        if ag_obj is None or (not can_assisted_grasp(ag_obj)) or (not touching_at_least_two_fingers):
            return None

        # Get object and its contacted link
        return ag_obj, ag_obj_link

    def _handle_release_window(self, arm="default"):
        """
        Handles releasing an object from arm @arm

        Args:
            arm (str): specific arm to handle release window.
                Default is "default" which corresponds to the first entry in self.arm_names
        """
        arm = self.default_arm if arm == "default" else arm
        self._ag_release_counter[arm] += 1
        time_since_release = self._ag_release_counter[arm] * og.sim.get_rendering_dt()
        if time_since_release >= m.RELEASE_WINDOW:
            # TODO: Verify not needed!
            # Remove filtered collision restraints
            # for finger_link in self.finger_links[arm]:
            #     finger_link.remove_filtered_collision_pair(prim=self._ag_obj_in_hand[arm])
            self._ag_obj_in_hand[arm] = None
            self._ag_release_counter[arm] = None

    def _freeze_gripper(self, arm="default"):
        """
        Freezes gripper finger joints - used in assisted grasping.

        Args:
            arm (str): specific arm to freeze gripper.
                Default is "default" which corresponds to the first entry in self.arm_names
        """
        arm = self.default_arm if arm == "default" else arm
        for joint_name, j_val in self._ag_freeze_joint_pos[arm].items():
            joint = self._joints[joint_name]
            joint.set_pos(pos=j_val)
            joint.set_vel(vel=0.0)

    @property
    def robot_arm_descriptor_yamls(self):
        """
        Returns:
            dict: Dictionary mapping arm appendage name to files path to the descriptor
                of the robot for IK Controller.
        """
        raise NotImplementedError

    @property
    def _default_arm_joint_controller_configs(self):
        """
        Returns:
            dict: Dictionary mapping arm appendage name to default controller config to control that
                robot's arm. Uses velocity control by default.
        """
        dic = {}
        for arm in self.arm_names:
            dic[arm] = {
                "name": "JointController",
                "control_freq": self._control_freq,
                "motor_type": "velocity",
                "control_limits": self.control_limits,
                "dof_idx": self.arm_control_idx[arm],
                "command_output_limits": "default",
                "use_delta_commands": False,
            }
        return dic

    @property
    def _default_arm_ik_controller_configs(self):
        """
        Returns:
            dict: Dictionary mapping arm appendage name to default controller config for an
                Inverse kinematics controller to control this robot's arm
        """
        dic = {}
        for arm in self.arm_names:
            dic[arm] = {
                "name": "InverseKinematicsController",
                "task_name": f"eef_{arm}",
                "robot_description_path": self.robot_arm_descriptor_yamls[arm],
                "robot_urdf_path": self.urdf_path,
                "eef_name": self.eef_link_names[arm],
                "control_freq": self._control_freq,
                "default_joint_pos": self.default_joint_pos,
                "control_limits": self.control_limits,
                "dof_idx": self.arm_control_idx[arm],
                "command_output_limits": (
                    np.array([-0.2, -0.2, -0.2, -0.5, -0.5, -0.5]),
                    np.array([0.2, 0.2, 0.2, 0.5, 0.5, 0.5]),
                ),
                "kv": 2.0,
                "mode": "pose_delta_ori",
                "smoothing_filter_size": 2,
                "workspace_pose_limiter": None,
            }
        return dic

    @property
    def _default_arm_null_joint_controller_configs(self):
        """
        Returns:
            dict: Dictionary mapping arm appendage name to default arm null controller config
                to control this robot's arm i.e. dummy controller
        """
        dic = {}
        for arm in self.arm_names:
            dic[arm] = {
                "name": "NullJointController",
                "control_freq": self._control_freq,
                "motor_type": "velocity",
                "control_limits": self.control_limits,
                "dof_idx": self.arm_control_idx[arm],
            }
        return dic

    @property
    def _default_gripper_multi_finger_controller_configs(self):
        """
        Returns:
            dict: Dictionary mapping arm appendage name to default controller config to control
                this robot's multi finger gripper. Assumes robot gripper idx has exactly two elements
        """
        dic = {}
        for arm in self.arm_names:
            dic[arm] = {
                "name": "MultiFingerGripperController",
                "control_freq": self._control_freq,
                "motor_type": "position",
                "control_limits": self.control_limits,
                "dof_idx": self.gripper_control_idx[arm],
                "command_output_limits": "default",
                "mode": "binary",
                "limit_tolerance": 0.001,
            }
        return dic

    @property
    def _default_gripper_joint_controller_configs(self):
        """
        Returns:
            dict: Dictionary mapping arm appendage name to default gripper joint controller config
                to control this robot's gripper
        """
        dic = {}
        for arm in self.arm_names:
            dic[arm] = {
                "name": "JointController",
                "control_freq": self._control_freq,
                "motor_type": "velocity",
                "control_limits": self.control_limits,
                "dof_idx": self.gripper_control_idx[arm],
                "command_output_limits": "default",
                "use_delta_commands": False,
            }
        return dic

    @property
    def _default_gripper_null_controller_configs(self):
        """
        Returns:
            dict: Dictionary mapping arm appendage name to default gripper null controller config
                to control this robot's (non-prehensile) gripper i.e. dummy controller
        """
        dic = {}
        for arm in self.arm_names:
            dic[arm] = {
                "name": "NullJointController",
                "control_freq": self._control_freq,
                "control_limits": self.control_limits,
            }
        return dic

    @property
    def _default_controller_config(self):
        # Always run super method first
        cfg = super()._default_controller_config

        arm_ik_configs = self._default_arm_ik_controller_configs
        arm_joint_configs = self._default_arm_joint_controller_configs
        arm_null_joint_configs = self._default_arm_null_joint_controller_configs
        gripper_pj_configs = self._default_gripper_multi_finger_controller_configs
        gripper_joint_configs = self._default_gripper_joint_controller_configs
        gripper_null_configs = self._default_gripper_null_controller_configs

        # Add arm and gripper defaults, per arm
        for arm in self.arm_names:
            cfg["arm_{}".format(arm)] = {
                arm_ik_configs[arm]["name"]: arm_ik_configs[arm],
                arm_joint_configs[arm]["name"]: arm_joint_configs[arm],
                arm_null_joint_configs[arm]["name"]: arm_null_joint_configs[arm],
            }
            cfg["gripper_{}".format(arm)] = {
                gripper_pj_configs[arm]["name"]: gripper_pj_configs[arm],
                gripper_joint_configs[arm]["name"]: gripper_joint_configs[arm],
                gripper_null_configs[arm]["name"]: gripper_null_configs[arm],
            }

        return cfg

    def _establish_grasp_rigid(self, arm="default", ag_data=None):
        """
        Establishes an ag-assisted grasp, if enabled.

        Args:
            arm (str): specific arm to establish grasp.
                Default is "default" which corresponds to the first entry in self.arm_names
            ag_data (None or 2-tuple): if specified, assisted-grasp object, link tuple (i.e. :(BaseObject, RigidPrim)).
                Otherwise, does a no-op
        """
        arm = self.default_arm if arm == "default" else arm

        # Return immediately if ag_data is None
        if ag_data is None:
            return
        ag_obj, ag_link = ag_data

        # Create a p2p joint if it's a child link of a fixed URDF that is connected by a revolute or prismatic joint
        joint_type = "FixedJoint"
        if ag_obj.fixed_base:
            # We search up the tree path from the ag_link until we encounter the root (joint == 0) or a non fixed
            # joint (e.g.: revolute or fixed)
            link_handle = ag_link.handle
            joint_handle = self._dc.get_rigid_body_parent_joint(link_handle)
            while joint_handle != 0:
                # If this joint type is not fixed, we've encountered a valid moving joint
                # So we create a spherical joint rather than fixed joint
                if self._dc.get_joint_type(joint_handle) != JointType.JOINT_FIXED:
                    joint_type = "SphericalJoint"
                    break
                # Grab the parent link and its parent joint for the link
                link_handle = self._dc.get_joint_parent_body(joint_handle)
                joint_handle = self._dc.get_rigid_body_parent_joint(link_handle)

        force_data, _ = self._find_gripper_contacts(arm=arm, return_contact_positions=True)
        contact_pos = None
        for c_link_prim_path, c_contact_pos in force_data:
            if c_link_prim_path == ag_link.prim_path:
                contact_pos = np.array(c_contact_pos)
                break
        assert contact_pos is not None

        # Joint frame set at the contact point
        # Need to find distance between robot and contact point in robot link's local frame and
        # ag link and contact point in ag link's local frame
        joint_frame_pos = contact_pos
        joint_frame_orn = np.array([0, 0, 0, 1.0])
        eef_link_pos, eef_link_orn = self.eef_links[arm].get_position_orientation()
        parent_frame_pos, parent_frame_orn = T.relative_pose_transform(joint_frame_pos, joint_frame_orn, eef_link_pos, eef_link_orn)
        obj_link_pos, obj_link_orn = ag_link.get_position_orientation()
        child_frame_pos, child_frame_orn = T.relative_pose_transform(joint_frame_pos, joint_frame_orn, obj_link_pos, obj_link_orn)

        # Create the joint
        joint_prim_path = f"{self.eef_links[arm].prim_path}/ag_constraint"
        joint_prim = create_joint(
            prim_path=joint_prim_path,
            joint_type=joint_type,
            body0=self.eef_links[arm].prim_path,
            body1=ag_link.prim_path,
            enabled=False,
            stage=og.sim.stage,
        )

        # Set the local pose of this joint
        joint_prim.GetAttribute("physics:localPos0").Set(Gf.Vec3f(*(parent_frame_pos / self.scale)))
        joint_prim.GetAttribute("physics:localRot0").Set(Gf.Quatf(*(parent_frame_orn[[3, 0, 1, 2]])))
        joint_prim.GetAttribute("physics:localPos1").Set(Gf.Vec3f(*(child_frame_pos / ag_obj.scale)))
        joint_prim.GetAttribute("physics:localRot1").Set(Gf.Quatf(*(child_frame_orn[[3, 0, 1, 2]])))

        # We have to toggle the joint from off to on after a physics step because of an omni quirk
        # Otherwise the joint transform is very weird
        with suppress_omni_log(channels=["omni.physx.plugin"]):
            og.sim.pi.update_simulation(elapsedStep=0, currentTime=og.sim.current_time)
        joint_prim.GetAttribute("physics:jointEnabled").Set(True)

        # Save a reference to this joint prim
        self._ag_obj_constraints[arm] = joint_prim

        # Modify max force based on user-determined assist parameters
        # TODO
        max_force = m.ASSIST_FORCE if joint_type == "FixedJoint" else m.ASSIST_FORCE * m.ARTICULATED_ASSIST_FRACTION
        # joint_prim.GetAttribute("physics:breakForce").Set(max_force)

        self._ag_obj_constraint_params[arm] = {
            "ag_obj_prim_path": ag_obj.prim_path,
            "ag_link_prim_path": ag_link.prim_path,
            "ag_joint_prim_path": joint_prim_path,
            "joint_type": joint_type,
            "gripper_pos": self.get_joint_positions()[self.gripper_control_idx[arm]],
            "max_force": max_force,
        }
        self._ag_obj_in_hand[arm] = ag_obj
        self._ag_freeze_gripper[arm] = True
        # Disable collisions while picking things up
        # TODO: Verify not needed!
        # for finger_link in self.finger_links[arm]:
        #     finger_link.add_filtered_collision_pair(prim=ag_obj)
        for joint in self.finger_joints[arm]:
            j_val = joint.get_state()[0][0]
            self._ag_freeze_joint_pos[arm][joint.joint_name] = j_val

    def _handle_assisted_grasping(self, action):
        """
        Handles assisted grasping.

        Args:
            action (n-array): gripper action to apply. >= 0 is release (open), < 0 is grasp (close).
        """
        # Loop over all arms
        for arm in self.arm_names:
            # Make sure gripper action dimension is only 1
            assert (
                self._controllers["gripper_{}".format(arm)].command_dim == 1
            ), "Gripper {} controller command dim must be 1 to use assisted grasping, got: {}".format(
                arm, self._controllers["gripper_{}".format(arm)].command_dim
            )

            # TODO: Why are we separately checking for complementary conditions?
            threshold = np.mean(self._controllers["gripper_{}".format(arm)].command_input_limits)
            applying_grasp = action[self.controller_action_idx["gripper_{}".format(arm)]] < threshold
            releasing_grasp = action[self.controller_action_idx["gripper_{}".format(arm)]] > threshold

            # Execute gradual release of object
            if self._ag_obj_in_hand[arm]:
                if self._ag_release_counter[arm] is not None:
                    self._handle_release_window(arm=arm)
                else:
                    # constraint_violated = (
                    #     get_constraint_violation(self._ag_obj_cid[arm]) > m.CONSTRAINT_VIOLATION_THRESHOLD
                    # )
                    # if constraint_violated or releasing_grasp:
                    if gm.AG_CLOTH:
                        self._update_constraint_cloth(arm=arm)

                    if releasing_grasp:
                        self._release_grasp(arm=arm)

            elif applying_grasp:
                self._ag_data[arm] = self._calculate_in_hand_object(arm=arm)
                self._establish_grasp(arm=arm, ag_data=self._ag_data[arm])

    def _update_constraint_cloth(self, arm="default"):
        """
        Update the AG constraint for cloth: for the fixed joint between the attachment point and the world, we set
        the local pos to match the current eef link position plus the attachment_point_pos_local offset. As a result,
        the joint will drive the attachment point to the updated position, which will then drive the cloth.
        See _establish_grasp_cloth for more details.

        Args:
            arm (str): specific arm to establish grasp.
                Default is "default" which corresponds to the first entry in self.arm_names
        """
        attachment_point_pos_local = self._ag_obj_constraint_params[arm]["attachment_point_pos_local"]
        eef_link_pos, eef_link_orn = self.eef_links[arm].get_position_orientation()
        attachment_point_pos, _ = T.pose_transform(eef_link_pos, eef_link_orn, attachment_point_pos_local, [0, 0, 0, 1])
        joint_prim = self._ag_obj_constraints[arm]
        joint_prim.GetAttribute("physics:localPos1").Set(Gf.Vec3f(*attachment_point_pos.astype(float)))

    def _calculate_in_hand_object(self, arm="default"):
        if gm.AG_CLOTH:
            return self._calculate_in_hand_object_cloth(arm)
        else:
            return self._calculate_in_hand_object_rigid(arm)

    def _establish_grasp(self, arm="default", ag_data=None):
        if gm.AG_CLOTH:
            return self._establish_grasp_cloth(arm, ag_data)
        else:
            return self._establish_grasp_rigid(arm, ag_data)

    def _calculate_in_hand_object_cloth(self, arm="default"):
        """
        Same as _calculate_in_hand_object_rigid, except for cloth. Only one should be used at any given time.

        Calculates which object to assisted-grasp for arm @arm. Returns an (BaseObject, RigidPrim, np.ndarray) tuple or
        None if no valid AG-enabled object can be found.

        1) Check if the gripper is closed enough
        2) Go through each of the cloth object, and check if its attachment point link position is within the "ghost"
        box volume of the gripper link.

        Only returns the first valid object and ignore the rest.

        Args:
            arm (str): specific arm to establish grasp.
                Default is "default" which corresponds to the first entry in self.arm_names

        Returns:
            None or 3-tuple: If a valid assisted-grasp object is found,
                returns the corresponding (object, object_link, attachment_point_position), i.e.
                ((BaseObject, RigidPrim, np.ndarray)) to the contacted in-hand object. Otherwise, returns None
        """
        # TODO (eric): Assume joint_pos = 0 means fully closed
        GRIPPER_FINGER_CLOSE_THRESHOLD = 0.03
        gripper_finger_pos = self.get_joint_positions()[self.gripper_control_idx[arm]]
        gripper_finger_close = np.sum(gripper_finger_pos) < GRIPPER_FINGER_CLOSE_THRESHOLD
        if not gripper_finger_close:
            return None

        cloth_objs = og.sim.scene.object_registry("prim_type", PrimType.CLOTH)
        if cloth_objs is None:
            return None

        # TODO (eric): Only AG one cloth at any given moment.
        # Returns the first cloth that overlaps with the "ghost" box volume
        for cloth_obj in cloth_objs:
            attachment_point_pos = cloth_obj.links["attachment_point"].get_position()
            particles_in_volume = self._ag_check_in_volume[arm]([attachment_point_pos])
            if particles_in_volume.sum() > 0:
                return cloth_obj, cloth_obj.links["attachment_point"], attachment_point_pos

        return None

    def _establish_grasp_cloth(self, arm="default", ag_data=None):
        """
        Same as _establish_grasp_cloth, except for cloth. Only one should be used at any given time.
        Establishes an ag-assisted grasp, if enabled.

        Create a fixed joint between the attachment point link of the cloth object and the world.
        In theory, we could have created a fixed joint to the eef link, but omni doesn't support this as the robot has
        an articulation root API attached to it, which is incompatible with the attachment API.

        We also store attachment_point_pos_local as the attachment point position in the eef link frame when the fixed
        joint is created. As the eef link frame changes its pose, we will use attachment_point_pos_local to figure out
        the new attachment_point_pos in the world frame and set the fixed joint to there. See _update_constraint_cloth
        for more details.

        Args:
            arm (str): specific arm to establish grasp.
                Default is "default" which corresponds to the first entry in self.arm_names
            ag_data (None or 3-tuple): If specified, should be the corresponding
                (object, object_link, attachment_point_position), i.e. ((BaseObject, RigidPrim, np.ndarray)) to the]
                contacted in-hand object
        """
        arm = self.default_arm if arm == "default" else arm

        # Return immediately if ag_data is None
        if ag_data is None:
            return

        ag_obj, ag_link, attachment_point_pos = ag_data

        # Find the attachment point position in the eef frame
        eef_link_pos, eef_link_orn = self.eef_links[arm].get_position_orientation()
        attachment_point_pos_local, _ = \
            T.relative_pose_transform(attachment_point_pos, [0, 0, 0, 1], eef_link_pos, eef_link_orn)

        # Create the joint
        joint_prim_path = f"{ag_link.prim_path}/ag_constraint"
        joint_type = "FixedJoint"
        joint_prim = create_joint(
            prim_path=joint_prim_path,
            joint_type=joint_type,
            body0=ag_link.prim_path,
            body1=None,
            enabled=False,
            stage=og.sim.stage,
        )

        # Set the local pose of this joint
        joint_prim.GetAttribute("physics:localPos1").Set(Gf.Vec3f(*attachment_point_pos))

        # We have to toggle the joint from off to on after a physics step because of an omni quirk
        # Otherwise the joint transform is very weird
        with suppress_omni_log(channels=["omni.physx.plugin"]):
            og.sim.pi.update_simulation(elapsedStep=0, currentTime=og.sim.current_time)
        joint_prim.GetAttribute("physics:jointEnabled").Set(True)

        # Save a reference to this joint prim
        self._ag_obj_constraints[arm] = joint_prim

        # Modify max force based on user-determined assist parameters
        # TODO
        max_force = m.ASSIST_FORCE
        # joint_prim.GetAttribute("physics:breakForce").Set(max_force)

        self._ag_obj_constraint_params[arm] = {
            "ag_obj_prim_path": ag_obj.prim_path,
            "ag_link_prim_path": ag_link.prim_path,
            "ag_joint_prim_path": joint_prim_path,
            "joint_type": joint_type,
            "gripper_pos": self.get_joint_positions()[self.gripper_control_idx[arm]],
            "max_force": max_force,
            "attachment_point_pos_local": attachment_point_pos_local,
        }
        self._ag_obj_in_hand[arm] = ag_obj
        self._ag_freeze_gripper[arm] = True
        # Disable collisions while picking things up
        # for finger_link in self.finger_links[arm]:
        #     finger_link.add_filtered_collision_pair(prim=ag_obj)
        for joint in self.finger_joints[arm]:
            j_val = joint.get_state()[0][0]
            self._ag_freeze_joint_pos[arm][joint.joint_name] = j_val

    def _dump_state(self):
        # Call super first
        state = super()._dump_state()

        # If we're using actual physical grasping, no extra state needed to save
        if self.grasping_mode == "physical":
            return state

        # TODO: Include AG_state

        return state

    def _load_state(self, state):
        super()._load_state(state=state)

        # No additional loading needed if we're using physical grasping
        if self.grasping_mode == "physical":
            return

        # TODO: Include AG_state

    def _serialize(self, state):
        # Call super first
        state_flat = super()._serialize(state=state)

        # No additional serialization needed if we're using physical grasping
        if self.grasping_mode == "physical":
            return state_flat

        # TODO AG
        return state_flat

    def _deserialize(self, state):
        # Call super first
        state_dict, idx = super()._deserialize(state=state)

        # No additional deserialization needed if we're using physical grasping
        if self.grasping_mode == "physical":
            return state_dict, idx

        # TODO AG
        return state_dict, idx

    def can_toggle(self, toggle_position, toggle_distance_threshold):
        # Calculate for any fingers in any arm
        for arm in self.arm_names:
            for link in self.finger_links[arm]:
                link_pos = link.get_position()
                if np.linalg.norm(np.array(link_pos) - np.array(toggle_position)) < toggle_distance_threshold:
                    return True
        return False

    @classproperty
    def _do_not_register_classes(cls):
        # Don't register this class since it's an abstract template
        classes = super()._do_not_register_classes
        classes.add("ManipulationRobot")
        return classes<|MERGE_RESOLUTION|>--- conflicted
+++ resolved
@@ -3,10 +3,6 @@
 import numpy as np
 
 import omnigibson as og
-<<<<<<< HEAD
-from omnigibson import app
-=======
->>>>>>> 757d7ed2
 from omnigibson.macros import gm, create_module_macros
 from omnigibson.utils.asset_utils import get_assisted_grasping_categories
 import omnigibson.utils.transform_utils as T
