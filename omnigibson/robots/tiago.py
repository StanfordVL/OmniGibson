import math
import os
from typing import Literal

import torch as th

import omnigibson as og
import omnigibson.lazy as lazy
import omnigibson.utils.transform_utils as T
from omnigibson.macros import create_module_macros, gm
from omnigibson.robots.active_camera_robot import ActiveCameraRobot
from omnigibson.robots.locomotion_robot import LocomotionRobot
from omnigibson.robots.manipulation_robot import GraspingPoint, ManipulationRobot
from omnigibson.utils.python_utils import assert_valid_key, classproperty
from omnigibson.utils.usd_utils import ControllableObjectViewAPI, PoseAPI

# Create settings for this module
m = create_module_macros(module_path=__file__)


DEFAULT_ARM_POSES = {
    "vertical",
    "diagonal15",
    "diagonal30",
    "diagonal45",
    "horizontal",
}

RESET_JOINT_OPTIONS = {
    "tuck",
    "untuck",
}

m.MAX_LINEAR_VELOCITY = 1.5  # linear velocity in meters/second
m.MAX_ANGULAR_VELOCITY = math.pi  # angular velocity in radians/second


class Tiago(ManipulationRobot, LocomotionRobot, ActiveCameraRobot):
    """
    Tiago Robot
    Reference: https://pal-robotics.com/robots/tiago/

    NOTE: If using IK Control for both the right and left arms, note that the left arm dictates control of the trunk,
    and the right arm passively must follow. That is, sending desired delta position commands to the right end effector
    will be computed independently from any trunk motion occurring during that timestep.
    """

    def __init__(
        self,
        # Shared kwargs in hierarchy
        name,
        relative_prim_path=None,
        scale=None,
        visible=True,
        visual_only=False,
        self_collisions=False,
        load_config=None,
        # Unique to USDObject hierarchy
        abilities=None,
        # Unique to ControllableObject hierarchy
        control_freq=None,
        controller_config=None,
        action_type="continuous",
        action_normalize=True,
        reset_joint_pos=None,
        # Unique to BaseRobot
        obs_modalities=("rgb", "proprio"),
        proprio_obs="default",
        sensor_config=None,
        # Unique to ManipulationRobot
        grasping_mode="physical",
        disable_grasp_handling=False,
        # Unique to Tiago
        variant="default",
        rigid_trunk=False,
        default_trunk_offset=0.2,
        default_reset_mode="untuck",
        default_arm_pose="diagonal15",
        **kwargs,
    ):
        """
        Args:
            name (str): Name for the object. Names need to be unique per scene
            prim_path (None or str): global path in the stage to this object. If not specified, will automatically be
                created at /World/<name>
            category (str): Category for the object. Defaults to "object".
            scale (None or float or 3-array): if specified, sets either the uniform (float) or x,y,z (3-array) scale
                for this object. A single number corresponds to uniform scaling along the x,y,z axes, whereas a
                3-array specifies per-axis scaling.
            visible (bool): whether to render this object or not in the stage
            visual_only (bool): Whether this object should be visual only (and not collide with any other objects)
            self_collisions (bool): Whether to enable self collisions for this object
            prim_type (PrimType): Which type of prim the object is, Valid options are: {PrimType.RIGID, PrimType.CLOTH}
            load_config (None or dict): If specified, should contain keyword-mapped values that are relevant for
                loading this prim at runtime.
            abilities (None or dict): If specified, manually adds specific object states to this object. It should be
                a dict in the form of {ability: {param: value}} containing object abilities and parameters to pass to
                the object state instance constructor.
            control_freq (float): control frequency (in Hz) at which to control the object. If set to be None,
                we will automatically set the control frequency to be the render frequency by default.
            controller_config (None or dict): nested dictionary mapping controller name(s) to specific controller
                configurations for this object. This will override any default values specified by this class.
            action_type (str): one of {discrete, continuous} - what type of action space to use
            action_normalize (bool): whether to normalize inputted actions. This will override any default values
                specified by this class.
            reset_joint_pos (None or n-array): if specified, should be the joint positions that the object should
                be set to during a reset. If None (default), self._default_joint_pos will be used instead.
                Note that _default_joint_pos are hardcoded & precomputed, and thus should not be modified by the user.
                Set this value instead if you want to initialize the robot with a different rese joint position.
            obs_modalities (str or list of str): Observation modalities to use for this robot. Default is ["rgb", "proprio"].
                Valid options are "all", or a list containing any subset of omnigibson.sensors.ALL_SENSOR_MODALITIES.
                Note: If @sensor_config explicitly specifies `modalities` for a given sensor class, it will
                    override any values specified from @obs_modalities!
            proprio_obs (str or list of str): proprioception observation key(s) to use for generating proprioceptive
                observations. If str, should be exactly "default" -- this results in the default proprioception
                observations being used, as defined by self.default_proprio_obs. See self._get_proprioception_dict
                for valid key choices
            sensor_config (None or dict): nested dictionary mapping sensor class name(s) to specific sensor
                configurations for this object. This will override any default values specified by this class.
            grasping_mode (str): One of {"physical", "assisted", "sticky"}.
                If "physical", no assistive grasping will be applied (relies on contact friction + finger force).
                If "assisted", will magnetize any object touching and within the gripper's fingers.
                If "sticky", will magnetize any object touching the gripper's fingers.
            disable_grasp_handling (bool): If True, will disable all grasp handling for this object. This means that
                sticky and assisted grasp modes will not work unless the connection/release methodsare manually called.
            variant (str): Which variant of the robot should be loaded. One of "default", "wrist_cam"
            rigid_trunk (bool) if True, will prevent the trunk from moving during execution.
            default_trunk_offset (float): sets the default height of the robot's trunk
            default_reset_mode (str): Default reset mode for the robot. Should be one of: {"tuck", "untuck"}
                If reset_joint_pos is not None, this will be ignored (since _default_joint_pos won't be used during initialization).
            default_arm_pose (str): Default pose for the robot arm. Should be one of:
                {"vertical", "diagonal15", "diagonal30", "diagonal45", "horizontal"}
                If either reset_joint_pos is not None or default_reset_mode is "tuck", this will be ignored.
                Otherwise the reset_joint_pos will be initialized to the precomputed joint positions that represents default_arm_pose.
            kwargs (dict): Additional keyword arguments that are used for other super() calls from subclasses, allowing
                for flexible compositions of various object subclasses (e.g.: Robot is USDObject + ControllableObject).
        """
        # Store args
        assert variant in ("default", "wrist_cam"), f"Invalid Tiago variant specified {variant}!"
        self._variant = variant
        self.rigid_trunk = rigid_trunk
        self.default_trunk_offset = default_trunk_offset
        assert_valid_key(key=default_reset_mode, valid_keys=RESET_JOINT_OPTIONS, name="default_reset_mode")
        self.default_reset_mode = default_reset_mode
        assert_valid_key(key=default_arm_pose, valid_keys=DEFAULT_ARM_POSES, name="default_arm_pose")
        self.default_arm_pose = default_arm_pose

        # Other args that will be created at runtime
        self._world_base_fixed_joint_prim = None

        # Run super init
        super().__init__(
            relative_prim_path=relative_prim_path,
            name=name,
            scale=scale,
            visible=visible,
            fixed_base=True,
            visual_only=visual_only,
            self_collisions=self_collisions,
            load_config=load_config,
            abilities=abilities,
            control_freq=control_freq,
            controller_config=controller_config,
            action_type=action_type,
            action_normalize=action_normalize,
            reset_joint_pos=reset_joint_pos,
            obs_modalities=obs_modalities,
            proprio_obs=proprio_obs,
            sensor_config=sensor_config,
            grasping_mode=grasping_mode,
            disable_grasp_handling=disable_grasp_handling,
            **kwargs,
        )

    @property
    def arm_joint_names(self):
        names = dict()
        for arm in self.arm_names:
            names[arm] = [f"arm_{arm}_{i}_joint" for i in range(1, 8)]
        return names

    @classproperty
    def n_arms(cls):
        return 2

    @classproperty
    def arm_names(cls):
        return ["left", "right"]

    @property
    def tucked_default_joint_pos(self):
        pos = th.zeros(self.n_dof)
        # Keep the current joint positions for the base joints
        pos[self.base_idx] = self.get_joint_positions()[self.base_idx]
        pos[self.trunk_control_idx] = 0
        pos[self.camera_control_idx] = th.tensor([0.0, 0.0])
        for arm in self.arm_names:
            pos[self.gripper_control_idx[arm]] = th.tensor([0.045, 0.045])  # open gripper
            pos[self.arm_control_idx[arm]] = th.tensor([-1.10, 1.47, 2.71, 1.71, -1.57, 1.39, 0])
        return pos

    @property
    def untucked_default_joint_pos(self):
        pos = th.zeros(self.n_dof)
        # Keep the current joint positions for the base joints
        pos[self.base_idx] = self.get_joint_positions()[self.base_idx]
        pos[self.trunk_control_idx] = 0.02 + self.default_trunk_offset
        pos[self.camera_control_idx] = th.tensor([0.0, -0.45])
        # Choose arm joint pos based on setting
        for arm in self.arm_names:
            pos[self.gripper_control_idx[arm]] = th.tensor([0.045, 0.045])  # open gripper
            if self.default_arm_pose == "vertical":
                pos[self.arm_control_idx[arm]] = th.tensor(
                    [0.85846, -0.14852, 1.81008, 1.63368, 0.13764, -1.32488, -0.68415]
                )
            elif self.default_arm_pose == "diagonal15":
                pos[self.arm_control_idx[arm]] = th.tensor(
                    [0.90522, -0.42811, 2.23505, 1.64627, 0.76867, -0.79464, -1.08908]
                )
            elif self.default_arm_pose == "diagonal30":
                pos[self.arm_control_idx[arm]] = th.tensor(
                    [0.71883, -0.02787, 1.86002, 1.52897, 0.52204, -0.99741, -1.11046]
                )
            elif self.default_arm_pose == "diagonal45":
                pos[self.arm_control_idx[arm]] = th.tensor(
                    [0.66058, -0.14251, 1.77547, 1.43345, 0.65988, -1.02741, -1.32857]
                )
            elif self.default_arm_pose == "horizontal":
                pos[self.arm_control_idx[arm]] = th.tensor(
                    [0.61511, 0.49229, 1.46306, 1.24919, 1.08282, -1.28865, 1.50910]
                )
            else:
                raise ValueError("Unknown default arm pose: {}".format(self.default_arm_pose))
        return pos

    def _create_discrete_action_space(self):
        # Tiago does not support discrete actions
        raise ValueError("Fetch does not support discrete actions!")

    @property
    def discrete_action_list(self):
        # Not supported for this robot
        raise NotImplementedError()

    def tuck(self):
        """
        Immediately set this robot's configuration to be in tucked mode
        """
        self.set_joint_positions(self.tucked_default_joint_pos)

    def untuck(self):
        """
        Immediately set this robot's configuration to be in untucked mode
        """
        self.set_joint_positions(self.untucked_default_joint_pos)

    def reset(self):
        """
        Reset should not change the robot base pose.
        We need to cache and restore the base joints to the world.
        """
        base_joint_positions = self.get_joint_positions()[self.base_idx]
        super().reset()
        self.set_joint_positions(base_joint_positions, indices=self.base_idx)

    def _post_load(self):
        super()._post_load()
        # The eef gripper links should be visual-only. They only contain a "ghost" box volume for detecting objects
        # inside the gripper, in order to activate attachments (AG for Cloths).
        for arm in self.arm_names:
            self.eef_links[arm].visual_only = True
            self.eef_links[arm].visible = False

        self._world_base_fixed_joint_prim = lazy.omni.isaac.core.utils.prims.get_prim_at_path(
            f"{self.prim_path}/rootJoint"
        )
        position, orientation = self.get_position_orientation()
        # Set the world-to-base fixed joint to be at the robot's current pose
        self._world_base_fixed_joint_prim.GetAttribute("physics:localPos0").Set(tuple(position))
        self._world_base_fixed_joint_prim.GetAttribute("physics:localRot0").Set(
            lazy.pxr.Gf.Quatf(*orientation[[3, 0, 1, 2]].tolist())
        )

    # Name of the actual root link that we are interested in. Note that this is different from self.root_link_name,
    # which is "base_footprint_x", corresponding to the first of the 6 1DoF joints to control the base.
    @property
    def base_footprint_link_name(self):
        return "base_footprint"

    def _postprocess_control(self, control, control_type):
        # Run super method first
        u_vec, u_type_vec = super()._postprocess_control(control=control, control_type=control_type)

        # Change the control from base_footprint_link ("base_footprint") frame to root_link ("base_footprint_x") frame
        base_orn = self.base_footprint_link.get_position_orientation()[1]
        root_link_orn = self.root_link.get_position_orientation()[1]

        cur_orn = T.mat2quat(T.quat2mat(root_link_orn).T @ T.quat2mat(base_orn))

        # Rotate the linear and angular velocity to the desired frame
        lin_vel_global, _ = T.pose_transform(
            th.tensor([0, 0, 0], dtype=th.float32),
            cur_orn,
            u_vec[self.base_idx[:3]],
            th.tensor([0, 0, 0, 1], dtype=th.float32),
        )
        ang_vel_global, _ = T.pose_transform(
            th.tensor([0, 0, 0], dtype=th.float32),
            cur_orn,
            u_vec[self.base_idx[3:]],
            th.tensor([0, 0, 0, 1], dtype=th.float32),
        )

        u_vec[self.base_control_idx] = th.tensor([lin_vel_global[0], lin_vel_global[1], ang_vel_global[2]])
        return u_vec, u_type_vec

    def _get_proprioception_dict(self):
        dic = super()._get_proprioception_dict()

        # Add trunk info
        joint_positions = ControllableObjectViewAPI.get_joint_positions(self.articulation_root_path)
        joint_velocities = ControllableObjectViewAPI.get_joint_velocities(self.articulation_root_path)
        dic["trunk_qpos"] = joint_positions[self.trunk_control_idx]
        dic["trunk_qvel"] = joint_velocities[self.trunk_control_idx]

        return dic

    @property
    def control_limits(self):
        # Overwrite the control limits with the maximum linear and angular velocities for the purpose of clip_control
        # Note that when clip_control happens, the control is still in the base_footprint_link ("base_footprint") frame
        # Omniverse still thinks these joints have no limits because when the control is transformed to the root_link
        # ("base_footprint_x") frame, it can go above this limit.
        limits = super().control_limits
        limits["velocity"][0][self.base_idx[:3]] = -m.MAX_LINEAR_VELOCITY
        limits["velocity"][1][self.base_idx[:3]] = m.MAX_LINEAR_VELOCITY
        limits["velocity"][0][self.base_idx[3:]] = -m.MAX_ANGULAR_VELOCITY
        limits["velocity"][1][self.base_idx[3:]] = m.MAX_ANGULAR_VELOCITY
        return limits

    @property
    def default_proprio_obs(self):
        obs_keys = super().default_proprio_obs
        return obs_keys + ["trunk_qpos"]

    @property
    def controller_order(self):
        controllers = ["base", "camera"]
        for arm in self.arm_names:
            controllers += ["arm_{}".format(arm), "gripper_{}".format(arm)]

        return controllers

    @property
    def _default_controllers(self):
        # Always call super first
        controllers = super()._default_controllers
        # We use joint controllers for base and camera as default
        controllers["base"] = "JointController"
        controllers["camera"] = "JointController"
        # We use multi finger gripper, and IK controllers for eefs as default
        for arm in self.arm_names:
            controllers["arm_{}".format(arm)] = "InverseKinematicsController"
            controllers["gripper_{}".format(arm)] = "MultiFingerGripperController"
        return controllers

    @property
    def _default_base_controller_configs(self):
        dic = {
            "name": "JointController",
            "control_freq": self._control_freq,
            "control_limits": self.control_limits,
            "use_delta_commands": False,
            "use_impedances": False,
            "motor_type": "velocity",
            "dof_idx": self.base_control_idx,
        }
        return dic

    @property
    def _default_controller_config(self):
        # Grab defaults from super method first
        cfg = super()._default_controller_config

        # Get default base controller for omnidirectional Tiago
        cfg["base"] = {"JointController": self._default_base_controller_configs}

        for arm in self.arm_names:
            for arm_cfg in cfg["arm_{}".format(arm)].values():

                if arm == "left":
                    # Need to override joint idx being controlled to include trunk in default arm controller configs
                    arm_control_idx = th.cat([self.trunk_control_idx, self.arm_control_idx[arm]])
                    arm_cfg["dof_idx"] = arm_control_idx

                    # Need to modify the default joint positions also if this is a null joint controller
                    if arm_cfg["name"] == "NullJointController":
                        arm_cfg["default_command"] = self.reset_joint_pos[arm_control_idx]

                # If using rigid trunk, we also clamp its limits
                # TODO: How to handle for right arm which has a fixed trunk internally even though the trunk is moving
                # via the left arm??
                if self.rigid_trunk:
                    arm_cfg["control_limits"]["position"][0][self.trunk_control_idx] = self.untucked_default_joint_pos[
                        self.trunk_control_idx
                    ]
                    arm_cfg["control_limits"]["position"][1][self.trunk_control_idx] = self.untucked_default_joint_pos[
                        self.trunk_control_idx
                    ]

        return cfg

    @property
    def _default_joint_pos(self):
        return self.tucked_default_joint_pos if self.default_reset_mode == "tuck" else self.untucked_default_joint_pos

    @property
    def assisted_grasp_start_points(self):
        return {
            arm: [
                GraspingPoint(link_name="gripper_{}_right_finger_link".format(arm), position=[0.002, 0.0, -0.2]),
                GraspingPoint(link_name="gripper_{}_right_finger_link".format(arm), position=[0.002, 0.0, -0.13]),
            ]
            for arm in self.arm_names
        }

    @property
    def assisted_grasp_end_points(self):
        return {
            arm: [
                GraspingPoint(link_name="gripper_{}_left_finger_link".format(arm), position=[-0.002, 0.0, -0.2]),
                GraspingPoint(link_name="gripper_{}_left_finger_link".format(arm), position=[-0.002, 0.0, -0.13]),
            ]
            for arm in self.arm_names
        }

    @property
    def base_idx(self):
        """
        Returns:
            n-array: Indices in low-level control vector corresponding to the six 1DoF base joints
        """
        joints = list(self.joints.keys())
        return th.tensor(
            [joints.index(f"base_footprint_{component}_joint") for component in ["x", "y", "z", "rx", "ry", "rz"]]
        )

    @property
    def trunk_control_idx(self):
        """
        Returns:
            n-array: Indices in low-level control vector corresponding to trunk joints.
        """
        return th.tensor([list(self.joints.keys()).index(name) for name in self.trunk_joint_names])

    @property
    def arm_control_idx(self):
        # Add combined entry
        idxs = super().arm_control_idx
        idxs["combined"] = th.sort(th.cat([val for val in idxs.values()]))
        return idxs

    @property
    def finger_lengths(self):
        return {arm: 0.12 for arm in self.arm_names}

    @property
    def disabled_collision_link_names(self):
        # These should NEVER have collisions in the first place (i.e.: these are poorly modeled geoms from the source
        # asset) -- they are strictly engulfed within ANOTHER collision mesh from a DIFFERENT link
        return [
            name
            for arm in self.arm_names
            for name in [f"arm_{arm}_tool_link", f"wrist_{arm}_ft_link", f"wrist_{arm}_ft_tool_link"]
        ]

    @property
    def disabled_collision_pairs(self):
        return [
            ["arm_left_1_link", "arm_left_2_link"],
            ["arm_left_2_link", "arm_left_3_link"],
            ["arm_left_3_link", "arm_left_4_link"],
            ["arm_left_4_link", "arm_left_5_link"],
            ["arm_left_5_link", "arm_left_6_link"],
            ["arm_left_6_link", "arm_left_7_link"],
            ["arm_right_1_link", "arm_right_2_link"],
            ["arm_right_2_link", "arm_right_3_link"],
            ["arm_right_3_link", "arm_right_4_link"],
            ["arm_right_4_link", "arm_right_5_link"],
            ["arm_right_5_link", "arm_right_6_link"],
            ["arm_right_6_link", "arm_right_7_link"],
            ["gripper_right_right_finger_link", "gripper_right_left_finger_link"],
            ["gripper_right_link", "wrist_right_ft_link"],
            ["arm_right_6_link", "gripper_right_link"],
            ["arm_right_6_link", "wrist_right_ft_tool_link"],
            ["arm_right_6_link", "wrist_right_ft_link"],
            ["arm_right_6_link", "arm_right_tool_link"],
            ["arm_right_5_link", "wrist_right_ft_link"],
            ["arm_right_5_link", "arm_right_tool_link"],
            ["gripper_left_right_finger_link", "gripper_left_left_finger_link"],
            ["gripper_left_link", "wrist_left_ft_link"],
            ["arm_left_6_link", "gripper_left_link"],
            ["arm_left_6_link", "wrist_left_ft_tool_link"],
            ["arm_left_6_link", "wrist_left_ft_link"],
            ["arm_left_6_link", "arm_left_tool_link"],
            ["arm_left_5_link", "wrist_left_ft_link"],
            ["arm_left_5_link", "arm_left_tool_link"],
            ["torso_lift_link", "torso_fixed_column_link"],
            ["torso_fixed_link", "torso_fixed_column_link"],
            ["base_antenna_left_link", "torso_fixed_link"],
            ["base_antenna_right_link", "torso_fixed_link"],
            ["base_link", "wheel_rear_left_link"],
            ["base_link", "wheel_rear_right_link"],
            ["base_link", "wheel_front_left_link"],
            ["base_link", "wheel_front_right_link"],
            ["base_link", "base_dock_link"],
            ["base_link", "base_antenna_right_link"],
            ["base_link", "base_antenna_left_link"],
            ["base_link", "torso_fixed_column_link"],
            ["base_link", "suspension_front_left_link"],
            ["base_link", "suspension_front_right_link"],
            ["base_link", "torso_fixed_link"],
            ["suspension_front_left_link", "wheel_front_left_link"],
            ["torso_lift_link", "arm_right_1_link"],
            ["torso_lift_link", "arm_right_2_link"],
            ["torso_lift_link", "arm_left_1_link"],
            ["torso_lift_link", "arm_left_2_link"],
            ["arm_left_tool_link", "wrist_left_ft_link"],
            ["wrist_left_ft_link", "wrist_left_ft_tool_link"],
            ["wrist_left_ft_tool_link", "gripper_left_link"],
            ["gripper_left_grasping_frame", "gripper_left_left_finger_link"],
            ["gripper_left_grasping_frame", "gripper_left_right_finger_link"],
            ["wrist_right_ft_link", "arm_right_tool_link"],
            ["wrist_right_ft_tool_link", "wrist_right_ft_link"],
            ["gripper_right_link", "wrist_right_ft_tool_link"],
            ["head_1_link", "head_2_link"],
            ["torso_fixed_column_link", "arm_right_1_link"],
            ["torso_fixed_column_link", "arm_left_1_link"],
            ["arm_left_1_link", "arm_left_3_link"],
            ["arm_right_1_link", "arm_right_3_link"],
            ["base_link", "arm_right_4_link"],
            ["base_link", "arm_right_5_link"],
            ["base_link", "arm_left_4_link"],
            ["base_link", "arm_left_5_link"],
            ["wrist_left_ft_tool_link", "arm_left_5_link"],
            ["wrist_right_ft_tool_link", "arm_right_5_link"],
            ["arm_left_tool_link", "wrist_left_ft_tool_link"],
            ["arm_right_tool_link", "wrist_right_ft_tool_link"],
        ]

    @property
    def base_joint_names(self):
        return [f"base_footprint_{component}_joint" for component in ("x", "y", "rz")]

    @property
    def camera_joint_names(self):
        return ["head_1_joint", "head_2_joint"]

    @property
    def trunk_joint_names(self):
        return ["torso_lift_joint"]

    @property
    def manipulation_link_names(self):
        return [
            "torso_fixed_link",
            "torso_lift_link",
            "arm_left_1_link",
            "arm_left_2_link",
            "arm_left_3_link",
            "arm_left_4_link",
            "arm_left_5_link",
            "arm_left_6_link",
            "arm_left_7_link",
            "arm_left_tool_link",
            "wrist_left_ft_link",
            "wrist_left_ft_tool_link",
            "gripper_left_link",
            # "gripper_left_grasping_frame",
            "gripper_left_left_finger_link",
            "gripper_left_right_finger_link",
            "gripper_left_tool_link",
            "arm_right_1_link",
            "arm_right_2_link",
            "arm_right_3_link",
            "arm_right_4_link",
            "arm_right_5_link",
            "arm_right_6_link",
            "arm_right_7_link",
            "arm_right_tool_link",
            "wrist_right_ft_link",
            "wrist_right_ft_tool_link",
            "gripper_right_link",
            # "gripper_right_grasping_frame",
            "gripper_right_left_finger_link",
            "gripper_right_right_finger_link",
            "gripper_right_tool_link",
            "head_1_link",
            "head_2_link",
            "xtion_link",
        ]

    @property
    def arm_link_names(self):
        return {arm: [f"arm_{arm}_{i}_link" for i in range(1, 8)] for arm in self.arm_names}

    @property
    def eef_link_names(self):
        return {arm: "gripper_{}_grasping_frame".format(arm) for arm in self.arm_names}

    @property
    def finger_link_names(self):
        return {arm: [f"gripper_{arm}_right_finger_link", f"gripper_{arm}_left_finger_link"] for arm in self.arm_names}

    @property
    def finger_joint_names(self):
        return {
            arm: [f"gripper_{arm}_right_finger_joint", f"gripper_{arm}_left_finger_joint"] for arm in self.arm_names
        }

    @property
    def usd_path(self):
        if self._variant == "wrist_cam":
            return os.path.join(
                gm.ASSET_PATH,
                "models/tiago/tiago_dual_omnidirectional_stanford/tiago_dual_omnidirectional_stanford_33_with_wrist_cam.usd",
            )

        # Default variant
        return os.path.join(
            gm.ASSET_PATH, "models/tiago/tiago_dual_omnidirectional_stanford/tiago_dual_omnidirectional_stanford_33.usd"
        )

    @property
    def simplified_mesh_usd_path(self):
        # TODO: How can we make this more general - maybe some automatic way to generate these?
        return os.path.join(
            gm.ASSET_PATH,
            "models/tiago/tiago_dual_omnidirectional_stanford/tiago_dual_omnidirectional_stanford_33_simplified_collision_mesh.usd",
        )

    @property
    def robot_arm_descriptor_yamls(self):
        # TODO: Remove the need to do this by making the arm descriptor yaml files generated automatically
        return {
            "left": os.path.join(
                gm.ASSET_PATH, "models/tiago/tiago_dual_omnidirectional_stanford_left_arm_descriptor.yaml"
            ),
            "left_fixed": os.path.join(
                gm.ASSET_PATH, "models/tiago/tiago_dual_omnidirectional_stanford_left_arm_fixed_trunk_descriptor.yaml"
            ),
            "right": os.path.join(
                gm.ASSET_PATH, "models/tiago/tiago_dual_omnidirectional_stanford_right_arm_fixed_trunk_descriptor.yaml"
            ),
            "combined": os.path.join(gm.ASSET_PATH, "models/tiago/tiago_dual_omnidirectional_stanford.yaml"),
        }

    @property
    def urdf_path(self):
        return os.path.join(gm.ASSET_PATH, "models/tiago/tiago_dual_omnidirectional_stanford.urdf")

    @property
    def arm_workspace_range(self):
        return {
            "left": [th.deg2rad(th.tensor([15])).item(), th.deg2rad(th.tensor([75])).item()],
            "right": [th.deg2rad(th.tensor([-75])).item(), th.deg2rad(th.tensor([-15])).item()],
        }

<<<<<<< HEAD
    def get_position_orientation(self, frame: Literal["world", "scene", "parent"] = "world"):
        """
        Gets tiago's pose with respect to the specified frame.

        Args:
            frame (Literal): frame to get the pose with respect to. Default to world. parent frame
            get position relative to the object parent. scene frame get position relative to the scene.

        Returns:
            2-tuple:
                - 3-array: (x,y,z) position in the specified frame
                - 4-array: (x,y,z,w) quaternion orientation in the specified frame
        """

        assert frame in ["world", "parent", "scene"], f"Invalid frame '{frame}'. Must be 'world', 'parent', or 'scene'."

        if frame == "world" or frame == "scene":
            return self.base_footprint_link.get_position_orientation(frame=frame)
        else:
            # Get the position and orientation of the root_link in the world frame
            position, orientation = PoseAPI.get_position_orientation(self.prim_path, frame="parent")
            # Get the position and orientation of the base_footprint_link with respect to robot root__link
            parent_position, parent_orientation = PoseAPI.get_position_orientation(self.base_footprint_link.prim_path, frame="parent")
            # Find the relative transformation from the root_link to the base_footprint_link
            relative_pos, relative_orn = T.pose_transform(position, orientation, parent_position, parent_orientation)
            return relative_pos, relative_orn

    def set_position_orientation(
        self, position=None, orientation=None, frame: Literal["world", "scene", "parent"] = "world"
    ):
        """
        Sets tiago's pose with respect to the specified frame

        Args:
            position (None or 3-array): if specified, (x,y,z) position in the world frame
                Default is None, which means left unchanged.
            orientation (None or 4-array): if specified, (x,y,z,w) quaternion orientation in the world frame.
                Default is None, which means left unchanged.
            frame (Literal): frame to set the pose with respect to, defaults to "world".parent frame
            set position relative to the object parent. scene frame set position relative to the scene.
        """

        assert frame in ["world", "parent", "scene"], f"Invalid frame '{frame}'. Must be 'world', 'parent', or 'scene'."

        current_position, current_orientation = self.get_position_orientation(frame=frame)
        position = current_position if position is None else np.array(position, dtype=float)
        orientation = current_orientation if orientation is None else np.array(orientation, dtype=float)

        assert np.isclose(
            np.linalg.norm(orientation), 1, atol=1e-3
=======
    def get_position_orientation(self, clone=True):
        # TODO: Investigate the need for this custom behavior.
        return self.base_footprint_link.get_position_orientation(clone=clone)

    def set_position_orientation(self, position=None, orientation=None):
        current_position, current_orientation = self.get_position_orientation()
        if position is None:
            position = current_position
        if orientation is None:
            orientation = current_orientation
        position, orientation = th.tensor(position), th.tensor(orientation)
        assert math.isclose(
            th.norm(orientation), 1, abs_tol=1e-3
>>>>>>> 0d897a86
        ), f"{self.name} desired orientation {orientation} is not a unit quaternion."

        # TODO: Reconsider the need for this. Why can't these behaviors be unified? Does the joint really need to move?
        # If the simulator is playing, set the 6 base joints to achieve the desired pose of base_footprint link frame
        if og.sim.is_playing() and self.initialized:
            # Find the relative transformation from base_footprint_link ("base_footprint") frame to root_link
            # ("base_footprint_x") frame. Assign it to the 6 1DoF joints that control the base.
            # Note that the 6 1DoF joints are originated from the root_link ("base_footprint_x") frame.
            if frame == "world" or frame == "scene":
                # get the pose of the root link in the world/parent frame, invert to get the pose from root_link to world/scene frame
                joint_pos, joint_orn = self.root_link.get_position_orientation(frame=frame)
            else:
                # getting root link pose in the parent frame is tricky, use PoseAPI to get the parent of the robot directly
                joint_pos, joint_orn = PoseAPI.get_position_orientation(self.prim_path, frame="parent")
            inv_joint_pos, inv_joint_orn = T.mat2pose(T.pose_inv(T.pose2mat((joint_pos, joint_orn))))

            relative_pos, relative_orn = T.pose_transform(inv_joint_pos, inv_joint_orn, position, orientation)
            relative_rpy = T.quat2euler(relative_orn)
            self.joints["base_footprint_x_joint"].set_pos(relative_pos[0], drive=False)
            self.joints["base_footprint_y_joint"].set_pos(relative_pos[1], drive=False)
            self.joints["base_footprint_z_joint"].set_pos(relative_pos[2], drive=False)
            self.joints["base_footprint_rx_joint"].set_pos(relative_rpy[0], drive=False)
            self.joints["base_footprint_ry_joint"].set_pos(relative_rpy[1], drive=False)
            self.joints["base_footprint_rz_joint"].set_pos(relative_rpy[2], drive=False)

        # Else, set the pose of the robot frame, and then move the joint frame of the world_base_joint to match it
        else:
            # Call the super() method to move the robot frame first
            super().set_position_orientation(position, orientation, frame=frame)

            # convert the position and orientation to world frame
            if frame == "scene":
                if self.scene is None:
                    raise ValueError("Cannot set pose relative to scene without a scene.")
                else:
                    position, orientation = T.pose_transform(*self.scene.prim.get_position_orientation(), position, orientation)
            elif frame == "parent":
               
                # get the parent prim path
                parent_prim_path = "/".join(self.prim_path.split("/")[:-1])
                parent_position, parent_orientation = PoseAPI.get_position_orientation(parent_prim_path)

                # combine them to get the pose from root link to the world frame
                position, orientation = T.pose_transform(parent_position, parent_orientation, position, orientation)

            # Move the joint frame for the world_base_joint
            if self._world_base_fixed_joint_prim is not None:
                self._world_base_fixed_joint_prim.GetAttribute("physics:localPos0").Set(tuple(position))
                self._world_base_fixed_joint_prim.GetAttribute("physics:localRot0").Set(
                    lazy.pxr.Gf.Quatf(*orientation[[3, 0, 1, 2]].tolist())
                )

    def set_linear_velocity(self, velocity: th.tensor):
        # Transform the desired linear velocity from the world frame to the root_link ("base_footprint_x") frame
        # Note that this will also set the target to be the desired linear velocity (i.e. the robot will try to maintain
        # such velocity), which is different from the default behavior of set_linear_velocity for all other objects.
        orn = self.root_link.get_position_orientation()[1]
        velocity_in_root_link = T.quat2mat(orn).T @ velocity
        self.joints["base_footprint_x_joint"].set_vel(velocity_in_root_link[0], drive=False)
        self.joints["base_footprint_y_joint"].set_vel(velocity_in_root_link[1], drive=False)
        self.joints["base_footprint_z_joint"].set_vel(velocity_in_root_link[2], drive=False)

    def get_linear_velocity(self) -> th.Tensor:
        # Note that the link we are interested in is self.base_footprint_link, not self.root_link
        return self.base_footprint_link.get_linear_velocity()

    def set_angular_velocity(self, velocity: th.tensor) -> None:
        # See comments of self.set_linear_velocity
        orn = self.root_link.get_position_orientation()[1]
        velocity_in_root_link = T.quat2mat(orn).T @ velocity
        self.joints["base_footprint_rx_joint"].set_vel(velocity_in_root_link[0], drive=False)
        self.joints["base_footprint_ry_joint"].set_vel(velocity_in_root_link[1], drive=False)
        self.joints["base_footprint_rz_joint"].set_vel(velocity_in_root_link[2], drive=False)

    def get_angular_velocity(self) -> th.Tensor:
        # Note that the link we are interested in is self.base_footprint_link, not self.root_link
        return self.base_footprint_link.get_angular_velocity()

    @property
    def eef_usd_path(self):
        return {
            arm: os.path.join(gm.ASSET_PATH, "models/tiago/tiago_dual_omnidirectional_stanford/tiago_eef.usd")
            for arm in self.arm_names
        }

    def teleop_data_to_action(self, teleop_action) -> th.Tensor:
        action = ManipulationRobot.teleop_data_to_action(self, teleop_action)
        action[self.base_action_idx] = teleop_action.base * 0.1
        return action<|MERGE_RESOLUTION|>--- conflicted
+++ resolved
@@ -666,25 +666,25 @@
             "right": [th.deg2rad(th.tensor([-75])).item(), th.deg2rad(th.tensor([-15])).item()],
         }
 
-<<<<<<< HEAD
-    def get_position_orientation(self, frame: Literal["world", "scene", "parent"] = "world"):
+    def get_position_orientation(self, frame: Literal["world", "scene", "parent"] = "world", clone=True):
         """
         Gets tiago's pose with respect to the specified frame.
 
         Args:
             frame (Literal): frame to get the pose with respect to. Default to world. parent frame
             get position relative to the object parent. scene frame get position relative to the scene.
+            clone (bool): Whether to clone the internal buffer or not when grabbing data
 
         Returns:
             2-tuple:
-                - 3-array: (x,y,z) position in the specified frame
-                - 4-array: (x,y,z,w) quaternion orientation in the specified frame
+                - th.Tensor: (x,y,z) position in the specified frame
+                - th.Tensor: (x,y,z,w) quaternion orientation in the specified frame
         """
 
         assert frame in ["world", "parent", "scene"], f"Invalid frame '{frame}'. Must be 'world', 'parent', or 'scene'."
 
         if frame == "world" or frame == "scene":
-            return self.base_footprint_link.get_position_orientation(frame=frame)
+            return self.base_footprint_link.get_position_orientation(frame=frame, clone=clone)
         else:
             # Get the position and orientation of the root_link in the world frame
             position, orientation = PoseAPI.get_position_orientation(self.prim_path, frame="parent")
@@ -711,27 +711,13 @@
 
         assert frame in ["world", "parent", "scene"], f"Invalid frame '{frame}'. Must be 'world', 'parent', or 'scene'."
 
-        current_position, current_orientation = self.get_position_orientation(frame=frame)
-        position = current_position if position is None else np.array(position, dtype=float)
-        orientation = current_orientation if orientation is None else np.array(orientation, dtype=float)
-
-        assert np.isclose(
-            np.linalg.norm(orientation), 1, atol=1e-3
-=======
-    def get_position_orientation(self, clone=True):
-        # TODO: Investigate the need for this custom behavior.
-        return self.base_footprint_link.get_position_orientation(clone=clone)
-
-    def set_position_orientation(self, position=None, orientation=None):
-        current_position, current_orientation = self.get_position_orientation()
-        if position is None:
-            position = current_position
-        if orientation is None:
-            orientation = current_orientation
-        position, orientation = th.tensor(position), th.tensor(orientation)
+        if position is None or orientation is None:
+            current_position, current_orientation = self.get_position_orientation(frame=frame)
+        position = current_position if position is None else position
+        orientation = current_orientation if orientation is None else orientation
+
         assert math.isclose(
-            th.norm(orientation), 1, abs_tol=1e-3
->>>>>>> 0d897a86
+            th.norm(orientation).item(), 1, abs_tol=1e-3
         ), f"{self.name} desired orientation {orientation} is not a unit quaternion."
 
         # TODO: Reconsider the need for this. Why can't these behaviors be unified? Does the joint really need to move?
@@ -767,7 +753,7 @@
                 if self.scene is None:
                     raise ValueError("Cannot set pose relative to scene without a scene.")
                 else:
-                    position, orientation = T.pose_transform(*self.scene.prim.get_position_orientation(), position, orientation)
+                    position, orientation = T.mat2pose(self.scene.pose @ T.pose2mat((position, orientation)))
             elif frame == "parent":
                
                 # get the parent prim path
