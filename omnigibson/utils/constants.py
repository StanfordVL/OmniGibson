--- conflicted
+++ resolved
@@ -53,10 +53,6 @@
 
 # Structure categories that need to always be loaded for stability purposes
 STRUCTURE_CATEGORIES = frozenset({"floors", "walls", "ceilings", "lawn", "driveway", "fence", "roof", "background"})
-<<<<<<< HEAD
-=======
-
->>>>>>> 8105c2a8
 
 # Joint friction magic values to assign to objects based on their category
 DEFAULT_JOINT_FRICTION = 10.0
