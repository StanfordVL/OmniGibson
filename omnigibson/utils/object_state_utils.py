import cv2
import numpy as np

from IPython import embed
from scipy.spatial.transform import Rotation as R

import omnigibson as og
from omnigibson.macros import create_module_macros, Dict
from omnigibson.object_states.aabb import AABB
from omnigibson.utils import sampling_utils
import omnigibson.utils.transform_utils as T


# Create settings for this module
m = create_module_macros(module_path=__file__)

m.ON_TOP_RAY_CASTING_SAMPLING_PARAMS = Dict({
    # "hit_to_plane_threshold": 0.1,  # TODO: Tune this parameter.
    "max_angle_with_z_axis": 0.17,
    "bimodal_stdev_fraction": 1e-6,
    "bimodal_mean_fraction": 1.0,
    "max_sampling_attempts": 50,
    "aabb_offset": 0.01,
})

m.INSIDE_RAY_CASTING_SAMPLING_PARAMS = Dict({
    # "hit_to_plane_threshold": 0.1,  # TODO: Tune this parameter.
    "max_angle_with_z_axis": 0.17,
    "bimodal_stdev_fraction": 0.4,
    "bimodal_mean_fraction": 0.5,
    "max_sampling_attempts": 100,
    "aabb_offset": -0.01,
})


def sample_kinematics(
    predicate,
    objA,
    objB,
    use_ray_casting_method=False,
    max_trials=100,
    z_offset=0.01,
    skip_falling=False,
):
    # No supporting surface annotation found, fallback to use ray-casting
    from omnigibson.objects.dataset_object import DatasetObject
    if (
        not isinstance(objB, DatasetObject) or
        len(objB.supporting_surfaces) == 0 or
        predicate not in objB.supporting_surfaces
    ):
        use_ray_casting_method = True

    # Wake objects accordingly
    objA.wake()
    objB.wake()

    # Save the state of the simulator
    state = og.sim.dump_state()

    # Attempt sampling
    for i in range(max_trials):
        pos = None
        if hasattr(objA, "orientations") and objA.orientations is not None:
            orientation = objA.sample_orientation()
        else:
            orientation = np.array([0, 0, 0, 1.0])

        # Orientation needs to be set for stable_z_on_aabb to work correctly
        # Position needs to be set to be very far away because the object's
        # original position might be blocking rays (use_ray_casting_method=True)
        old_pos = np.array([200, 200, 200])
        objA.set_position_orientation(old_pos, orientation)
        # We also need to step physics to make sure the pose propagates downstream (e.g.: to Bounding Box computations)
        og.sim.step_physics()

        if use_ray_casting_method:
            if predicate == "onTop":
                params = m.ON_TOP_RAY_CASTING_SAMPLING_PARAMS
            elif predicate == "inside":
                params = m.INSIDE_RAY_CASTING_SAMPLING_PARAMS
            else:
                raise ValueError(f"predicate must be either onTop or inside in order to use ray casting-based "
                                 f"kinematic sampling, but instead got: {predicate}")

            # Run import here to avoid circular imports
            from omnigibson.objects.dataset_object import DatasetObject
            if isinstance(objA, DatasetObject):
                # Retrieve base CoM frame-aligned bounding box parallel to the XY plane
                parallel_bbox_center, parallel_bbox_orn, parallel_bbox_extents, _ = objA.get_base_aligned_bbox(
                    xy_aligned=True
                )
<<<<<<< HEAD
=======

                sampling_results = sampling_utils.sample_cuboid_on_object_symmetric_bimodal_distribution(
                    objB,
                    num_samples=1,
                    cuboid_dimensions=parallel_bbox_extents,
                    axis_probabilities=[0, 0, 1],
                    refuse_downwards=True,
                    undo_cuboid_bottom_padding=True,
                    **params,
                )

                sampled_vector = sampling_results[0][0]
                sampled_quaternion = sampling_results[0][2]

                sampling_success = sampled_vector is not None
                if sampling_success:
                    # Move the object from the original parallel bbox to the sampled bbox
                    parallel_bbox_rotation = R.from_quat(parallel_bbox_orn)
                    sample_rotation = R.from_quat(sampled_quaternion)
                    original_rotation = R.from_quat(orientation)

                    # The additional orientation to be applied should be the delta orientation
                    # between the parallel bbox orientation and the sample orientation
                    additional_rotation = sample_rotation * parallel_bbox_rotation.inv()
                    combined_rotation = additional_rotation * original_rotation
                    orientation = combined_rotation.as_quat()

                    # The delta vector between the base CoM frame and the parallel bbox center needs to be rotated
                    # by the same additional orientation
                    diff = old_pos - parallel_bbox_center
                    rotated_diff = additional_rotation.apply(diff)
                    pos = sampled_vector + rotated_diff
>>>>>>> d4f5f134
            else:
                aabb_lower, aabb_upper = objA.states[AABB].get_value()
                parallel_bbox_center = (aabb_lower + aabb_upper) / 2.0
                parallel_bbox_orn = np.array([0.0, 0.0, 0.0, 1.0])
                parallel_bbox_extents = aabb_upper - aabb_lower

            sampling_results = sampling_utils.sample_cuboid_on_object_symmetric_bimodal_distribution(
                objB,
                num_samples=1,
                cuboid_dimensions=parallel_bbox_extents,
                axis_probabilities=[0, 0, 1],
                refuse_downwards=True,
                undo_padding=True,
                **params,
            )

            sampled_vector = sampling_results[0][0]
            sampled_quaternion = sampling_results[0][2]

            sampling_success = sampled_vector is not None
            if sampling_success:
                # Move the object from the original parallel bbox to the sampled bbox
                parallel_bbox_rotation = R.from_quat(parallel_bbox_orn)
                sample_rotation = R.from_quat(sampled_quaternion)
                original_rotation = R.from_quat(orientation)

                # The additional orientation to be applied should be the delta orientation
                # between the parallel bbox orientation and the sample orientation
                additional_rotation = sample_rotation * parallel_bbox_rotation.inv()
                combined_rotation = additional_rotation * original_rotation
                orientation = combined_rotation.as_quat()

                # The delta vector between the base CoM frame and the parallel bbox center needs to be rotated
                # by the same additional orientation
                diff = old_pos - parallel_bbox_center
                rotated_diff = additional_rotation.apply(diff)
                pos = sampled_vector + rotated_diff
        else:
            random_idx = np.random.randint(len(objB.supporting_surfaces[predicate].keys()))
            objB_link_name = list(objB.supporting_surfaces[predicate].keys())[random_idx]
            random_height_idx = np.random.randint(len(objB.supporting_surfaces[predicate][objB_link_name]))
            height, height_map = objB.supporting_surfaces[predicate][objB_link_name][random_height_idx]
            obj_half_size = np.max(objA.aabb_extent) / 2 * 100
            obj_half_size_scaled = np.array([obj_half_size / objB.scale[1], obj_half_size / objB.scale[0]])
            obj_half_size_scaled = np.ceil(obj_half_size_scaled).astype(np.int)
            height_map_eroded = cv2.erode(height_map, np.ones(obj_half_size_scaled, np.uint8))

            valid_pos = np.array(height_map_eroded.nonzero())
            if valid_pos.shape[1] != 0:
                random_pos_idx = np.random.randint(valid_pos.shape[1])
                random_pos = valid_pos[:, random_pos_idx]
                y_map, x_map = random_pos
                y = y_map / 100.0 - 2
                x = x_map / 100.0 - 2
                z = height

                pos = np.array([x, y, z])
                pos *= objB.scale

                # the supporting surface is defined w.r.t to the link frame, so we need to convert it into
                # the world frame
                link_pos, link_quat = objB.links[objB_link_name].get_position_orientation()
                pos = T.quat2mat(link_quat).dot(pos) + np.array(link_pos)
                # Get the combined AABB.
                lower, _ = objA.states[AABB].get_value()
                # Move the position to a stable Z for the object.
                pos[2] += objA.get_position()[2] - lower[2]

        if pos is None:
            success = False
        else:
            pos[2] += z_offset
            objA.set_position_orientation(pos, orientation)
            # Step physics
            og.sim.step_physics()
            success = not objA.in_contact()

        if og.debug_sampling:
            print("sample_kinematics", success)
            embed()

        if success:
            break
        else:
            og.sim.load_state(state)

    if success and not skip_falling:
        objA.set_position_orientation(pos, orientation)

        # Let it fall for 0.2 second
        for _ in range(int(0.2 / og.sim.get_physics_dt())):
            og.sim.step_physics()
            if objA.in_contact():
                break

        # Render at the end
        og.sim.render()

    return success<|MERGE_RESOLUTION|>--- conflicted
+++ resolved
@@ -90,41 +90,6 @@
                 parallel_bbox_center, parallel_bbox_orn, parallel_bbox_extents, _ = objA.get_base_aligned_bbox(
                     xy_aligned=True
                 )
-<<<<<<< HEAD
-=======
-
-                sampling_results = sampling_utils.sample_cuboid_on_object_symmetric_bimodal_distribution(
-                    objB,
-                    num_samples=1,
-                    cuboid_dimensions=parallel_bbox_extents,
-                    axis_probabilities=[0, 0, 1],
-                    refuse_downwards=True,
-                    undo_cuboid_bottom_padding=True,
-                    **params,
-                )
-
-                sampled_vector = sampling_results[0][0]
-                sampled_quaternion = sampling_results[0][2]
-
-                sampling_success = sampled_vector is not None
-                if sampling_success:
-                    # Move the object from the original parallel bbox to the sampled bbox
-                    parallel_bbox_rotation = R.from_quat(parallel_bbox_orn)
-                    sample_rotation = R.from_quat(sampled_quaternion)
-                    original_rotation = R.from_quat(orientation)
-
-                    # The additional orientation to be applied should be the delta orientation
-                    # between the parallel bbox orientation and the sample orientation
-                    additional_rotation = sample_rotation * parallel_bbox_rotation.inv()
-                    combined_rotation = additional_rotation * original_rotation
-                    orientation = combined_rotation.as_quat()
-
-                    # The delta vector between the base CoM frame and the parallel bbox center needs to be rotated
-                    # by the same additional orientation
-                    diff = old_pos - parallel_bbox_center
-                    rotated_diff = additional_rotation.apply(diff)
-                    pos = sampled_vector + rotated_diff
->>>>>>> d4f5f134
             else:
                 aabb_lower, aabb_upper = objA.states[AABB].get_value()
                 parallel_bbox_center = (aabb_lower + aabb_upper) / 2.0
@@ -137,7 +102,7 @@
                 cuboid_dimensions=parallel_bbox_extents,
                 axis_probabilities=[0, 0, 1],
                 refuse_downwards=True,
-                undo_padding=True,
+                undo_cuboid_bottom_padding=True,
                 **params,
             )
 
