import time
from dataclasses import dataclass, field
from typing import Iterable, Literal, Optional, Tuple

import torch as th

import omnigibson as og
import omnigibson.lazy as lazy
import omnigibson.utils.transform_utils as T
from omnigibson.macros import create_module_macros
<<<<<<< HEAD
from omnigibson.objects import USDObject
=======
>>>>>>> c6a196a5
from omnigibson.prims.geom_prim import VisualGeomPrim
from omnigibson.prims.xform_prim import XFormPrim
from omnigibson.robots.robot_base import BaseRobot
from omnigibson.sensors import VisionSensor
from omnigibson.utils.ui_utils import KeyboardEventHandler, create_module_logger
from omnigibson.utils.usd_utils import scene_relative_prim_path_to_absolute

try:
    from telemoma.configs.base_config import teleop_config

<<<<<<< HEAD
=======
    # TODO: the imported telemoma interfaces does not work for our purposes because
    # 1) dimensionality mismatch - telemoma torso action is 1 dim 2) telemoma strictly uses numpy
>>>>>>> c6a196a5
    # from telemoma.human_interface.teleop_core import TeleopAction, TeleopObservation
    from telemoma.human_interface.teleop_policy import TeleopPolicy
    from telemoma.utils.general_utils import AttrDict
except ImportError as e:
    raise e from ValueError("For teleoperation, install telemoma by running 'pip install telemoma'")

# Create module logger
log = create_module_logger(module_name=__name__)

m = create_module_macros(module_path=__file__)
<<<<<<< HEAD
m.movement_speed = 0.2  # the speed of the robot base movement
m.rotation_speed = 0.1
=======
m.movement_speed = 0.5  # the speed of the robot base movement
>>>>>>> c6a196a5


@dataclass
class TeleopAction(AttrDict):
    left: th.Tensor = field(default_factory=lambda: th.cat((th.zeros(6), th.ones(1))))
    right: th.Tensor = field(default_factory=lambda: th.cat((th.zeros(6), th.ones(1))))
    base: th.Tensor = field(default_factory=lambda: th.zeros(3))
    torso: float = field(default_factory=lambda: 0.0)
    extra: dict = field(default_factory=dict)


@dataclass
class TeleopObservation(AttrDict):
    left: th.Tensor = field(default_factory=lambda: th.cat((th.zeros(6), th.ones(2))))
    right: th.Tensor = field(default_factory=lambda: th.cat((th.zeros(6), th.ones(2))))
    base: th.Tensor = field(default_factory=lambda: th.zeros(3))
    torso: float = field(default_factory=lambda: 0.0)
    extra: dict = field(default_factory=dict)


class TeleopSystem(TeleopPolicy):
    """
    Base class for teleop policy
    """

    def __init__(self, config: AttrDict, robot: Optional[BaseRobot] = None, show_control_marker: bool = False) -> None:
        """
        Initializes the Teleoperation System
        Args:
            config (AttrDict): configuration dictionary
            robot (Optional[BaseRobot]): the robot that will be controlled. Can be None.
            show_control_marker (bool): whether to show a visual marker that indicates the target pose of the control.
        """
        super().__init__(config)
        self.teleop_action = TeleopAction()
        self.robot_obs = TeleopObservation()
        self.robot = robot
        self.robot_arms = None if not self.robot else ["left", "right"] if self.robot.n_arms == 2 else ["right"]
        # robot parameters
        self.movement_speed = m.movement_speed
        self.rotation_speed = m.rotation_speed
        self.show_control_marker = show_control_marker
<<<<<<< HEAD
        self.control_markers = {}
        if show_control_marker:
            if self.robot:
                for arm in robot.arm_names:
                    arm_name = "right" if arm == robot.default_arm else "left"
                    self.control_markers[arm_name] = USDObject(
                        name=f"target_{arm_name}", usd_path=robot.eef_usd_path[arm], visual_only=True
                    )
                    self.robot.scene.add_object(self.control_markers[arm_name])
            else:
                pass
=======
>>>>>>> c6a196a5

    def get_obs(self) -> TeleopObservation:
        """
        Retrieve observation data from robot
        Returns:
            TeleopObservation: dataclass containing robot observations
        """
        robot_obs = TeleopObservation()

        if self.robot is None:
            return robot_obs

        base_pos, base_orn = self.robot.get_position_orientation()
        robot_obs.base = th.cat((base_pos[:2], th.tensor([T.quat2euler(base_orn)[2]])))

        if self.robot_arms:
            for i, arm in enumerate(self.robot_arms):
                abs_cur_pos, abs_cur_orn = self.robot.eef_links[
                    self.robot.arm_names[self.robot_arms.index(arm)]
                ].get_position_orientation()
                rel_cur_pos, rel_cur_orn = T.relative_pose_transform(abs_cur_pos, abs_cur_orn, base_pos, base_orn)
                gripper_pos = th.mean(
                    self.robot.get_joint_positions(normalized=True)[
                        self.robot.gripper_control_idx[self.robot.arm_names[i]]
                    ]
                ).unsqueeze(0)
                # if we are grasping, we manually set the gripper position to be at most 0.5
                if self.robot.controllers[f"gripper_{self.robot.arm_names[i]}"].is_grasping():
                    gripper_pos = th.min(gripper_pos, th.tensor([0.5]))
                robot_obs[arm] = th.cat((rel_cur_pos, rel_cur_orn, gripper_pos))

        return robot_obs

    def get_action(self, obs: TeleopObservation) -> th.Tensor:
        """
        Generate action data from VR input for robot teleoperation
        Args:
            robot_obs (TeleopObservation): dataclass containing robot observations
        Returns:
            th.Tensor: array of action data or None if robot is None
        """
        if self.robot is None:
            return None

        # get teleop action
        self.teleop_action = super().get_action(obs)
        return self.robot.teleop_data_to_action(self.teleop_action)

    def reset(self) -> None:
        """
        Reset the teleop policy
        """
        self.teleop_action = TeleopAction()
        self.robot_obs = TeleopObservation()
        for interface in self.interfaces.values():
            interface.reset_state()


class OVXRSystem(TeleopSystem):
    """
    VR Teleoperation System build on top of Omniverse XR extension and TeleMoMa's TeleopSystem
    """

    def __init__(
        self,
        robot: BaseRobot,
        show_control_marker: bool = True,
        system: str = "SteamVR",
        disable_display_output: bool = False,
        eef_tracking_mode: Literal["controller", "hand", "disabled"] = "controller",
        # TODO: fix this to only take something like a prim path
        align_anchor_to: Literal["camera", "base", "touchpad"] = "camera",
        view_angle_limits: Optional[Iterable[float]] = None,
    ) -> None:
        """
        Initializes the VR system
        Args:
            robot (BaseRobot): the robot that VR will control.
            show_control_marker (bool): whether to show a control marker
            system (str): the VR system to use, one of ["OpenXR", "SteamVR"], default is "SteamVR".
            disable_display_output (bool): whether we will not display output to the VR headset (only use controller tracking), default is False.
            eef_tracking_mode (Literal): whether to use controller tracking or hand tracking, one of ["controller", "hand", "disabled"], default is controller.
            align_anchor_to (Literal): specify where the VR view aligns to, one of ["camera", "base", "touchpad"], defaults to robot camera.
                The "touchpad" option enables free movement of the VR view (i.e. the user), while the other two constrain the VR view to the either the robot base or camera pose.
            view_angle_limits (Iterable): the view angle limits for the VR system (roll, pitch, and yaw) in degrees, default is None.
        """
        align_to_prim = isinstance(align_anchor_to, XFormPrim)
        assert (
            align_anchor_to
            in [
                "camera",
                "base",
                "touchpad",
            ]
            or align_to_prim
        ), "align_anchor_to must be one of ['camera', 'base', 'touchpad'] or a XFormPrim"
        self.align_anchor_to = align_anchor_to
        self.anchor_prim = None
        if align_to_prim:
            self.set_anchor_with_prim(self.align_anchor_to)
        self.raw_data = {}
        self.old_raw_data = {}
        # enable xr extension
        lazy.omni.isaac.core.utils.extensions.enable_extension("omni.kit.xr.profile.vr")
        # run super method
        super().__init__(teleop_config, robot, show_control_marker)
        # get xr core and profile
        self.xr_core = lazy.omni.kit.xr.core.XRCore.get_singleton()
        self.vr_profile = self.xr_core.get_profile("vr")
        self.disable_display_output = disable_display_output
<<<<<<< HEAD
        # set avatar
        if self.show_control_marker:
            self.vr_profile.set_avatar(
                lazy.omni.kit.xr.ui.stage.common.XRAvatarManager.get_singleton().create_avatar("basic_avatar", {})
            )
        else:
            self.vr_profile.set_avatar(
                lazy.omni.kit.xr.ui.stage.common.XRAvatarManager.get_singleton().create_avatar("empty_avatar", {})
            )
=======
        # visualize control markers
        lazy.carb.settings.get_settings().set(
            "/defaults/xr/profile/" + self.xr_core.get_current_profile_name() + "/controllers/visible",
            self.show_control_marker,
        )
>>>>>>> c6a196a5
        # set anchor mode to be custom anchor
        # lazy.carb.settings.get_settings().set(self.vr_profile.get_scene_persistent_path() + "anchorMode", "scene_origin")
        lazy.carb.settings.get_settings().set(
            self.vr_profile.get_scene_persistent_path() + "anchorMode", "custom_anchor"
<<<<<<< HEAD
        )
        # set override leveled basis to be true (if this is false, headset would not track anchor pitch orientation)
        allow_roll = False if align_anchor_to == "touchpad" else True
        lazy.carb.settings.get_settings().set(
            self.vr_profile.get_persistent_path() + "overrideLeveledBasis", allow_roll
=======
>>>>>>> c6a196a5
        )
        if align_anchor_to != "touchpad":
            # set override leveled basis to be true (if this is false, headset would not track anchor pitch orientation)
            lazy.carb.settings.get_settings().set(self.vr_profile.get_persistent_path() + "overrideLeveledBasis", True)
        # set vr system
        lazy.carb.settings.get_settings().set(self.vr_profile.get_persistent_path() + "system/display", system)
        # set display mode
        lazy.carb.settings.get_settings().set(
            self.vr_profile.get_persistent_path() + "disableDisplayOutput", disable_display_output
        )
        lazy.carb.settings.get_settings().set("/rtx/rendermode", "RaytracedLighting")
        # devices info
        self.hmd = None
        self.controllers = {}
        self.trackers = {}
        # setup event subscriptions
        self.reset()
        self.eef_tracking_mode = eef_tracking_mode
        if eef_tracking_mode == "hand":
            self.raw_data["hand_data"] = {}
            self.teleop_action.hand_data = {}
            self._hand_tracking_subscription = self.xr_core.get_message_bus().create_subscription_to_pop_by_type(
                lazy.omni.kit.xr.core.XRCoreEventType.hand_joints, self._update_hand_tracking_data, name="hand tracking"
            )
        self.robot_cameras = (
            [s for s in self.robot.sensors.values() if isinstance(s, VisionSensor)] if self.robot else []
        )
        # TODO: this camera id is specific to R1, because it has 3 cameras, we need to make this more general
        self.active_camera_id = 2
        if self.align_anchor_to == "camera" and len(self.robot_cameras) == 0:
            raise ValueError("No camera found on robot, cannot align anchor to camera")
        # we want to further slow down the movement speed if we are using touchpad movement
        if self.align_anchor_to == "touchpad":
<<<<<<< HEAD
            self.movement_speed *= 0.3
            self.rotation_speed *= 0.3
        # self.global_ik_solver = {}
        # for arm in self.robot_arms:
        #     control_idx = self.robot.arm_control_idx[arm]
        #     self.global_ik_solver[arm] = IKSolver(
        #         robot_description_path=self.robot.robot_arm_descriptor_yamls[arm],
        #         robot_urdf_path=self.robot.urdf_path,
        #         reset_joint_pos=self.robot.get_joint_positions()[control_idx],
        #         eef_name=self.robot.eef_link_names[arm],
        #     )
=======
            self.movement_speed *= 0.1

>>>>>>> c6a196a5
        self.head_canonical_transformation = None
        KeyboardEventHandler.add_keyboard_callback(
            key=lazy.carb.input.KeyboardInput.R,
            callback_fn=self.register_head_canonical_transformation,
        )
        KeyboardEventHandler.add_keyboard_callback(
<<<<<<< HEAD
            key=lazy.carb.input.KeyboardInput.F,
            callback_fn=self.reset_head_transform,
        )
        # KeyboardEventHandler.add_keyboard_callback(
        #     key=lazy.carb.input.KeyboardInput.ESCAPE,
        #     callback_fn=self.stop,
        # )
        self._update_camera_callback = self.xr_core.get_event_stream().create_subscription_to_pop_by_type(
            lazy.omni.kit.xr.core.XRCoreEventType.pre_render_update, self._update_camera_pose, name="update camera"
        )
=======
            key=lazy.carb.input.KeyboardInput.Q,
            callback_fn=self.stop,
        )
        self._update_camera_callback = self.xr_core.get_message_bus().create_subscription_to_pop_by_type(
            lazy.omni.kit.xr.core.XRCoreEventType.pre_sync_update, self._update_camera_pose, name="update camera"
        )

>>>>>>> c6a196a5
        self._view_blackout_prim = None
        self._view_angle_limits = (
            [T.deg2rad(limit) for limit in view_angle_limits] if view_angle_limits is not None else None
        )
        if self._view_angle_limits is not None:
            scene = self.robot.scene
            blackout_relative_path = "/view_blackout"
            blackout_prim_path = scene_relative_prim_path_to_absolute(scene, blackout_relative_path)
            blackout_sphere = lazy.pxr.UsdGeom.Sphere.Define(og.sim.stage, blackout_prim_path)
            blackout_sphere.CreateRadiusAttr().Set(0.1)
            blackout_sphere.CreateDisplayColorAttr().Set(lazy.pxr.Vt.Vec3fArray([255, 255, 255]))
            self._view_blackout_prim = VisualGeomPrim(
                relative_prim_path=blackout_relative_path,
                name="view_blackout",
            )
            self._view_blackout_prim.load(scene)
            self._view_blackout_prim.initialize()
            self._view_blackout_prim.visible = False

<<<<<<< HEAD
        self._current_trunk_height = 0.5  # Initial height

=======
>>>>>>> c6a196a5
    def _update_camera_pose(self, e) -> None:
        if self.align_anchor_to == "touchpad":
            # we use x, y from right controller for 2d movement and y from left controller for z movement
            self._move_anchor(
<<<<<<< HEAD
                pos_offset=th.cat((th.tensor([self.teleop_action.torso]), self.teleop_action.base[[0, 2]])),
                rot_offset=self.teleop_action.base[1],
=======
                pos_offset=th.cat((th.tensor([self.teleop_action.torso]), self.teleop_action.base[[0, 2]]))
>>>>>>> c6a196a5
            )
        else:
            if self.anchor_prim is not None:
                reference_frame = self.anchor_prim
            elif self.align_anchor_to == "camera":
                reference_frame = self.robot_cameras[self.active_camera_id]
            elif self.align_anchor_to == "base":
                reference_frame = self.robot
            else:
                raise ValueError(f"Invalid anchor: {self.align_anchor_to}")

            anchor_pos, anchor_orn = reference_frame.get_position_orientation()

            if self.head_canonical_transformation is not None:
<<<<<<< HEAD
                current_head_physical_world_pose = self.xr2og(self.hmd.get_physical_world_pose())
=======
                current_head_physical_world_pose = self.xr2og(self.hmd.get_pose())
>>>>>>> c6a196a5
                # Find the orientation change from canonical to current physical orientation
                _, relative_orientation = T.relative_pose_transform(
                    *current_head_physical_world_pose, *self.head_canonical_transformation
                )
                anchor_orn = T.quat_multiply(anchor_orn, relative_orientation)

                if self._view_blackout_prim is not None:
                    relative_ori_in_euler = T.quat2euler(relative_orientation)
                    roll_limit, pitch_limit, yaw_limit = self._view_angle_limits
                    # OVXR has a different coordinate system than OmniGibson
                    if (
                        abs(relative_ori_in_euler[0]) > pitch_limit
                        or abs(relative_ori_in_euler[1]) > yaw_limit
                        or abs(relative_ori_in_euler[2]) > roll_limit
                    ):
                        self._view_blackout_prim.set_position_orientation(anchor_pos, anchor_orn)
                        self._view_blackout_prim.visible = True
                    else:
                        self._view_blackout_prim.visible = False
            anchor_pose = self.og2xr(anchor_pos, anchor_orn)
<<<<<<< HEAD
            self.vr_profile.set_physical_world_to_world_anchor_transform_to_match_xr_device(
                anchor_pose.numpy(), self.hmd
            )
=======
            self.xr_core.schedule_set_camera(anchor_pose.numpy())
>>>>>>> c6a196a5

    def register_head_canonical_transformation(self):
        """
        Here's what we need to do:
        1) Let the user press a button to record head canonical orientation (GELLO and head facing forward)
        2) when the user turn their head, get orientation change from canonical to current physical orientation as R
        3) set the head in virtual world to robot head orientation + R, same position
        """
        if self.hmd is None:
            log.warning("No HMD found, cannot register head canonical orientation")
            return
<<<<<<< HEAD
        self.head_canonical_transformation = self.xr2og(self.hmd.get_physical_world_pose())
=======
        self.head_canonical_transformation = self.xr2og(self.hmd.get_pose())
>>>>>>> c6a196a5

    def set_anchor_with_prim(self, prim) -> None:
        """
        Set the anchor to a prim
        Args:
            prim (BasePrim): the prim to set the anchor to
        """
        self.anchor_prim = prim

    def xr2og(self, transform: th.tensor) -> Tuple[th.tensor, th.tensor]:
        """
        Apply the orientation offset from the Omniverse XR coordinate system to the OmniGibson coordinate system
        Note that we have to transpose the transform matrix because Omniverse uses row-major matrices
        while OmniGibson uses column-major matrices
        Args:
            transform (th.tensor): the transform matrix in the Omniverse XR coordinate system
        Returns:
            tuple(th.tensor, th.Tensor): the position and orientation in the OmniGibson coordinate system
        """
        pos, orn = T.mat2pose(th.tensor(transform).T)
        return pos, orn

    def og2xr(self, pos: th.tensor, orn: th.tensor) -> th.Tensor:
        """
        Apply the orientation offset from the OmniGibson coordinate system to the Omniverse XR coordinate system
        Args:
            pos (th.tensor): the position in the OmniGibson coordinate system
            orn (th.tensor): the orientation in the OmniGibson coordinate system
        Returns:
            th.tensor: the transform matrix in the Omniverse XR coordinate system
        """
        return T.pose2mat((pos, orn)).T.double()

    def reset(self) -> None:
        """
        Reset the teleop policy
        """
        super().reset()
        self.raw_data = {}
        self.old_raw_data = {}
        self.teleop_action.is_valid = {"left": False, "right": False, "head": False}
        self.teleop_action.reset = {"left": False, "right": False}
        self.teleop_action.head = th.zeros(6)

    @property
    def is_enabled(self) -> bool:
        """
        Checks whether the VR system is enabled
        Returns:
            bool: whether the VR system is enabled
        """
        return self.vr_profile.is_enabled()

    def start(self) -> None:
        """
        Enabling the VR profile
        """
        self.vr_profile.request_enable_profile()
        og.sim.app.update()
        assert self.vr_profile.is_enabled(), "[VRSys] VR profile not enabled!"
        # We want to make sure the hmd is tracking so that the whole system is ready to go
        while True:
            print("[VRSys] Waiting for VR headset and controllers to become active...")
            og.sim.app.update()
            self._update_devices()
<<<<<<< HEAD
            if self.hmd is not None:
                print("[VRSys] VR headset connected, put on the headset to start")
                # Note that stepping the vr system multiple times is necessary here due to a bug in OVXR plugin
                for _ in range(50):
                    self.update()
                    og.sim.step()
                self.reset_head_transform()
                print("[VRSys] VR system is ready")
                self.register_head_canonical_transformation()
=======
            if self.hmd is not None and "left" in self.controllers and "right" in self.controllers:
                print("[VRSys] VR headset connected, put on the headset to start")
                # When taking the first step, xr internally calls clear_controller_model(hand) which removes a prim from stage
                # note that this does not invalidate the physics sim view but instead removes the physics view from articulation views
                # og.sim.step()
                # at this point we need to reinitialize the invalidated views
                # og.sim.update_handles()
                # for idx in range(50):
                #     self.update()
                #     # somehow, internally xr calls clear_controller_model(hand) which removes a prim from stage;
                #     # note that this does not invalidate the physics sim view but instead removes the physics view from articulation views
                #     breakpoint()
                #     og.sim.step()
                #     breakpoint()
                print("[VRSys] VR system is ready")
                self.register_head_canonical_transformation()
                og.sim.step()
                self.reset_head_transform()
                og.sim.step()
>>>>>>> c6a196a5
                break
            time.sleep(1)

    def stop(self) -> None:
        """
        disable VR profile
        """
        self.xr_core.request_disable_profile()
        og.sim.step()
        assert not self.vr_profile.is_enabled(), "[VRSys] VR profile not disabled!"

    def update(self, optimized_for_tour=False) -> None:
        """
        Steps the VR system and update self.teleop_action
        """
        # update raw data
<<<<<<< HEAD
        self.old_raw_data = self.raw_data
        self.raw_data = {}
=======
>>>>>>> c6a196a5
        if not optimized_for_tour:
            self._update_devices()
            self._update_device_transforms()
        self._update_button_data()
<<<<<<< HEAD

        # Fire the button callbacks
        # self.raw_data["button_data"]["left"]["press"]["y"]
        for controller_name, controller_button_data in self.raw_data["button_data"].items():
            for button_name, button_pressed in controller_button_data["press"].items():
                if button_pressed and not self.old_raw_data["button_data"][controller_name]["press"][button_name]:
                    print(f"Button {button_name} pressed on controller {controller_name}")
                    KeyboardEventHandler.xr_callback(controller_name, button_name)

=======
>>>>>>> c6a196a5
        # Update teleop data based on controller input
        if self.eef_tracking_mode == "controller":
            # update eef related info
            for arm_name, arm in zip(["left", "right"], self.robot_arms):
                if arm in self.controllers:
                    controller_pose_in_robot_frame = self._pose_in_robot_frame(
                        self.raw_data["transforms"]["controllers"][arm][0],
                        self.raw_data["transforms"]["controllers"][arm][1],
                    )
<<<<<<< HEAD
=======
                    # When trigger is pressed, this value would be 1.0, otherwise 0.0
                    # Our multi-finger gripper controller closes the gripper when the value is -1.0 and opens when > 0.0
                    # So we need to negate the value here
                    trigger_press = (
                        -self.raw_data["button_data"][arm]["trigger"]["value"]
                        if (
                            "button_data" in self.raw_data
                            and arm in self.raw_data["button_data"]
                            and "trigger" in self.raw_data["button_data"][arm]
                        )
                        else 0.0
                    )
>>>>>>> c6a196a5
                    self.teleop_action[arm_name] = th.cat(
                        (
                            controller_pose_in_robot_frame[0],
                            T.quat2axisangle(
                                T.quat_multiply(
                                    controller_pose_in_robot_frame[1],
                                    self.robot.teleop_rotation_offset[arm_name],
                                )
                            ),
<<<<<<< HEAD
                            # When trigger is pressed, this value would be 1.0, otherwise 0.0
                            # Our multi-finger gripper controller closes the gripper when the value is -1.0 and opens when > 0.0
                            # So we need to negate the value here
                            th.tensor([-self.raw_data["button_data"][arm]["axis"]["trigger"]], dtype=th.float32),
=======
                            th.tensor([trigger_press], dtype=th.float32),
>>>>>>> c6a196a5
                        )
                    )
                    self.teleop_action.is_valid[arm_name] = self._is_valid_transform(
                        self.raw_data["transforms"]["controllers"][arm]
                    )
                else:
                    self.teleop_action.is_valid[arm_name] = False

        # update base, torso, and reset info
        self.teleop_action.base = th.zeros(3)
        self.teleop_action.torso = 0.0
        for controller_name in self.controllers.keys():
<<<<<<< HEAD
            # self.teleop_action.reset[controller_name] = self.raw_data["button_data"][controller_name]["press"]["grip"]
            axis = self.raw_data["button_data"][controller_name]["axis"]
            if controller_name == "left":
                self.teleop_action.base[0] = axis["touchpad_y"] * self.movement_speed
                self.teleop_action.torso = -axis["touchpad_x"] * self.movement_speed
            elif controller_name == "right":
                # TODO: This is replaced with a button press
                self.teleop_action.base[1] = -axis["touchpad_x"] * self.rotation_speed
                # self.teleop_action.base[2] = axis["touchpad_y"] * self.movement_speed

        if self.raw_data["button_data"]["left"]["press"]["grip"]:
            self.teleop_action.base[2] += self.movement_speed
        elif self.raw_data["button_data"]["right"]["press"]["grip"]:
            self.teleop_action.base[2] += -self.movement_speed

=======
            if "button_data" not in self.raw_data:
                continue
            if controller_name == "right" and "right" in self.raw_data["button_data"]:
                thumbstick = self.raw_data["button_data"][controller_name]["thumbstick"]
                self.teleop_action.base[2] = -thumbstick["x"] * self.movement_speed
                self.teleop_action.torso = -thumbstick["y"] * self.movement_speed
            elif controller_name == "left" and "left" in self.raw_data["button_data"]:
                thumbstick = self.raw_data["button_data"][controller_name]["thumbstick"]
                self.teleop_action.base[0] = thumbstick["y"] * self.movement_speed
                self.teleop_action.base[1] = -thumbstick["x"] * self.movement_speed
>>>>>>> c6a196a5
        if not optimized_for_tour:
            # update head related info
            self.teleop_action.head = th.cat(
                (self.raw_data["transforms"]["head"][0], T.quat2euler(self.raw_data["transforms"]["head"][1]))
            )
            self.teleop_action.is_valid["head"] = self._is_valid_transform(self.raw_data["transforms"]["head"])

    def get_robot_teleop_action(self) -> th.Tensor:
        """
        Get the robot teleop action
        Returns:
            th.tensor: the robot teleop action
        """
        return self.robot.teleop_data_to_action(self.teleop_action)

    def snap_controller_to_eef(self, arm: str = "right") -> None:
        """
        Snap device to the robot end effector (ManipulationRobot only)
        Args:
            arm(str): name of the arm, one of "left" or "right". Default is "right".
        """
<<<<<<< HEAD
        robot_base_orn = self.robot.get_position_orientation()[1]
        robot_eef_pos = self.robot.eef_links[
            self.robot.arm_names[self.robot_arms.index(arm)]
        ].get_position_orientation()[0]
        target_transform = self.og2xr(pos=robot_eef_pos, orn=robot_base_orn)
        self.vr_profile.set_physical_world_to_world_anchor_transform_to_match_xr_device(
            target_transform.numpy(), self.controllers[arm]
        )

    def snap_eef_to_controller(self, arm: str = "right") -> None:
        """
        Snap robot end effector to the device (ManipulationRobot only)
        Args:
            arm(str): name of the arm, one of "left" or "right". Default is "right".
        """
        self.robot.keep_still()
        pos, quat = self.raw_data["transforms"]["controllers"][arm]
        ik_solver = self.global_ik_solver[arm]
        control_idx = self.robot.arm_control_idx[arm]
        joint_pos = ik_solver.solve(
            target_pos=pos,
            target_quat=quat,
            tolerance_pos=0.01,
            tolerance_quat=0.01,
            weight_pos=20.0,
            weight_quat=0.05,
            max_iterations=100,
            initial_joint_pos=self.robot.get_joint_positions()[control_idx],
        )
        if joint_pos is not None:
            self.robot.set_joint_positions(joint_pos, indices=control_idx, drive=False)
            print("Snap succeeded.")
        else:
            print("Snap failed. No IK solution found.")

    def reset_head_transform(self) -> None:
        """
        Function that resets the transform of the VR system (w.r.t.) head
        """
        if self.align_anchor_to == "touchpad":
            pos = th.tensor([0.0, 0.0, 1.0])
            orn = th.tensor([0.0, 0.0, 0.0, 1.0])
        else:
            if self.anchor_prim is not None:
                reference_frame = self.anchor_prim
            elif self.align_anchor_to == "camera":
                reference_frame = self.robot_cameras[self.active_camera_id]
            elif self.align_anchor_to == "base":
                reference_frame = self.robot
            else:
                raise ValueError(f"Invalid anchor: {self.align_anchor_to}")
            pos, orn = reference_frame.get_position_orientation()
        if self.robot:
            self.robot.keep_still()
        try:
            self.vr_profile.set_physical_world_to_world_anchor_transform_to_match_xr_device(
                self.og2xr(pos, orn).numpy(), self.hmd
            )
        except Exception:
            pass

    def _pose_in_robot_frame(self, pos: th.tensor, orn: th.tensor) -> Tuple[th.tensor, th.tensor]:
        """
        Get the pose in the robot frame
        Args:
            pos (th.tensor): the position in the world frame
            orn (th.tensor): the orientation in the world frame
        Returns:
            tuple(th.tensor, th.tensor): the position and orientation in the robot frame
        """
=======
        # TODO: fix this
        pass
        # robot_base_orn = self.robot.get_position_orientation()[1]
        # robot_eef_pos = self.robot.eef_links[
        #     self.robot.arm_names[self.robot_arms.index(arm)]
        # ].get_position_orientation()[0]
        # target_transform = self.og2xr(pos=robot_eef_pos, orn=robot_base_orn)
        # self.vr_profile.set_physical_world_to_world_anchor_transform_to_match_xr_device(
        #     target_transform.numpy(), self.controllers[arm]
        # )

    def reset_head_transform(self) -> None:
        """
        Function that resets the transform of the VR system (w.r.t.) head
        """
        if self.align_anchor_to == "touchpad":
            pos = th.tensor([0.0, 0.0, 1.0])
            orn = th.tensor([0.0, 0.0, 0.0, 1.0])
        else:
            if self.anchor_prim is not None:
                reference_frame = self.anchor_prim
            elif self.align_anchor_to == "camera":
                reference_frame = self.robot_cameras[self.active_camera_id]
            elif self.align_anchor_to == "base":
                reference_frame = self.robot
            else:
                raise ValueError(f"Invalid anchor: {self.align_anchor_to}")
            pos, orn = reference_frame.get_position_orientation()
        if self.robot:
            self.robot.keep_still()
        try:
            self.xr_core.schedule_set_camera(self.og2xr(pos, orn).numpy())
        except Exception as _:
            pass

    def _pose_in_robot_frame(self, pos: th.tensor, orn: th.tensor) -> Tuple[th.tensor, th.tensor]:
        """
        Get the pose in the robot frame
        Args:
            pos (th.tensor): the position in the world frame
            orn (th.tensor): the orientation in the world frame
        Returns:
            tuple(th.tensor, th.tensor): the position and orientation in the robot frame
        """
>>>>>>> c6a196a5
        robot_base_pos, robot_base_orn = self.robot.get_position_orientation()
        return T.relative_pose_transform(pos, orn, robot_base_pos, robot_base_orn)

    def _move_anchor(
        self, pos_offset: Optional[Iterable[float]] = None, rot_offset: Optional[Iterable[float]] = None
    ) -> None:
        """
        Updates the anchor of the xr system in the virtual world
        Args:
            pos_offset (Iterable[float]): the position offset to apply to the anchor *in hmd frame*.
            rot_offset (Iterable[float]): the rotation offset to apply to the anchor *in hmd frame*.
        """
        if pos_offset is not None:
            # note that x is forward, y is down, z is left for ovxr, but x is forward, y is left, z is up for og
            pos_offset = th.tensor([-pos_offset[0], pos_offset[2], -pos_offset[1]]).double().tolist()
<<<<<<< HEAD
            self.vr_profile.add_move_physical_world_relative_to_device(pos_offset)
        if rot_offset is not None:
            rot_offset = th.tensor(rot_offset).double().tolist()
            self.vr_profile.add_rotate_physical_world_around_device(rot_offset)
=======
            # self.vr_profile.add_move_physical_world_relative_to_device(pos_offset)
            self.xr_core.schedule_move_space_origin_relative_to_camera(*pos_offset)
        if rot_offset is not None:
            return
            # TODO: Fix this later
            rot_offset = th.tensor(rot_offset).double().tolist()
            # self.vr_profile.add_rotate_physical_world_around_device(rot_offset)
            self.xr_core.schedule_rotate_space_origin_relative_to_camera(*rot_offset)  # this takes yaw and pitch
>>>>>>> c6a196a5

    # TODO: check if this is necessary
    def _is_valid_transform(self, transform: Tuple[th.tensor, th.tensor]) -> bool:
        """
        Determine whether the transform is valid (ovxr plugin will return a zero position and rotation if not valid)
        """
        return th.any(transform[0] != th.zeros(3))

    def _update_devices(self) -> None:
        """
        Update the VR device list
        """
<<<<<<< HEAD
        for device in self.vr_profile.get_device_list():
            device_class = device.get_class()
            if device_class == lazy.omni.kit.xr.core.XRDeviceClass.xrdisplaydevice:
                self.hmd = device
            elif device_class == lazy.omni.kit.xr.core.XRDeviceClass.xrcontroller:
                # we want the first 2 controllers to be corresponding to the left and right hand
                d_idx = device.get_index()
                controller_name = ["left", "right"][d_idx] if d_idx < 2 else f"controller_{d_idx+1}"
                self.controllers[controller_name] = device
            elif device_class == lazy.omni.kit.xr.core.XRDeviceClass.xrtracker:
                self.trackers[device.get_index()] = device
=======
        # We are looking for '/user/head', '/user/hand/left', '/user/hand/right'
        for device in self.xr_core.get_all_input_devices():
            device_name = str(device.get_name())
            if device_name == "/user/head" and self.hmd is None:
                self.hmd = device
            elif device_name == "/user/hand/left" and "left" not in self.controllers:
                self.controllers["left"] = device
            elif device_name == "/user/hand/right" and "right" not in self.controllers:
                self.controllers["right"] = device
>>>>>>> c6a196a5

    def _update_device_transforms(self) -> None:
        """
        Get the transform matrix of each VR device *in world frame* and store in self.raw_data
        """
        assert self.hmd is not None, "VR headset device not found"
        self.raw_data["transforms"] = {
            "head": self.xr2og(self.hmd.get_virtual_world_pose()),
            "controllers": {
                name: self.xr2og(controller.get_virtual_world_pose()) for name, controller in self.controllers.items()
            },
            "trackers": {
                index: self.xr2og(tracker.get_virtual_world_pose()) for index, tracker in self.trackers.items()
            },
        }

    def _update_button_data(self):
        """
        Get the button data for each controller and store in self.raw_data
        """
<<<<<<< HEAD
        self.raw_data["button_data"] = {
            name: {
                "press": controller.get_button_press_state(),
                "touch": controller.get_button_touch_state(),
                "axis": controller.get_axis_state(),
            }
            for name, controller in self.controllers.items()
        }
=======
        if "button_data" not in self.raw_data:
            self.raw_data["button_data"] = {}

        for name, controller in self.controllers.items():
            if len(controller.get_output_names()) == 0 and len(controller.get_input_names()) == 0:
                continue

            # Initialize controller entry if it doesn't exist
            if name not in self.raw_data["button_data"]:
                self.raw_data["button_data"][name] = {}

            # Add input data
            for input_name in controller.get_input_names():
                input_name = str(input_name)
                # Initialize input entry if it doesn't exist
                if input_name not in self.raw_data["button_data"][name]:
                    self.raw_data["button_data"][name][input_name] = {}

                # Add gesture data
                for gesture_name in controller.get_input_gesture_names(input_name):
                    gesture_name = str(gesture_name)
                    gesture_value = controller.get_input_gesture_value(input_name, gesture_name)
                    self.raw_data["button_data"][name][input_name][gesture_name] = gesture_value
>>>>>>> c6a196a5

    def _update_hand_tracking_data(self, e) -> None:
        """
        Get hand tracking data, see https://registry.khronos.org/OpenXR/specs/1.0/html/xrspec.html#convention-of-hand-joints for joint indices
        Args:
            e (carb.events.IEvent): event that contains hand tracking data as payload
        """
        e.consume()
        data_dict = e.payload
        for hand_name, hand in zip(["left, right"], self.robot_arms):
            if data_dict[f"joint_count_{hand}"] != 0:
                self.teleop_action.is_valid[hand_name] = True
                self.raw_data["hand_data"][hand] = {"pos": [], "orn": []}
                # hand_joint_matrices is an array of flattened 4x4 transform matrices for the 26 hand markers
                hand_joint_matrices = data_dict[f"joint_matrices_{hand}"]
                for i in range(26):
                    # extract the pose from the flattened transform matrix
                    pos, orn = self.xr2og(hand_joint_matrices[16 * i : 16 * (i + 1)].reshape(4, 4))
                    self.raw_data["hand_data"][hand]["pos"].append(pos)
                    self.raw_data["hand_data"][hand]["orn"].append(orn)
                    self.teleop_action[hand_name] = th.cat(
                        (
                            self.raw_data["hand_data"][hand]["pos"][0],
                            th.tensor(
                                T.quat2euler(
                                    T.quat_multiply(
                                        self.raw_data["hand_data"][hand]["orn"][0],
                                        self.robot.teleop_rotation_offset[
                                            self.robot.arm_names[self.robot_arms.index(hand)]
                                        ],
                                    )
                                )
                            ),
                            th.tensor([0]),
                        )
                    )
                # Get each finger joint's rotation angle from hand tracking data
                # joint_angles is a 5 x 3 array of joint rotations (from thumb to pinky, from base to tip)
                joint_angles = th.zeros((5, 3))
                raw_hand_data = self.raw_data["hand_data"][hand]["pos"]
                for i in range(5):
                    for j in range(3):
                        # get the 3 related joints indices
                        prev_joint_idx, cur_joint_idx, next_joint_idx = i * 5 + j + 1, i * 5 + j + 2, i * 5 + j + 3
                        # get the 3 related joints' positions
                        prev_joint_pos = raw_hand_data[prev_joint_idx]
                        cur_joint_pos = raw_hand_data[cur_joint_idx]
                        next_joint_pos = raw_hand_data[next_joint_idx]
                        # calculate the angle formed by 3 points
                        v1 = cur_joint_pos - prev_joint_pos
                        v2 = next_joint_pos - cur_joint_pos
                        v1 /= th.norm(v1)
                        v2 /= th.norm(v2)
                        joint_angles[i, j] = th.arccos(v1 @ v2)
                self.teleop_action.hand_data[hand_name] = joint_angles<|MERGE_RESOLUTION|>--- conflicted
+++ resolved
@@ -8,10 +8,6 @@
 import omnigibson.lazy as lazy
 import omnigibson.utils.transform_utils as T
 from omnigibson.macros import create_module_macros
-<<<<<<< HEAD
-from omnigibson.objects import USDObject
-=======
->>>>>>> c6a196a5
 from omnigibson.prims.geom_prim import VisualGeomPrim
 from omnigibson.prims.xform_prim import XFormPrim
 from omnigibson.robots.robot_base import BaseRobot
@@ -22,11 +18,8 @@
 try:
     from telemoma.configs.base_config import teleop_config
 
-<<<<<<< HEAD
-=======
     # TODO: the imported telemoma interfaces does not work for our purposes because
     # 1) dimensionality mismatch - telemoma torso action is 1 dim 2) telemoma strictly uses numpy
->>>>>>> c6a196a5
     # from telemoma.human_interface.teleop_core import TeleopAction, TeleopObservation
     from telemoma.human_interface.teleop_policy import TeleopPolicy
     from telemoma.utils.general_utils import AttrDict
@@ -37,12 +30,8 @@
 log = create_module_logger(module_name=__name__)
 
 m = create_module_macros(module_path=__file__)
-<<<<<<< HEAD
-m.movement_speed = 0.2  # the speed of the robot base movement
+m.movement_speed = 0.5  # the speed of the robot base movement
 m.rotation_speed = 0.1
-=======
-m.movement_speed = 0.5  # the speed of the robot base movement
->>>>>>> c6a196a5
 
 
 @dataclass
@@ -85,20 +74,6 @@
         self.movement_speed = m.movement_speed
         self.rotation_speed = m.rotation_speed
         self.show_control_marker = show_control_marker
-<<<<<<< HEAD
-        self.control_markers = {}
-        if show_control_marker:
-            if self.robot:
-                for arm in robot.arm_names:
-                    arm_name = "right" if arm == robot.default_arm else "left"
-                    self.control_markers[arm_name] = USDObject(
-                        name=f"target_{arm_name}", usd_path=robot.eef_usd_path[arm], visual_only=True
-                    )
-                    self.robot.scene.add_object(self.control_markers[arm_name])
-            else:
-                pass
-=======
->>>>>>> c6a196a5
 
     def get_obs(self) -> TeleopObservation:
         """
@@ -209,35 +184,23 @@
         self.xr_core = lazy.omni.kit.xr.core.XRCore.get_singleton()
         self.vr_profile = self.xr_core.get_profile("vr")
         self.disable_display_output = disable_display_output
-<<<<<<< HEAD
-        # set avatar
-        if self.show_control_marker:
-            self.vr_profile.set_avatar(
-                lazy.omni.kit.xr.ui.stage.common.XRAvatarManager.get_singleton().create_avatar("basic_avatar", {})
-            )
-        else:
-            self.vr_profile.set_avatar(
-                lazy.omni.kit.xr.ui.stage.common.XRAvatarManager.get_singleton().create_avatar("empty_avatar", {})
-            )
-=======
         # visualize control markers
         lazy.carb.settings.get_settings().set(
             "/defaults/xr/profile/" + self.xr_core.get_current_profile_name() + "/controllers/visible",
             self.show_control_marker,
         )
->>>>>>> c6a196a5
         # set anchor mode to be custom anchor
         # lazy.carb.settings.get_settings().set(self.vr_profile.get_scene_persistent_path() + "anchorMode", "scene_origin")
         lazy.carb.settings.get_settings().set(
             self.vr_profile.get_scene_persistent_path() + "anchorMode", "custom_anchor"
-<<<<<<< HEAD
         )
         # set override leveled basis to be true (if this is false, headset would not track anchor pitch orientation)
         allow_roll = False if align_anchor_to == "touchpad" else True
         lazy.carb.settings.get_settings().set(
             self.vr_profile.get_persistent_path() + "overrideLeveledBasis", allow_roll
-=======
->>>>>>> c6a196a5
+        )
+        lazy.carb.settings.get_settings().set(
+            self.vr_profile.get_scene_persistent_path() + "anchorMode", "custom_anchor"
         )
         if align_anchor_to != "touchpad":
             # set override leveled basis to be true (if this is false, headset would not track anchor pitch orientation)
@@ -271,40 +234,15 @@
             raise ValueError("No camera found on robot, cannot align anchor to camera")
         # we want to further slow down the movement speed if we are using touchpad movement
         if self.align_anchor_to == "touchpad":
-<<<<<<< HEAD
-            self.movement_speed *= 0.3
+            self.movement_speed *= 0.1
             self.rotation_speed *= 0.3
-        # self.global_ik_solver = {}
-        # for arm in self.robot_arms:
-        #     control_idx = self.robot.arm_control_idx[arm]
-        #     self.global_ik_solver[arm] = IKSolver(
-        #         robot_description_path=self.robot.robot_arm_descriptor_yamls[arm],
-        #         robot_urdf_path=self.robot.urdf_path,
-        #         reset_joint_pos=self.robot.get_joint_positions()[control_idx],
-        #         eef_name=self.robot.eef_link_names[arm],
-        #     )
-=======
-            self.movement_speed *= 0.1
-
->>>>>>> c6a196a5
+
         self.head_canonical_transformation = None
         KeyboardEventHandler.add_keyboard_callback(
             key=lazy.carb.input.KeyboardInput.R,
             callback_fn=self.register_head_canonical_transformation,
         )
         KeyboardEventHandler.add_keyboard_callback(
-<<<<<<< HEAD
-            key=lazy.carb.input.KeyboardInput.F,
-            callback_fn=self.reset_head_transform,
-        )
-        # KeyboardEventHandler.add_keyboard_callback(
-        #     key=lazy.carb.input.KeyboardInput.ESCAPE,
-        #     callback_fn=self.stop,
-        # )
-        self._update_camera_callback = self.xr_core.get_event_stream().create_subscription_to_pop_by_type(
-            lazy.omni.kit.xr.core.XRCoreEventType.pre_render_update, self._update_camera_pose, name="update camera"
-        )
-=======
             key=lazy.carb.input.KeyboardInput.Q,
             callback_fn=self.stop,
         )
@@ -312,7 +250,6 @@
             lazy.omni.kit.xr.core.XRCoreEventType.pre_sync_update, self._update_camera_pose, name="update camera"
         )
 
->>>>>>> c6a196a5
         self._view_blackout_prim = None
         self._view_angle_limits = (
             [T.deg2rad(limit) for limit in view_angle_limits] if view_angle_limits is not None else None
@@ -332,21 +269,11 @@
             self._view_blackout_prim.initialize()
             self._view_blackout_prim.visible = False
 
-<<<<<<< HEAD
-        self._current_trunk_height = 0.5  # Initial height
-
-=======
->>>>>>> c6a196a5
     def _update_camera_pose(self, e) -> None:
         if self.align_anchor_to == "touchpad":
             # we use x, y from right controller for 2d movement and y from left controller for z movement
             self._move_anchor(
-<<<<<<< HEAD
-                pos_offset=th.cat((th.tensor([self.teleop_action.torso]), self.teleop_action.base[[0, 2]])),
-                rot_offset=self.teleop_action.base[1],
-=======
                 pos_offset=th.cat((th.tensor([self.teleop_action.torso]), self.teleop_action.base[[0, 2]]))
->>>>>>> c6a196a5
             )
         else:
             if self.anchor_prim is not None:
@@ -361,11 +288,7 @@
             anchor_pos, anchor_orn = reference_frame.get_position_orientation()
 
             if self.head_canonical_transformation is not None:
-<<<<<<< HEAD
-                current_head_physical_world_pose = self.xr2og(self.hmd.get_physical_world_pose())
-=======
                 current_head_physical_world_pose = self.xr2og(self.hmd.get_pose())
->>>>>>> c6a196a5
                 # Find the orientation change from canonical to current physical orientation
                 _, relative_orientation = T.relative_pose_transform(
                     *current_head_physical_world_pose, *self.head_canonical_transformation
@@ -386,13 +309,7 @@
                     else:
                         self._view_blackout_prim.visible = False
             anchor_pose = self.og2xr(anchor_pos, anchor_orn)
-<<<<<<< HEAD
-            self.vr_profile.set_physical_world_to_world_anchor_transform_to_match_xr_device(
-                anchor_pose.numpy(), self.hmd
-            )
-=======
             self.xr_core.schedule_set_camera(anchor_pose.numpy())
->>>>>>> c6a196a5
 
     def register_head_canonical_transformation(self):
         """
@@ -404,11 +321,7 @@
         if self.hmd is None:
             log.warning("No HMD found, cannot register head canonical orientation")
             return
-<<<<<<< HEAD
-        self.head_canonical_transformation = self.xr2og(self.hmd.get_physical_world_pose())
-=======
         self.head_canonical_transformation = self.xr2og(self.hmd.get_pose())
->>>>>>> c6a196a5
 
     def set_anchor_with_prim(self, prim) -> None:
         """
@@ -474,17 +387,6 @@
             print("[VRSys] Waiting for VR headset and controllers to become active...")
             og.sim.app.update()
             self._update_devices()
-<<<<<<< HEAD
-            if self.hmd is not None:
-                print("[VRSys] VR headset connected, put on the headset to start")
-                # Note that stepping the vr system multiple times is necessary here due to a bug in OVXR plugin
-                for _ in range(50):
-                    self.update()
-                    og.sim.step()
-                self.reset_head_transform()
-                print("[VRSys] VR system is ready")
-                self.register_head_canonical_transformation()
-=======
             if self.hmd is not None and "left" in self.controllers and "right" in self.controllers:
                 print("[VRSys] VR headset connected, put on the headset to start")
                 # When taking the first step, xr internally calls clear_controller_model(hand) which removes a prim from stage
@@ -504,7 +406,6 @@
                 og.sim.step()
                 self.reset_head_transform()
                 og.sim.step()
->>>>>>> c6a196a5
                 break
             time.sleep(1)
 
@@ -521,16 +422,12 @@
         Steps the VR system and update self.teleop_action
         """
         # update raw data
-<<<<<<< HEAD
         self.old_raw_data = self.raw_data
         self.raw_data = {}
-=======
->>>>>>> c6a196a5
         if not optimized_for_tour:
             self._update_devices()
             self._update_device_transforms()
         self._update_button_data()
-<<<<<<< HEAD
 
         # Fire the button callbacks
         # self.raw_data["button_data"]["left"]["press"]["y"]
@@ -540,8 +437,6 @@
                     print(f"Button {button_name} pressed on controller {controller_name}")
                     KeyboardEventHandler.xr_callback(controller_name, button_name)
 
-=======
->>>>>>> c6a196a5
         # Update teleop data based on controller input
         if self.eef_tracking_mode == "controller":
             # update eef related info
@@ -551,8 +446,6 @@
                         self.raw_data["transforms"]["controllers"][arm][0],
                         self.raw_data["transforms"]["controllers"][arm][1],
                     )
-<<<<<<< HEAD
-=======
                     # When trigger is pressed, this value would be 1.0, otherwise 0.0
                     # Our multi-finger gripper controller closes the gripper when the value is -1.0 and opens when > 0.0
                     # So we need to negate the value here
@@ -565,7 +458,6 @@
                         )
                         else 0.0
                     )
->>>>>>> c6a196a5
                     self.teleop_action[arm_name] = th.cat(
                         (
                             controller_pose_in_robot_frame[0],
@@ -575,14 +467,7 @@
                                     self.robot.teleop_rotation_offset[arm_name],
                                 )
                             ),
-<<<<<<< HEAD
-                            # When trigger is pressed, this value would be 1.0, otherwise 0.0
-                            # Our multi-finger gripper controller closes the gripper when the value is -1.0 and opens when > 0.0
-                            # So we need to negate the value here
-                            th.tensor([-self.raw_data["button_data"][arm]["axis"]["trigger"]], dtype=th.float32),
-=======
                             th.tensor([trigger_press], dtype=th.float32),
->>>>>>> c6a196a5
                         )
                     )
                     self.teleop_action.is_valid[arm_name] = self._is_valid_transform(
@@ -595,23 +480,6 @@
         self.teleop_action.base = th.zeros(3)
         self.teleop_action.torso = 0.0
         for controller_name in self.controllers.keys():
-<<<<<<< HEAD
-            # self.teleop_action.reset[controller_name] = self.raw_data["button_data"][controller_name]["press"]["grip"]
-            axis = self.raw_data["button_data"][controller_name]["axis"]
-            if controller_name == "left":
-                self.teleop_action.base[0] = axis["touchpad_y"] * self.movement_speed
-                self.teleop_action.torso = -axis["touchpad_x"] * self.movement_speed
-            elif controller_name == "right":
-                # TODO: This is replaced with a button press
-                self.teleop_action.base[1] = -axis["touchpad_x"] * self.rotation_speed
-                # self.teleop_action.base[2] = axis["touchpad_y"] * self.movement_speed
-
-        if self.raw_data["button_data"]["left"]["press"]["grip"]:
-            self.teleop_action.base[2] += self.movement_speed
-        elif self.raw_data["button_data"]["right"]["press"]["grip"]:
-            self.teleop_action.base[2] += -self.movement_speed
-
-=======
             if "button_data" not in self.raw_data:
                 continue
             if controller_name == "right" and "right" in self.raw_data["button_data"]:
@@ -622,7 +490,6 @@
                 thumbstick = self.raw_data["button_data"][controller_name]["thumbstick"]
                 self.teleop_action.base[0] = thumbstick["y"] * self.movement_speed
                 self.teleop_action.base[1] = -thumbstick["x"] * self.movement_speed
->>>>>>> c6a196a5
         if not optimized_for_tour:
             # update head related info
             self.teleop_action.head = th.cat(
@@ -644,78 +511,6 @@
         Args:
             arm(str): name of the arm, one of "left" or "right". Default is "right".
         """
-<<<<<<< HEAD
-        robot_base_orn = self.robot.get_position_orientation()[1]
-        robot_eef_pos = self.robot.eef_links[
-            self.robot.arm_names[self.robot_arms.index(arm)]
-        ].get_position_orientation()[0]
-        target_transform = self.og2xr(pos=robot_eef_pos, orn=robot_base_orn)
-        self.vr_profile.set_physical_world_to_world_anchor_transform_to_match_xr_device(
-            target_transform.numpy(), self.controllers[arm]
-        )
-
-    def snap_eef_to_controller(self, arm: str = "right") -> None:
-        """
-        Snap robot end effector to the device (ManipulationRobot only)
-        Args:
-            arm(str): name of the arm, one of "left" or "right". Default is "right".
-        """
-        self.robot.keep_still()
-        pos, quat = self.raw_data["transforms"]["controllers"][arm]
-        ik_solver = self.global_ik_solver[arm]
-        control_idx = self.robot.arm_control_idx[arm]
-        joint_pos = ik_solver.solve(
-            target_pos=pos,
-            target_quat=quat,
-            tolerance_pos=0.01,
-            tolerance_quat=0.01,
-            weight_pos=20.0,
-            weight_quat=0.05,
-            max_iterations=100,
-            initial_joint_pos=self.robot.get_joint_positions()[control_idx],
-        )
-        if joint_pos is not None:
-            self.robot.set_joint_positions(joint_pos, indices=control_idx, drive=False)
-            print("Snap succeeded.")
-        else:
-            print("Snap failed. No IK solution found.")
-
-    def reset_head_transform(self) -> None:
-        """
-        Function that resets the transform of the VR system (w.r.t.) head
-        """
-        if self.align_anchor_to == "touchpad":
-            pos = th.tensor([0.0, 0.0, 1.0])
-            orn = th.tensor([0.0, 0.0, 0.0, 1.0])
-        else:
-            if self.anchor_prim is not None:
-                reference_frame = self.anchor_prim
-            elif self.align_anchor_to == "camera":
-                reference_frame = self.robot_cameras[self.active_camera_id]
-            elif self.align_anchor_to == "base":
-                reference_frame = self.robot
-            else:
-                raise ValueError(f"Invalid anchor: {self.align_anchor_to}")
-            pos, orn = reference_frame.get_position_orientation()
-        if self.robot:
-            self.robot.keep_still()
-        try:
-            self.vr_profile.set_physical_world_to_world_anchor_transform_to_match_xr_device(
-                self.og2xr(pos, orn).numpy(), self.hmd
-            )
-        except Exception:
-            pass
-
-    def _pose_in_robot_frame(self, pos: th.tensor, orn: th.tensor) -> Tuple[th.tensor, th.tensor]:
-        """
-        Get the pose in the robot frame
-        Args:
-            pos (th.tensor): the position in the world frame
-            orn (th.tensor): the orientation in the world frame
-        Returns:
-            tuple(th.tensor, th.tensor): the position and orientation in the robot frame
-        """
-=======
         # TODO: fix this
         pass
         # robot_base_orn = self.robot.get_position_orientation()[1]
@@ -760,7 +555,6 @@
         Returns:
             tuple(th.tensor, th.tensor): the position and orientation in the robot frame
         """
->>>>>>> c6a196a5
         robot_base_pos, robot_base_orn = self.robot.get_position_orientation()
         return T.relative_pose_transform(pos, orn, robot_base_pos, robot_base_orn)
 
@@ -776,12 +570,6 @@
         if pos_offset is not None:
             # note that x is forward, y is down, z is left for ovxr, but x is forward, y is left, z is up for og
             pos_offset = th.tensor([-pos_offset[0], pos_offset[2], -pos_offset[1]]).double().tolist()
-<<<<<<< HEAD
-            self.vr_profile.add_move_physical_world_relative_to_device(pos_offset)
-        if rot_offset is not None:
-            rot_offset = th.tensor(rot_offset).double().tolist()
-            self.vr_profile.add_rotate_physical_world_around_device(rot_offset)
-=======
             # self.vr_profile.add_move_physical_world_relative_to_device(pos_offset)
             self.xr_core.schedule_move_space_origin_relative_to_camera(*pos_offset)
         if rot_offset is not None:
@@ -790,7 +578,6 @@
             rot_offset = th.tensor(rot_offset).double().tolist()
             # self.vr_profile.add_rotate_physical_world_around_device(rot_offset)
             self.xr_core.schedule_rotate_space_origin_relative_to_camera(*rot_offset)  # this takes yaw and pitch
->>>>>>> c6a196a5
 
     # TODO: check if this is necessary
     def _is_valid_transform(self, transform: Tuple[th.tensor, th.tensor]) -> bool:
@@ -803,19 +590,6 @@
         """
         Update the VR device list
         """
-<<<<<<< HEAD
-        for device in self.vr_profile.get_device_list():
-            device_class = device.get_class()
-            if device_class == lazy.omni.kit.xr.core.XRDeviceClass.xrdisplaydevice:
-                self.hmd = device
-            elif device_class == lazy.omni.kit.xr.core.XRDeviceClass.xrcontroller:
-                # we want the first 2 controllers to be corresponding to the left and right hand
-                d_idx = device.get_index()
-                controller_name = ["left", "right"][d_idx] if d_idx < 2 else f"controller_{d_idx+1}"
-                self.controllers[controller_name] = device
-            elif device_class == lazy.omni.kit.xr.core.XRDeviceClass.xrtracker:
-                self.trackers[device.get_index()] = device
-=======
         # We are looking for '/user/head', '/user/hand/left', '/user/hand/right'
         for device in self.xr_core.get_all_input_devices():
             device_name = str(device.get_name())
@@ -825,7 +599,6 @@
                 self.controllers["left"] = device
             elif device_name == "/user/hand/right" and "right" not in self.controllers:
                 self.controllers["right"] = device
->>>>>>> c6a196a5
 
     def _update_device_transforms(self) -> None:
         """
@@ -846,16 +619,6 @@
         """
         Get the button data for each controller and store in self.raw_data
         """
-<<<<<<< HEAD
-        self.raw_data["button_data"] = {
-            name: {
-                "press": controller.get_button_press_state(),
-                "touch": controller.get_button_touch_state(),
-                "axis": controller.get_axis_state(),
-            }
-            for name, controller in self.controllers.items()
-        }
-=======
         if "button_data" not in self.raw_data:
             self.raw_data["button_data"] = {}
 
@@ -879,7 +642,6 @@
                     gesture_name = str(gesture_name)
                     gesture_value = controller.get_input_gesture_value(input_name, gesture_name)
                     self.raw_data["button_data"][name][input_name][gesture_name] = gesture_value
->>>>>>> c6a196a5
 
     def _update_hand_tracking_data(self, e) -> None:
         """
