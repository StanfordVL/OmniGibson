--- conflicted
+++ resolved
@@ -962,26 +962,15 @@
                         continue
 
                     # Shuffle categories and sample to find a valid model
-<<<<<<< HEAD
-                    random.shuffle(categories)
-
-                    model_choices, category = set(), None
-                    for category in categories:
-
-=======
                     np.random.shuffle(categories)
                     model_choices, category = set(), None
                     for category in categories:
->>>>>>> 7c267170
                         # Get all available models that support all of its synset abilities
                         model_choices = set(get_all_object_category_models_with_abilities(
                             category=category,
                             abilities=OBJECT_TAXONOMY.get_abilities(OBJECT_TAXONOMY.get_synset_from_category(category)),
                         ))
-<<<<<<< HEAD
                         model_choices -= BAD_MODELS.get(category, set())
-=======
->>>>>>> 7c267170
                         if len(model_choices) > 0:
                             break
 
