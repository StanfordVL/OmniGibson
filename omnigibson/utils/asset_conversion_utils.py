--- conflicted
+++ resolved
@@ -1823,7 +1823,6 @@
         hulls = [trimesh_mesh.convex_hull]
 
     elif method == "coacd":
-<<<<<<< HEAD
         if error_handling:
             # Run CoACD with error handling
             import subprocess
@@ -1842,128 +1841,19 @@
             
             # Create simple subprocess script with proper indentation
             script = """
-=======
-        try:
-            import coacd
-        except ImportError:
-            raise ImportError("Please install the `coacd` package to use this function.")
-
-        # Get the vertices and faces
-        coacd_mesh = coacd.Mesh(trimesh_mesh.vertices, trimesh_mesh.faces)
-
-        # Run CoACD with the hull count
-        result = coacd.run_coacd(
-            coacd_mesh,
-            max_convex_hull=hull_count,
-            max_ch_vertex=60,
-        )
-
-        # Convert the returned vertices and faces to trimesh meshes
-        # and assert that they are volumes (and if not, discard them if required)
-        hulls = []
-        coacd_vol = 0.0
-        for vs, fs in result:
-            hull = trimesh.Trimesh(vertices=vs, faces=fs, process=False)
-            if discard_not_volume and not hull.is_volume:
-                continue
-            hulls.append(hull)
-            coacd_vol += hull.convex_hull.volume
-
-        # Assert that we got _some_ collision meshes
-        assert len(hulls) > 0, "No collision meshes generated!"
-
-        # Compare coacd's generation compared to the original mesh's convex hull
-        # If the difference is small (<10% volume difference), simply keep the convex hull
-        vol_ratio = coacd_vol / trimesh_mesh.convex_hull.volume
-        if 0.95 < vol_ratio < 1.05:
-            print("MINIMAL CHANGE -- USING CONVEX HULL INSTEAD")
-            # from IPython import embed; embed()
-            hulls = [trimesh_mesh.convex_hull]
-
-    elif method == "convex":
-        hulls = [trimesh_mesh.convex_hull]
-
-    else:
-        raise ValueError(f"Invalid collision mesh generation method specified: {method}")
-
-    # Sanity check all convex hulls
-    # For whatever reason, some convex hulls are not true volumes, so we take the convex hull again
-    # See https://github.com/mikedh/trimesh/issues/535
-    hulls = [hull.convex_hull if not hull.is_volume else hull for hull in hulls]
-
-    # For each hull, simplify so that the complexity is guaranteed to be Omniverse-GPU compatible
-    # See https://docs.omniverse.nvidia.com/extensions/latest/ext_physics/rigid-bodies.html#collision-settings
-    simplified_hulls = [simplify_convex_hull(hull) for hull in hulls]
-
-    return simplified_hulls
-
-
-def generate_collision_meshes_with_error_handling(trimesh_mesh, method="coacd", hull_count=32, discard_not_volume=True):
-    """
-    Generates a set of collision meshes from a trimesh mesh using CoACD.
-
-    Args:
-        trimesh_mesh (trimesh.Trimesh): The trimesh mesh to generate the collision mesh from.
-        method (str): Method to generate collision meshes. Valid options are {"coacd", "convex"}
-        hull_count (int): If @method="coacd", this sets the max number of hulls to generate
-        discard_not_volume (bool): If @method="coacd" and set to True, this discards any generated hulls
-            that are not proper volumes
-
-    Returns:
-        List[trimesh.Trimesh]: The collision meshes.
-    """
-    # If the mesh is convex or the mesh is a proper volume and similar to its convex hull, simply return that directly
-    if trimesh_mesh.is_convex or (
-        trimesh_mesh.is_volume and (trimesh_mesh.volume / trimesh_mesh.convex_hull.volume) > 0.90
-    ):
-        hulls = [trimesh_mesh.convex_hull]
-
-    elif method == "coacd":
-        try:
-            import coacd
-        except ImportError:
-            raise ImportError("Please install the `coacd` package to use this function.")
-
-        # Get the vertices and faces
-        coacd_mesh = coacd.Mesh(trimesh_mesh.vertices, trimesh_mesh.faces)
-
-        # Run CoACD with error handling
-        import subprocess
-        import sys
-        import tempfile
-        import pickle
-        import os
-
-        # Create separate temp files with proper extensions
-        with tempfile.NamedTemporaryFile(suffix=".pkl", delete=False) as f:
-            data_path = f.name
-            pickle.dump((trimesh_mesh.vertices, trimesh_mesh.faces, hull_count), f)
-
-        script_path = tempfile.mktemp(suffix=".py")
-        result_path = tempfile.mktemp(suffix=".pkl")
-
-        # Create simple subprocess script with proper indentation
-        script = (
-            """
->>>>>>> 9273d484
 import pickle, coacd, sys
 try:
-    with open('"""
-            + data_path
-            + """', 'rb') as f:
+    with open('"""+ data_path+ """', 'rb') as f:
         vertices, faces, hull_count = pickle.load(f)
     mesh = coacd.Mesh(vertices, faces)
     result = coacd.run_coacd(mesh, max_convex_hull=hull_count, max_ch_vertex=60)
-    with open('"""
-            + result_path
-            + """', 'wb') as f:
+    with open('"""+ result_path+ """', 'wb') as f:
         pickle.dump(result, f)
     sys.exit(0)
 except Exception as e:
     print("Error in CoACD:", e)
     sys.exit(1)
 """
-<<<<<<< HEAD
             
             # Write script with clean indentation
             script = script.lstrip()
@@ -2025,25 +1915,6 @@
 
             # Convert the returned vertices and faces to trimesh meshes
             # and assert that they are volumes (and if not, discard them if required)
-=======
-        )
-
-        # Write script with clean indentation
-        script = script.lstrip()
-
-        with open(script_path, "w") as f:
-            f.write(script)
-
-        # Run subprocess with clean file paths
-        success = subprocess.call([sys.executable, script_path]) == 0
-
-        # Process results or fallback
-        if success and os.path.exists(result_path):
-            with open(result_path, "rb") as f:
-                result = pickle.load(f)
-
-            # Process results as before
->>>>>>> 9273d484
             hulls = []
             coacd_vol = 0.0
             for vs, fs in result:
@@ -2053,7 +1924,6 @@
                 hulls.append(hull)
                 coacd_vol += hull.convex_hull.volume
 
-<<<<<<< HEAD
             # Assert that we got _some_ collision meshes
             assert len(hulls) > 0, "No collision meshes generated!"
 
@@ -2064,26 +1934,6 @@
                 print("MINIMAL CHANGE -- USING CONVEX HULL INSTEAD")
                 # from IPython import embed; embed()
                 hulls = [trimesh_mesh.convex_hull]
-=======
-            # Check if we found any valid hulls
-            if len(hulls) == 0:
-                print("No valid collision meshes generated, falling back to convex hull")
-                hulls = [trimesh_mesh.convex_hull]
-            else:
-                # Compare volume ratios as in original code
-                vol_ratio = coacd_vol / trimesh_mesh.convex_hull.volume
-                if 0.95 < vol_ratio < 1.05:
-                    print("MINIMAL CHANGE -- USING CONVEX HULL INSTEAD")
-                    hulls = [trimesh_mesh.convex_hull]
-        else:
-            print("CoACD processing failed, falling back to convex hull")
-            hulls = [trimesh_mesh.convex_hull]
-
-        # Clean up temp files
-        for path in [data_path, script_path, result_path]:
-            if os.path.exists(path):
-                os.remove(path)
->>>>>>> 9273d484
 
     elif method == "convex":
         hulls = [trimesh_mesh.convex_hull]
@@ -2279,168 +2129,6 @@
         unique_urdf=False,
     )
 
-
-def generate_urdf_for_obj(
-    visual_mesh, obj_dir, collision_meshes, category, mdl, dataset_root=gm.CUSTOM_DATASET_PATH, overwrite=False
-):
-    # Create a directory for the object
-    # obj_dir = pathlib.Path(dataset_root) / "objects" / category / mdl
-    if isinstance(obj_dir, str):
-        obj_dir = pathlib.Path(obj_dir)
-    if not overwrite:
-        assert not obj_dir.exists(), f"Object directory {obj_dir} already exists!"
-    obj_dir.mkdir(parents=True, exist_ok=True)
-
-    obj_name = "_".join([category, mdl])
-
-    # Prepare the URDF tree
-    tree_root = ET.Element("robot")
-    tree_root.attrib = {"name": mdl}
-
-    # Canonicalize the object by putting the origin at the visual mesh center
-    mesh_center = visual_mesh.centroid
-    if visual_mesh.is_watertight:
-        mesh_center = visual_mesh.center_mass
-    transform = th.eye(4)
-    transform[:3, 3] = th.as_tensor(mesh_center)
-    inv_transform = th.linalg.inv(transform)
-    visual_mesh.apply_transform(inv_transform.numpy())
-
-    # Somehow we need to manually write the vertex normals to cache
-    visual_mesh._cache.cache["vertex_normals"] = visual_mesh.vertex_normals
-
-    # Save the mesh
-    with tempfile.TemporaryDirectory() as temp_dir:
-        temp_dir_path = pathlib.Path(temp_dir)
-        obj_relative_path = f"{obj_name}_base_link.obj"
-        obj_temp_path = temp_dir_path / obj_relative_path
-        visual_mesh.export(obj_temp_path, file_type="obj")
-
-        # Move the mesh to the correct path
-        obj_link_mesh_folder = obj_dir / "shape"
-        obj_link_mesh_folder.mkdir(exist_ok=True)
-        obj_link_visual_mesh_folder = obj_link_mesh_folder / "visual"
-        obj_link_visual_mesh_folder.mkdir(exist_ok=True)
-        obj_link_collision_mesh_folder = obj_link_mesh_folder / "collision"
-        obj_link_collision_mesh_folder.mkdir(exist_ok=True)
-        obj_link_material_folder = obj_dir / "material"
-        obj_link_material_folder.mkdir(exist_ok=True)
-
-        # Check if a material got exported.
-        material_files = [x for x in temp_dir_path.iterdir() if x.suffix == ".mtl"]
-        if material_files:
-            assert (
-                len(material_files) == 1
-            ), f"Something's wrong: there's more than 1 material file in {list(temp_dir_path.iterdir())}"
-            original_material_filename = material_files[0].name
-
-            # Modify MTL reference in OBJ file
-            mtl_name = f"{obj_name}_base_link.mtl"
-            with open(obj_temp_path, "r") as f:
-                new_lines = []
-                for line in f.readlines():
-                    if f"mtllib {original_material_filename}" in line:
-                        line = f"mtllib {mtl_name}\n"
-                    new_lines.append(line)
-
-            with open(obj_temp_path, "w") as f:
-                for line in new_lines:
-                    f.write(line)
-
-            # Modify texture reference in MTL file
-            with open(temp_dir_path / original_material_filename, "r") as f:
-                new_lines = []
-                for line in f.readlines():
-                    if "map_" in line:
-                        map_kind, texture_filename = line.split(" ")
-                        texture_filename = texture_filename.strip()
-                        map_kind = map_kind.strip().replace("map_", "")
-                        new_filename = f"../../material/{obj_name}_base_link_{map_kind}.png"
-
-                        # Copy from the texture_filename relative to the original path, to the new path relative to the target path
-                        texture_from_path = temp_dir_path / texture_filename
-                        assert texture_from_path.exists(), f"Texture file {texture_from_path} does not exist!"
-                        texture_to_path = obj_link_visual_mesh_folder / new_filename
-                        if not overwrite:
-                            assert not texture_to_path.exists(), f"Texture file {texture_to_path} already exists!"
-                        shutil.copy2(texture_from_path, texture_to_path)
-
-                        # Change the line to point to the new path
-                        line = line.replace(texture_filename, new_filename)
-
-                    # We temporarily disable this material renaming.
-                    # if "map_Kd material_0.png" in line:
-                    #     line = ""
-                    #     for key in MTL_MAPPING:
-                    #         line += f"{key} ../../material/{obj_name_{link_name}_{MTL_MAPPING[key]}.png\n"
-                    new_lines.append(line)
-
-            with open(obj_link_visual_mesh_folder / mtl_name, "w") as f:
-                for line in new_lines:
-                    f.write(line)
-
-        # Copy the OBJ into the right spot
-        obj_final_path = obj_link_visual_mesh_folder / obj_relative_path
-        shutil.copy2(obj_temp_path, obj_final_path)
-
-        # Save and merge precomputed collision mesh
-        collision_filenames_and_scales = []
-        for i, collision_mesh in enumerate(collision_meshes):
-            processed_collision_mesh = collision_mesh.copy()
-            processed_collision_mesh.apply_transform(inv_transform)
-            processed_collision_mesh._cache.cache["vertex_normals"] = processed_collision_mesh.vertex_normals
-            collision_filename = obj_relative_path.replace(".obj", f"_{i}.obj")
-
-            # OmniGibson requires unit-bbox collision meshes, so here we do that scaling
-            bounding_box = processed_collision_mesh.bounding_box.extents
-            assert all(x > 0 for x in bounding_box), f"Bounding box extents are not all positive: {bounding_box}"
-            collision_scale = 1.0 / bounding_box
-            collision_scale_matrix = th.eye(4)
-            collision_scale_matrix[:3, :3] = th.diag(th.as_tensor(collision_scale))
-            processed_collision_mesh.apply_transform(collision_scale_matrix.numpy())
-            processed_collision_mesh.export(obj_link_collision_mesh_folder / collision_filename, file_type="obj")
-            collision_filenames_and_scales.append((collision_filename, 1 / collision_scale))
-
-    # Create the link in URDF
-    link_xml = ET.SubElement(tree_root, "link")
-    link_xml.attrib = {"name": "base_link"}
-    visual_xml = ET.SubElement(link_xml, "visual")
-    visual_origin_xml = ET.SubElement(visual_xml, "origin")
-    visual_origin_xml.attrib = {"xyz": " ".join([str(item) for item in [0.0] * 3])}
-    visual_geometry_xml = ET.SubElement(visual_xml, "geometry")
-    visual_mesh_xml = ET.SubElement(visual_geometry_xml, "mesh")
-    visual_mesh_xml.attrib = {
-        "filename": os.path.join("shape", "visual", obj_relative_path).replace("\\", "/"),
-        "scale": "1 1 1",
-    }
-
-    collision_origin_xmls = []
-    for collision_filename, collision_scale in collision_filenames_and_scales:
-        collision_xml = ET.SubElement(link_xml, "collision")
-        collision_xml.attrib = {"name": collision_filename.replace(".obj", "")}
-        collision_origin_xml = ET.SubElement(collision_xml, "origin")
-        collision_origin_xml.attrib = {"xyz": " ".join([str(item) for item in [0.0] * 3])}
-        collision_geometry_xml = ET.SubElement(collision_xml, "geometry")
-        collision_mesh_xml = ET.SubElement(collision_geometry_xml, "mesh")
-        collision_mesh_xml.attrib = {
-            "filename": os.path.join("shape", "collision", collision_filename).replace("\\", "/"),
-            "scale": " ".join([str(item) for item in collision_scale]),
-        }
-        collision_origin_xmls.append(collision_origin_xml)
-
-    # Save the URDF file.
-    xmlstr = minidom.parseString(ET.tostring(tree_root)).toprettyxml(indent="   ")
-    xmlio = io.StringIO(xmlstr)
-    tree = ET.parse(xmlio)
-
-    urdf_path = obj_dir / f"{mdl}.urdf"
-
-    with open(urdf_path, "wb") as f:
-        tree.write(f, xml_declaration=True)
-
-    return str(urdf_path)
-
-
 def generate_urdf_for_mesh(
     asset_path,
     obj_dir,
@@ -2454,14 +2142,14 @@
     rescale=False,
     dataset_root=None,
     overwrite=False,
-    n_submesh=10,
+    n_submesh = 10
 ):
     """
     Generate URDF file for either single mesh or articulated files.
-    Each submesh in articulated files (glb, gltf) will be extracted as a separate link.
-
-    Args:
-        asset_path: Path to the input mesh file (.obj, .glb, .gltf)
+    Each submesh in articulated files (glb, gltf,dae) will be extracted as a separate link.
+    
+    Args:
+        asset_path: Path to the input mesh file (.obj, .glb, .gltf, .dae)
         obj_dir: Output directory
         category: Category name for the object
         mdl: Model name
@@ -2473,71 +2161,57 @@
         rescale: Whether to rescale mesh if check_scale
         dataset_root: Root directory for the dataset
         overwrite: Whether to overwrite existing files
+        n_submesh: If submesh number is more than n_submesh, will not convert and skip
     """
 
     # Validate file format
     valid_formats = trimesh.available_formats()
     mesh_format = pathlib.Path(asset_path).suffix[1:]  # Remove the dot
     assert mesh_format in valid_formats, f"Invalid mesh format: {mesh_format}. Valid formats: {valid_formats}"
-    assert mesh_format in ["obj", "glb", "gltf"], f"Not obj, glb, gltf file, can only deal with these file types"
+    assert mesh_format in ['obj', 'glb', 'gltf','dae'] , f"Not obj, glb, gltf, dae file, can only deal with these file types"
 
     # Convert obj_dir to Path object
     if isinstance(obj_dir, str):
         obj_dir = pathlib.Path(obj_dir)
-
+    
     # Create directory structure
     if not overwrite:
         assert not obj_dir.exists(), f"Object directory {obj_dir} already exists!"
     obj_dir.mkdir(parents=True, exist_ok=True)
 
     obj_name = "_".join([category, mdl])
-
+    
     # Dictionary to store links with their visual and collision meshes
     links = {}
-
+    
     # Load and process based on file type
-    if mesh_format == "obj":
+    if mesh_format == 'obj':
         # Handle single mesh files with original loading method
         visual_mesh = trimesh.load(asset_path, force="mesh", process=False)
         if isinstance(visual_mesh, list):
             visual_mesh = visual_mesh[0]  # Take first mesh if multiple
-
+        
         # Generate collision meshes if requested
         collision_meshes = []
         if collision_method is not None:
-<<<<<<< HEAD
             collision_meshes = generate_collision_meshes(visual_mesh, method=collision_method, hull_count=hull_count, error_handling=True)
         
-=======
-            collision_meshes = generate_collision_meshes_with_error_handling(
-                visual_mesh, method=collision_method, hull_count=hull_count
-            )
-
->>>>>>> 9273d484
         # Add to links dictionary as a single link named "base_link"
-        links["base_link"] = {"visual_mesh": visual_mesh, "collision_meshes": collision_meshes, "transform": th.eye(4)}
-
-    elif mesh_format in ["glb", "gltf"]:
+        links["base_link"] = {
+            "visual_mesh": visual_mesh,
+            "collision_meshes": collision_meshes,
+            "transform": th.eye(4)
+        }
+    
+    elif mesh_format in ['glb', 'gltf', 'dae']:
         # Handle articulated files
-        scene = trimesh.load(asset_path)
-
-<<<<<<< HEAD
+        scene = trimesh.load(asset_path) 
         # Count geometries (submeshes)
         submesh_count = len(scene.geometry)
         if submesh_count > n_submesh:
             print(f"❌ Submesh count: {submesh_count} > {n_submesh}, skipping")
             return None
         
-=======
-        # Debug print to check what's in the scene
-        # print(f"Scene geometries: {list(scene.geometry.keys())}")
-        # print(f"Scene graph: {scene.graph.nodes}")
-        # Count geometries (submeshes)
-        submesh_count = len(scene.geometry)
-        if submesh_count > n_submesh:
-            raise ValueError(f"❌ Submesh count: {submesh_count} > {n_submesh}, skipping")
-
->>>>>>> 9273d484
         # Get transforms from graph and extract each geometry as a separate link
         link_index = 0
         for node_name in scene.graph.nodes_geometry:
@@ -2545,38 +2219,27 @@
             if not isinstance(geometry_name, str):
                 print(f"Warning: Skipping node {node_name} with non-string geometry name: {geometry_name}")
                 continue
-
+            
             # Get the geometry and transform
-<<<<<<< HEAD
             geometry = scene.geometry[geometry_name]
-            transform = scene.graph.get(node_name)[0]
+           
+            transform, _ = scene.graph.get(frame_to = node_name, frame_from = scene.graph.base_frame)
             transform_tensor = th.from_numpy(transform.copy()).float()
             
-=======
-            try:
-                geometry = scene.geometry[geometry_name]
-                transform = scene.graph.get(node_name)[0]
-                transform_tensor = th.from_numpy(transform.copy()).float()
-            except Exception as e:
-                print(f"Warning: Could not get geometry for node {node_name}: {e}")
-                continue
-
->>>>>>> 9273d484
             # Process the geometry based on its type
             if isinstance(geometry, trimesh.Trimesh):
                 # Create a link name based on the node name or index
                 link_name = f"link_{link_index}"
                 if node_name and isinstance(node_name, str):
                     # Clean up node name to make it a valid link name
-                    link_name = "link_" + "".join(c if c.isalnum() or c == "_" else "_" for c in node_name)
-
+                    link_name = "link_" + ''.join(c if c.isalnum() or c == '_' else '_' for c in node_name)
+                
                 # Create a copy of the geometry
                 visual_mesh = geometry.copy()
-
+                
                 # Generate collision meshes if requested
                 collision_meshes = []
                 if collision_method is not None:
-<<<<<<< HEAD
                     # Create collision meshes based on the original geometry
                     # (not transformed yet - we'll handle transforms at the URDF level)
                     collision_meshes = generate_collision_meshes(
@@ -2586,28 +2249,16 @@
                         discard_not_volume=True,
                         error_handling=True
                     )
-=======
-                    try:
-                        # Create collision meshes based on the original geometry
-                        # (not transformed yet - we'll handle transforms at the URDF level)
-                        collision_meshes = generate_collision_meshes_with_error_handling(
-                            geometry, method=collision_method, hull_count=hull_count, discard_not_volume=True
-                        )
-                    except Exception as e:
-                        print(f"Warning: Collision mesh generation failed for mesh {link_name}: {e}")
-                        # Fallback to simple convex hull
-                        collision_meshes = [geometry.convex_hull]
->>>>>>> 9273d484
 
                 # Add to links dictionary with original transform
                 links[link_name] = {
                     "visual_mesh": visual_mesh,
                     "collision_meshes": collision_meshes,
                     "transform": transform_tensor,
-                    "node_name": node_name,
+                    "node_name": node_name
                 }
                 link_index += 1
-
+                
             elif isinstance(geometry, (list, tuple)):
                 # Handle cases where geometry is a list of meshes
                 for i, submesh in enumerate(geometry):
@@ -2616,15 +2267,14 @@
                         link_name = f"link_{link_index}"
                         if node_name and isinstance(node_name, str):
                             link_name = f"link_{node_name}_{i}"
-
+                        
                         # Create a copy of the submesh
                         visual_mesh = submesh.copy()
-
+                        
                         # Generate collision meshes if requested
                         collision_meshes = []
 
                         if collision_method is not None:
-<<<<<<< HEAD
                             # Create collision meshes based on the original geometry
                             collision_meshes = generate_collision_meshes(
                                 submesh,
@@ -2633,27 +2283,16 @@
                                 discard_not_volume=True,
                                 error_handling=True
                             )
-=======
-                            try:
-                                # Create collision meshes based on the original geometry
-                                collision_meshes = generate_collision_meshes_with_error_handling(
-                                    submesh, method=collision_method, hull_count=hull_count, discard_not_volume=True
-                                )
-                            except Exception as e:
-                                print(f"Warning: Collision mesh generation failed for submesh {link_name}: {e}")
-                                # Fallback to simple convex hull
-                                collision_meshes = [submesh.convex_hull]
->>>>>>> 9273d484
 
                         # Add to links dictionary with original transform
                         links[link_name] = {
                             "visual_mesh": visual_mesh,
                             "collision_meshes": collision_meshes,
                             "transform": transform_tensor,
-                            "node_name": f"{node_name}_{i}",
+                            "node_name": f"{node_name}_{i}"
                         }
                         link_index += 1
-
+        
         if not links:
             print("Warning: No valid meshes found in the scene!")
             print("Scene contents:")
@@ -2662,12 +2301,12 @@
             raise ValueError("No valid meshes found in the input file")
     else:
         raise ValueError(f"Unsupported file format: {mesh_format}")
-
+    
     # Handle rotation for up_axis if needed
     if up_axis == "y":
         rotation_matrix = trimesh.transformations.rotation_matrix(math.pi / 2, [1, 0, 0])
         rotation_tensor = th.from_numpy(rotation_matrix).float()
-
+        
         for link_name, link_data in links.items():
             # Update the transform - we'll apply the actual transforms later
             link_data["transform"] = th.matmul(rotation_tensor, link_data["transform"])
@@ -2680,18 +2319,18 @@
             # Find the link with the biggest bounding box
             max_bbox_size = [0, 0, 0]
             max_bbox_link = None
-
+            
             for link_name, link_data in links.items():
                 # Apply the transform to get the correct size
                 temp_mesh = link_data["visual_mesh"].copy()
                 temp_mesh.apply_transform(link_data["transform"].numpy())
                 bbox_size = temp_mesh.bounding_box.extents
-
+                
                 # Check if this link has a bigger dimension than the current max
                 if any(s > max_s for s, max_s in zip(bbox_size, max_bbox_size)):
                     max_bbox_size = bbox_size
                     max_bbox_link = link_name
-
+            
             click.echo(f"Largest visual mesh bounding box size: {max_bbox_size} (link: {max_bbox_link})")
 
             # Check if any dimension is too large (> 100)
@@ -2723,25 +2362,25 @@
         else:
             click.echo("Warning: No links found in the file!")
             return None
-
-    # Rescale mesh if rescale= True, else scale based on function input scale
+    
+    # Rescale mesh if rescale= True, else scale based on function input scale 
     if rescale:
         click.echo(f"Original scale {scale} be overwrtten to {new_scale}")
         scale = new_scale
-
+        
     if scale != 1.0:
-        click.echo(f"Adjusting scale to {scale}")
-        scale_transform = trimesh.transformations.scale_matrix(scale)
-        scale_tensor = th.from_numpy(scale_transform).float()
-
-        for link_name, link_data in links.items():
-            # Update the transform - we'll apply the actual transforms later
-            link_data["transform"] = th.matmul(scale_tensor, link_data["transform"])
-
+            click.echo(f"Adjusting scale to {scale}")
+            scale_transform = trimesh.transformations.scale_matrix(scale)
+            scale_tensor = th.from_numpy(scale_transform).float()
+            
+            for link_name, link_data in links.items():
+                # Update the transform - we'll apply the actual transforms later
+                link_data["transform"] = th.matmul(scale_tensor, link_data["transform"])
+   
     # Create temporary directory for processing
     with tempfile.TemporaryDirectory() as temp_dir:
         temp_dir_path = pathlib.Path(temp_dir)
-
+        
         # Create directory structure for the output
         obj_link_mesh_folder = obj_dir / "shape"
         obj_link_mesh_folder.mkdir(exist_ok=True)
@@ -2751,31 +2390,33 @@
         obj_link_collision_mesh_folder.mkdir(exist_ok=True)
         obj_link_material_folder = obj_dir / "material"
         obj_link_material_folder.mkdir(exist_ok=True)
-
+        
         # Dictionary to store information for URDF generation
         urdf_links = {}
-
+        
         # Process each link
         for link_name, link_data in links.items():
-            visual_mesh = link_data["visual_mesh"]
-            collision_meshes = link_data["collision_meshes"]
+            visual_mesh = link_data["visual_mesh"].copy()  # Create a copy to avoid modifying original
+            collision_meshes = [mesh.copy() for mesh in link_data["collision_meshes"]]  # Copy all collision meshes
             transform = link_data["transform"]
-
-            # Export the mesh as is - without applying any transforms to the geometry
-            # This preserves the relative positions between parts
+            
+            # Apply transform to visual mesh before exporting
+            visual_mesh.apply_transform(transform.numpy())
+            
+            # Export the transformed mesh
             visual_filename = f"{obj_name}_{link_name}.obj"
             visual_temp_path = temp_dir_path / visual_filename
             visual_mesh.export(visual_temp_path, file_type="obj")
-
+            
             # Check for material files
             material_files = [x for x in temp_dir_path.iterdir() if x.suffix == ".mtl"]
             material_filename = None
-
+            
             if material_files:
                 # Process material file if exists
                 material_file = material_files[0]
                 material_filename = f"{obj_name}_{link_name}.mtl"
-
+                
                 # Process MTL file (similar to original code)
                 with open(visual_temp_path, "r") as f:
                     new_lines = []
@@ -2783,11 +2424,11 @@
                         if f"mtllib {material_file.name}" in line:
                             line = f"mtllib {material_filename}\n"
                         new_lines.append(line)
-
+                
                 with open(visual_temp_path, "w") as f:
                     for line in new_lines:
                         f.write(line)
-
+                
                 # Process texture references in MTL file
                 with open(material_file, "r") as f:
                     new_lines = []
@@ -2799,64 +2440,69 @@
                                 texture_filename = texture_filename.strip()
                                 map_kind = map_kind.strip().replace("map_", "")
                                 new_filename = f"../../material/{obj_name}_{link_name}_{map_kind}.png"
-
+                                
                                 # Copy texture file
                                 texture_from_path = temp_dir_path / texture_filename
                                 if texture_from_path.exists():
-                                    texture_to_path = (
-                                        obj_link_material_folder / f"{obj_name}_{link_name}_{map_kind}.png"
-                                    )
+                                    texture_to_path = obj_link_material_folder / f"{obj_name}_{link_name}_{map_kind}.png"
                                     if not overwrite and texture_to_path.exists():
                                         print(f"Warning: Texture file {texture_to_path} already exists!")
                                     else:
                                         shutil.copy2(texture_from_path, texture_to_path)
-
+                                
                                 # Update line
                                 line = f"{parts[0]} {new_filename}\n"
                         new_lines.append(line)
-
+                
                 # Write updated MTL file
                 with open(obj_link_visual_mesh_folder / material_filename, "w") as f:
                     for line in new_lines:
                         f.write(line)
-
+            
             # Copy visual mesh to final location
             visual_final_path = obj_link_visual_mesh_folder / visual_filename
             shutil.copy2(visual_temp_path, visual_final_path)
-
+            
             # Process collision meshes
             collision_info = []
             for i, collision_mesh in enumerate(collision_meshes):
-                # Export collision mesh without transforming
+                # Apply transform to collision mesh before exporting
+                collision_mesh.apply_transform(transform.numpy())
+                
+                # Export collision mesh filename
                 collision_filename = visual_filename.replace(".obj", f"_collision_{i}.obj")
-
-                # Scale collision mesh to unit bbox
+                
+                # Scale collision mesh to unit bbox if needed
                 bounding_box = collision_mesh.bounding_box.extents
                 if all(x > 0 for x in bounding_box):
                     collision_scale = 1.0 / bounding_box
                     collision_scale_matrix = th.eye(4)
                     collision_scale_matrix[:3, :3] = th.diag(th.as_tensor(collision_scale))
-
+                    
                     # Create a copy to avoid modifying the original
                     scaled_collision_mesh = collision_mesh.copy()
                     scaled_collision_mesh.apply_transform(collision_scale_matrix.numpy())
-
+                    
                     # Export collision mesh
                     collision_path = obj_link_collision_mesh_folder / collision_filename
                     scaled_collision_mesh.export(collision_path, file_type="obj")
-
-                    collision_info.append({"filename": collision_filename, "scale": 1.0 / collision_scale * scale})
+                    
+                    # Since we've already applied the transform, scale includes only the sizing adjustment
+                    collision_info.append({
+                        "filename": collision_filename,
+                        "scale": 1.0 / collision_scale
+                    })
                 else:
                     print(f"Warning: Skipping collision mesh with invalid bounding box: {bounding_box}")
-
-            # Store information for URDF generation
+            
+            # Store information for URDF generation - now without transform since it's been applied
             urdf_links[link_name] = {
                 "visual_filename": visual_filename,
                 "collision_info": collision_info,
-                "transform": transform,  # Original world transform
+                "transform": th.eye(4)  # Identity transform since we've already applied it to the meshes
             }
-
-    if mesh_format == "obj":
+    
+    if mesh_format == 'obj':
         # Change the link name from "base_link" to "obj_link"
         if "base_link" in urdf_links:
             urdf_links["obj_link"] = urdf_links.pop("base_link")
@@ -2864,9 +2510,8 @@
     # Generate URDF XML
     tree_root = ET.Element("robot")
     tree_root.attrib = {"name": mdl}
-
+    
     # Create a base_link as the root
-
     base_link = ET.SubElement(tree_root, "link")
     base_link.attrib = {"name": "base_link"}
 
@@ -2875,66 +2520,57 @@
         # Create link element
         link_xml = ET.SubElement(tree_root, "link")
         link_xml.attrib = {"name": link_name}
-
+        
         # Add visual geometry
         visual_xml = ET.SubElement(link_xml, "visual")
         visual_origin_xml = ET.SubElement(visual_xml, "origin")
-        visual_origin_xml.attrib = {"xyz": "0 0 0", "rpy": "0 0 0"}
+        visual_origin_xml.attrib = {"xyz": "0 0 0", "rpy": "0 0 0"}  # Zero transform since already applied
         visual_geometry_xml = ET.SubElement(visual_xml, "geometry")
         visual_mesh_xml = ET.SubElement(visual_geometry_xml, "mesh")
         visual_mesh_xml.attrib = {
             "filename": os.path.join("shape", "visual", link_info["visual_filename"]).replace("\\", "/"),
-            "scale": f"{scale} {scale} {scale}",
+            "scale": f"1 1 1",  # Using 1.0 scale since transform already applied
         }
-
+        
         # Add collision geometries
         for i, collision in enumerate(link_info["collision_info"]):
             collision_xml = ET.SubElement(link_xml, "collision")
             collision_xml.attrib = {"name": f"{link_name}_collision_{i}"}
             collision_origin_xml = ET.SubElement(collision_xml, "origin")
-            collision_origin_xml.attrib = {"xyz": "0 0 0", "rpy": "0 0 0"}
+            collision_origin_xml.attrib = {"xyz": "0 0 0", "rpy": "0 0 0"}  # Zero transform since already applied
             collision_geometry_xml = ET.SubElement(collision_xml, "geometry")
             collision_mesh_xml = ET.SubElement(collision_geometry_xml, "mesh")
             collision_mesh_xml.attrib = {
                 "filename": os.path.join("shape", "collision", collision["filename"]).replace("\\", "/"),
                 "scale": " ".join(str(item) for item in collision["scale"]),
             }
-
+        
         # Create a joint to connect this link to the base_link
         joint_xml = ET.SubElement(tree_root, "joint")
-        joint_xml.attrib = {"name": f"{link_name}_joint", "type": "fixed"}
-
+        joint_xml.attrib = {
+            "name": f"{link_name}_joint",
+            "type": "fixed"
+        }
+        
         # Set parent and child links
         parent_xml = ET.SubElement(joint_xml, "parent")
         parent_xml.attrib = {"link": "base_link"}
         child_xml = ET.SubElement(joint_xml, "child")
         child_xml.attrib = {"link": link_name}
-
-        # Extract translation and rotation from the transformation matrix
-        transform = link_info["transform"]
-        translation = transform[:3, 3].tolist()
-
-        # Extract rotation as roll, pitch, yaw from the rotation matrix
-        rotation_matrix = transform[:3, :3].numpy()
-        rpy = trimesh.transformations.euler_from_matrix(rotation_matrix, "sxyz")
-        rpy_str = " ".join([str(float(item)) for item in rpy])
-
-        # Convert translation to string format for URDF
-        translation_str = " ".join([str(float(item)) for item in translation])
-
-        # Set origin for the joint with proper rotation
+        
+        # Set origin for the joint with zeros since transform was applied to meshes
         joint_origin_xml = ET.SubElement(joint_xml, "origin")
-        joint_origin_xml.attrib = {"xyz": translation_str, "rpy": rpy_str}
-
+        joint_origin_xml.attrib = {"xyz": "0 0 0", "rpy": "0 0 0"}
+    
     # Save URDF file
     xmlstr = minidom.parseString(ET.tostring(tree_root)).toprettyxml(indent="   ")
     xmlio = io.StringIO(xmlstr)
     tree = ET.parse(xmlio)
-
+    
     urdf_path = obj_dir / f"{mdl}.urdf"
     with open(urdf_path, "wb") as f:
         tree.write(f, xml_declaration=True)
-
+    
     return str(urdf_path)
 
 
