--- conflicted
+++ resolved
@@ -54,22 +54,22 @@
 
 m.KP_LIN_VEL = {
     Tiago: 0.3,
-    Fetch: 0.3,
+    Fetch: 0.2,
     Stretch: 0.5,
     Turtlebot: 0.3,
     Husky: 0.05,
     Freight: 0.05,
-    Locobot: 0.8,
+    Locobot: 1.5,
     BehaviorRobot: 0.3,
 }
 m.KP_ANGLE_VEL = {
     Tiago: 0.2,
-    Fetch: 0.2,
-    Stretch: 0.8,
+    Fetch: 0.1,
+    Stretch: 0.7,
     Turtlebot: 0.2,
     Husky: 0.05,
     Freight: 0.05,
-    Locobot: 2.0,
+    Locobot: 1.5,
     BehaviorRobot: 0.2,
 }
 
@@ -1439,7 +1439,7 @@
                 # convert quaternion to axis-angle representation for control input
                 no_op_goal["target_quat"] = T.quat2axisangle(no_op_goal["target_quat"])
 
-            action[action_idx] = np.concatenate(list(no_op_goal.values()))
+            action[action_idx] = th.cat(list(no_op_goal.values()))
         return action
 
     def _reset_hand(self):
@@ -1473,13 +1473,8 @@
             return th.tensor([0.28493954, 0.37450749, 1.1512334]), th.tensor(
                 [-0.21533823, 0.05361032, -0.08631776, 0.97123871]
             )
-<<<<<<< HEAD
-        else:
+        elif self.robot_model == "Fetch":
             return th.tensor([0.48688125, -0.12507881, 0.97888719]), th.tensor(
-=======
-        elif self.robot_model == "Fetch":
-            return np.array([0.48688125, -0.12507881, 0.97888719]), np.array(
->>>>>>> 886b0065
                 [0.61324748, 0.61305553, -0.35266518, 0.35173529]
             )
         else:
@@ -1655,32 +1650,29 @@
                 break
 
             diff_pos = end_pose[0] - self.robot.get_position()
-            intermediate_pose = (end_pose[0], T.euler2quat([0, 0, th.arctan2(diff_pos[1], diff_pos[0])]))
+            intermediate_pose = (
+                end_pose[0],
+                T.euler2quat(th.tensor([0, 0, math.atan2(diff_pos[1], diff_pos[0])], dtype=th.float32)),
+            )
             body_intermediate_pose = self._get_pose_in_robot_frame(intermediate_pose)
-            diff_yaw = T.quat2euler(body_intermediate_pose[1])[2]
+            diff_yaw = T.quat2euler(body_intermediate_pose[1])[2].item()
             if abs(diff_yaw) > m.DEFAULT_ANGLE_THRESHOLD:
                 yield from self._rotate_in_place(intermediate_pose, angle_threshold=m.DEFAULT_ANGLE_THRESHOLD)
             else:
                 action = self._empty_action()
                 if self._base_controller_is_joint:
-<<<<<<< HEAD
-                    direction_vec = body_target_pose[0][:2] / th.norm(body_target_pose[0][:2]) * m.KP_LIN_VEL
-=======
-                    base_action_size = self.robot.controller_action_idx["base"].size
+                    base_action_size = self.robot.controller_action_idx["base"].numel()
                     assert (
                         base_action_size == 3
                     ), "Currently, the action primitives only support [x, y, theta] joint controller"
                     direction_vec = (
-                        body_target_pose[0][:2]
-                        / np.linalg.norm(body_target_pose[0][:2])
-                        * m.KP_LIN_VEL[type(self.robot)]
+                        body_target_pose[0][:2] / th.norm(body_target_pose[0][:2]) * m.KP_LIN_VEL[type(self.robot)]
                     )
->>>>>>> 886b0065
-                    base_action = [direction_vec[0], direction_vec[1], 0.0]
+                    base_action = th.tensor([direction_vec[0], direction_vec[1], 0.0], dtype=th.float32)
                     action[self.robot.controller_action_idx["base"]] = base_action
                 else:
                     # Diff drive controller
-                    base_action = [m.KP_LIN_VEL[type(self.robot)], 0.0]
+                    base_action = th.tensor([m.KP_LIN_VEL[type(self.robot)], 0.0], dtype=th.float32)
                     action[self.robot.controller_action_idx["base"]] = base_action
                 yield self._postprocess_action(action)
 
@@ -1707,7 +1699,7 @@
             th.tensor or None: Action array for one step for the robot to rotate or None if it is done rotating
         """
         body_target_pose = self._get_pose_in_robot_frame(end_pose)
-        diff_yaw = T.quat2euler(body_target_pose[1])[2]
+        diff_yaw = T.quat2euler(body_target_pose[1])[2].item()
 
         for _ in range(m.MAX_STEPS_FOR_WAYPOINT_NAVIGATION):
             if abs(diff_yaw) < angle_threshold:
@@ -1728,7 +1720,7 @@
                 base_action[1] = ang_vel
             else:
                 assert (
-                    base_action.size == 3
+                    base_action.numel() == 3
                 ), "Currently, the action primitives only support [x, y, theta] joint controller"
                 base_action[2] = ang_vel
 
@@ -1736,7 +1728,7 @@
             yield self._postprocess_action(action)
 
             body_target_pose = self._get_pose_in_robot_frame(end_pose)
-            diff_yaw = T.quat2euler(body_target_pose[1])[2]
+            diff_yaw = T.quat2euler(body_target_pose[1])[2].item()
         else:
             raise ActionPrimitiveError(
                 ActionPrimitiveError.Reason.EXECUTION_ERROR,
@@ -1936,7 +1928,7 @@
                 - 4-array: (x,y,z,w) Quaternion orientation in the world frame
         """
         pos = th.tensor([pose_2d[0], pose_2d[1], m.DEFAULT_BODY_OFFSET_FROM_FLOOR])
-        orn = T.euler2quat([0, 0, pose_2d[2]])
+        orn = T.euler2quat(th.tensor([0, 0, pose_2d[2]], dtype=th.float32))
         return pos, orn
 
     def _get_pose_in_robot_frame(self, pose):
