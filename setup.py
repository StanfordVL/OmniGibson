# read the contents of your README file
from os import path

from setuptools import find_packages, setup

this_directory = path.abspath(path.dirname(__file__))
with open(path.join(this_directory, "README.md"), encoding="utf-8") as f:
    lines = f.readlines()

# remove images from README
lines = [x for x in lines if ".png" not in x]
long_description = "".join(lines)

setup(
    name="omnigibson",
    version="0.0.5",
    author="Stanford University",
    long_description_content_type="text/markdown",
    long_description=long_description,
    url="https://github.com/StanfordVL/OmniGibson",
    zip_safe=False,
    packages=find_packages(),
    install_requires=[
        "gym>=0.26",
        "numpy>=1.20.0",
        "GitPython",
        "transforms3d>=0.3.1",
        "networkx>=2.0",
        "PyYAML",
        "addict",
        "ipython",
        "future",
        "trimesh",
        "h5py",
        "cryptography",
        "bddl>=3.0.0b1",
        "opencv-python",
        "nest_asyncio",
<<<<<<< HEAD
        "gym"
=======
        "imageio",
        "termcolor",
>>>>>>> 73669fae
    ],
    tests_require=[],
    python_requires=">=3",
    package_data={"": ["omnigibson/global_config.yaml"]},
    include_package_data=True,
)  # yapf: disable<|MERGE_RESOLUTION|>--- conflicted
+++ resolved
@@ -36,12 +36,8 @@
         "bddl>=3.0.0b1",
         "opencv-python",
         "nest_asyncio",
-<<<<<<< HEAD
-        "gym"
-=======
         "imageio",
         "termcolor",
->>>>>>> 73669fae
     ],
     tests_require=[],
     python_requires=">=3",
